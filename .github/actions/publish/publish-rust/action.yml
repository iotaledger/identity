--- conflicted
+++ resolved
@@ -28,8 +28,6 @@
 
     - name: Publish library to crates.io
       shell: sh
-<<<<<<< HEAD
-      # add to non-dry run `--no-confirm`
       run: |
         echo "dry-run: '${{ inputs.dry-run }}'"
         echo "version: '${{ inputs.version }}'"
@@ -37,7 +35,4 @@
           echo "Invalid dry-run input"
           exit 1
         fi
-        cargo release --workspace --token ${{ inputs.crates-token }} --isolated --no-dev-version --no-push --no-tag --verbose $(if [ ${{ inputs.dry-run }} == 'false' ]; then echo --execute; fi) ${{ inputs.version }}
-=======
-      run: cargo release --workspace --token ${{ inputs.crates-token }} --isolated --no-dev-version --no-push --no-tag --verbose $(if [ ${{ inputs.dry-run }} == '' ]; then echo --execute --no-confirm; fi) ${{ inputs.version }}
->>>>>>> bedb6296
+        cargo release --workspace --token ${{ inputs.crates-token }} --isolated --no-dev-version --no-push --no-tag --verbose $(if [ ${{ inputs.dry-run }} == 'false' ]; then echo --execute --no-confirm; fi) ${{ inputs.version }}