--- conflicted
+++ resolved
@@ -216,21 +216,10 @@
         run: npm run test:examples
         working-directory: bindings/wasm
 
-<<<<<<< HEAD
       - name: Tear down private tangle
         if: always()
         uses: './.github/actions/private-tangle/tear-down'
 
-  build-and-test-stronghold-nodejs:
-    needs:
-      - check-for-run-condition
-      - build-wasm
-    if: ${{ needs.check-for-run-condition.outputs.should-run == 'true' }}
-    # owner/repository of workflow has to be static, see https://github.community/t/env-variables-in-uses/17466
-    uses: iotaledger/identity.rs/.github/workflows/shared-build-and-test-stronghold-nodejs.yml@dev
-    with:
-      input-artifact-name: identity-wasm-bindings-build
-=======
   # build-and-test-stronghold-nodejs:
   #   needs:
   #     - check-for-run-condition
@@ -239,5 +228,4 @@
   #   # owner/repository of workflow has to be static, see https://github.community/t/env-variables-in-uses/17466
   #   uses: iotaledger/identity.rs/.github/workflows/shared-build-and-test-stronghold-nodejs.yml@dev
   #   with:
-  #     input-artifact-name: identity-wasm-bindings-build
->>>>>>> f0b69a3e
+  #     input-artifact-name: identity-wasm-bindings-build