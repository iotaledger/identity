--- conflicted
+++ resolved
@@ -104,6 +104,9 @@
           command: build
           args: --workspace --tests --examples --all-features --release
 
+      - name: Start private tangle
+        uses: './.github/actions/private-tangle/setup'
+
       - name: Run tests
         uses: actions-rs/cargo@v1
         with:
@@ -118,15 +121,27 @@
           jq -r '.targets[].name' | \
           parallel -k -j 4 --retries 3 cargo run --example {} --all-features --release
 
-<<<<<<< HEAD
+      - name: Run Stardust Rust examples
+        # run examples only on ubuntu for now
+        if: matrix.os == 'ubuntu-latest'
+        run: |
+          cargo read-manifest --manifest-path ./identity_stardust/Cargo.toml | \
+          jq -r '.targets[].name' | \
+          awk '$1 ~ /[0-9].*/' | \
+          parallel -k -j 4 --retries 3 cargo run --manifest-path ./examples/Cargo.toml --example {} --all-features --release
+
+      - name: Tear down private tangle
+        if: always()
+        uses: './.github/actions/private-tangle/tear-down'
+      
       - name: Stop sccache
         uses: './.github/actions/rust/sccache/stop-sccache'
         with:
           os: ${{matrix.os}}
 
-  build-and-test-stardust:
-    needs: [ check-for-run-condition, check-for-modification ]
-    if: ${{ needs.check-for-run-condition.outputs.should-run == 'true' && needs.check-for-modification.outputs.core-modified == 'true' }}
+  build-and-test-libjose:
+    needs: check-for-run-condition
+    if: ${{ needs.check-for-run-condition.outputs.should-run == 'true' }}
     runs-on: ubuntu-latest
     strategy:
       fail-fast: false
@@ -134,69 +149,38 @@
         os: [ ubuntu-latest ]
         include:
           - os: ubuntu-latest
-            sccache-path: /home/runner/.cache/sccache
-    env:
-      SCCACHE_DIR: ${{ matrix.sccache-path }}
-      RUSTC_WRAPPER: sccache
-
-    steps:
-      - uses: actions/checkout@v2
-
-      - name: Setup Rust and cache
-        uses: './.github/actions/rust/rust-setup'
-        with:
-          os: ${{ runner.os }}
-          job: ${{ github.job }}
-          target-cache-enabled: false
-          sccache-enabled: true
-          sccache-path: ${{ matrix.sccache-path }}
-
-      - name: Setup sccache
-        uses: './.github/actions/rust/sccache/setup-sccache'
-        with:
-          os: ${{matrix.os}}
-
-      - name: Build Stardust
-        run: cargo build --workspace --tests --examples --all-features --release 
-        working-directory: identity_stardust
-
-      - name: Start private tangle
-        uses: './.github/actions/private-tangle/setup'
-
-      - name: Run Stardust tests
-        run: cargo test --workspace --all-features --release
-        working-directory: identity_stardust
-      
-=======
->>>>>>> 67a3bf51
-      - name: Run Stardust Rust examples
-        # run examples only on ubuntu for now
-        if: matrix.os == 'ubuntu-latest'
-        run: |
-<<<<<<< HEAD
-          cargo read-manifest | \
-          jq -r '.targets[].name' | \
-          awk '$1 ~ /ex.*/' | \
-          parallel -k -j 4 --retries 3 --delay 10 cargo run --example {} --all-features --release
-        working-directory: identity_stardust
-
-      - name: Tear down private tangle
-        if: always()
-        uses: './.github/actions/private-tangle/tear-down'
-=======
-          cargo read-manifest --manifest-path ./examples/Cargo.toml | \
-          jq -r '.targets[].name' | \
-          awk '$1 ~ /[0-9].*/' | \
-          parallel -k -j 4 --retries 3 cargo run --manifest-path ./examples/Cargo.toml --example {} --all-features --release
->>>>>>> 67a3bf51
-
-      - name: Stop sccache
-        uses: './.github/actions/rust/sccache/stop-sccache'
-        with:
-          os: ${{matrix.os}}
-
-  build-and-test-libjose:
+
+    steps:
+      - uses: actions/checkout@v2
+
+      - name: Install stable toolchain
+        uses: actions-rs/toolchain@v1
+        with:
+          toolchain: stable
+          override: true
+
+      - name: Build
+        uses: actions-rs/cargo@v1
+        with:
+          command: build
+          args: --manifest-path ./libjose/Cargo.toml --release
+
+      - name: Run tests
+        uses: actions-rs/cargo@v1
+        with:
+          command: test
+          args: --manifest-path ./libjose/Cargo.toml --release
+
+  build-wasm:
     needs: check-for-run-condition
+    if: ${{ needs.check-for-run-condition.outputs.should-run == 'true' }}
+    # owner/repository of workflow has to be static, see https://github.community/t/env-variables-in-uses/17466
+    uses: iotaledger/identity.rs/.github/workflows/shared-build-wasm.yml@dev
+    with:
+      output-artifact-name: identity-wasm-bindings-build
+
+  test-wasm:
+    needs: build-wasm
     if: ${{ needs.check-for-run-condition.outputs.should-run == 'true' }}
     runs-on: ubuntu-latest
     strategy:
@@ -209,46 +193,6 @@
     steps:
       - uses: actions/checkout@v2
 
-      - name: Install stable toolchain
-        uses: actions-rs/toolchain@v1
-        with:
-          toolchain: stable
-          override: true
-
-      - name: Build
-        uses: actions-rs/cargo@v1
-        with:
-          command: build
-          args: --manifest-path ./libjose/Cargo.toml --release
-
-      - name: Run tests
-        uses: actions-rs/cargo@v1
-        with:
-          command: test
-          args: --manifest-path ./libjose/Cargo.toml --release
-
-  build-wasm:
-    needs: check-for-run-condition
-    if: ${{ needs.check-for-run-condition.outputs.should-run == 'true' }}
-    # owner/repository of workflow has to be static, see https://github.community/t/env-variables-in-uses/17466
-    uses: iotaledger/identity.rs/.github/workflows/shared-build-wasm.yml@dev
-    with:
-      output-artifact-name: identity-wasm-bindings-build
-
-  test-wasm:
-    needs: build-wasm
-    if: ${{ needs.check-for-run-condition.outputs.should-run == 'true' }}
-    runs-on: ubuntu-latest
-    strategy:
-      fail-fast: false
-      matrix:
-        os: [ ubuntu-latest ]
-        include:
-          - os: ubuntu-latest
-
-    steps:
-      - uses: actions/checkout@v2
-
       - name: Set up Node.js
         uses: actions/setup-node@v1
         with:
