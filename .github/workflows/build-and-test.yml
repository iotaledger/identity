--- conflicted
+++ resolved
@@ -75,9 +75,6 @@
           restore-keys: |
             ${{ matrix.project }}-${{ matrix.os }}-cargo-build-target-${{ hashFiles('**/Cargo.toml') }}
 
-<<<<<<< HEAD
-      - name: Build ${{ matrix.project }}
-=======
       - name: Cache wasm cargo target
         uses: actions/cache@v2.1.4
         with:
@@ -89,7 +86,6 @@
             ${{ matrix.os }}-cargo-build-wasm-target-${{ hashFiles('**/Cargo.toml') }}
 
       - name: Build
->>>>>>> 8890f40c
         uses: actions-rs/cargo@v1
         with:
           command: build
@@ -120,12 +116,12 @@
         with:
           toolchain: stable
           target: wasm32-unknown-unknown
-      
+
       - name: Set up Node.js
         uses: actions/setup-node@v1
         with:
           node-version: 12.x
-      
+
       - name: Install wasm-pack
         run: yarn global add wasm-pack
 
@@ -136,7 +132,7 @@
       - name: Build WASM bindings
         run: yarn build
         working-directory: libraries/wasm
-      
+
       # - name: Run tests
       #   run: yarn test
       #   working-directory: libraries/wasm