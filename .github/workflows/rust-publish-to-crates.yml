--- conflicted
+++ resolved
@@ -28,9 +28,4 @@
         with:
           version: ${{ github.event.inputs.version }}
           crates-token: ${{ secrets.CRATES_IO_TOKEN }}
-<<<<<<< HEAD
-          dry-run: ${{ github.event.inputs.version }}
-=======
-          dry-run: ${{ github.event.inputs.dry-run && 'true' }}
-    
->>>>>>> bedb6296
+          dry-run: ${{ github.event.inputs.dry-run }}