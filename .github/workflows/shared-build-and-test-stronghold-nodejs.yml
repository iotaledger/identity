--- conflicted
+++ resolved
@@ -65,20 +65,6 @@
                 npm run build && strip dist/*.node
               test: |
                 npm run test
-<<<<<<< HEAD
-            # TODO: Disabled until we have a fix for building Rust code for musl that includes rand::thread_rng.
-            # - host: ubuntu-latest
-            #   target: x86_64-unknown-linux-musl
-            #   architecture: x64
-            #   setup: |
-            #    sudo apt-get install -y musl-tools
-            #   build: |
-            #    export NPM_BUILD_NAPI_ARGS=--target=x86_64-unknown-linux-musl
-            #    npm run build && strip dist/*.node
-            #   test-docker: |
-            #    docker build -f .github/Dockerfile.alpine -t tester .github
-            #    docker run --rm -v $(pwd):/build -w /build/bindings/stronghold-nodejs tester sh -c "ldd dist/identity-stronghold-nodejs.linux-x64-musl.node || true && npm run test:examples"
-=======
             - host: ubuntu-latest
               # Use container to build musl as `rand::thread_rng()` or `rand::random()` (in our code or dependencies)
               # causes the '__register_atfork' symbol to not be found at runtime when cross-compiled.
@@ -95,7 +81,6 @@
               test: |
                 ldd dist/identity-stronghold-nodejs.linux-x64-musl.node || true 
                 npm run test:examples
->>>>>>> acddd76d
             - host: macos-latest
               container: null
               target: aarch64-apple-darwin
