name: Test Docs Build

on:
  push:
    branches:
      - main
      - dev
  pull_request:
    branches:
      - main
      - dev
      - epic/*
      - support/*

concurrency:
  group: ${{ github.workflow }}-${{ github.ref }}
  cancel-in-progress: true

jobs:
  checks:
    runs-on: ubuntu-latest
    steps:
      - uses: actions/checkout@v3
<<<<<<< HEAD

      - name: Test Wiki Build
        # TODO Add 'yarn build' as last line once broken links are fixed
        run: |
          cd documentation
          yarn install --immutable

      - name: Install Rust nightly toolchain
        uses: actions-rs/toolchain@v1
        with:
          toolchain: nightly
          override: true

      - name: Test Rust Documentation
        uses: actions-rs/cargo@v1
        env:
          RUSTDOCFLAGS: "-D warnings --cfg docsrs"
        with:
          command: doc
          toolchain: nightly
          args: --all-features --no-deps --workspace
=======
      - name: Test Build
        working-directory: documentation
        run: |
          yarn install --immutable
          yarn build
>>>>>>> c19b7658
<|MERGE_RESOLUTION|>--- conflicted
+++ resolved
@@ -21,13 +21,12 @@
     runs-on: ubuntu-latest
     steps:
       - uses: actions/checkout@v3
-<<<<<<< HEAD
 
       - name: Test Wiki Build
-        # TODO Add 'yarn build' as last line once broken links are fixed
+        working-directory: documentation
         run: |
-          cd documentation
           yarn install --immutable
+          yarn build
 
       - name: Install Rust nightly toolchain
         uses: actions-rs/toolchain@v1
@@ -43,10 +42,3 @@
           command: doc
           toolchain: nightly
           args: --all-features --no-deps --workspace
-=======
-      - name: Test Build
-        working-directory: documentation
-        run: |
-          yarn install --immutable
-          yarn build
->>>>>>> c19b7658
