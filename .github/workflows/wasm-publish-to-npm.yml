name: Wasm publish to npm

on:
  workflow_dispatch:
    inputs:
      tag:
        description: 'Tag to publish Wasm under (e.g. e.g. `dev`, will default to `latest`)'
        required: true
      branch:
        description: 'Branch to run publish from'
        required: true
      dry-run:
        description: 'Run in dry-run mode'
        type: boolean
        required: false
        default: true

jobs:

  build-wasm: 
    uses: './.github/workflows/shared-build-wasm.yml'
    with:
      run-unit-tests: false
      ref: ${{ github.event.inputs.branch }}
      output-artifact-name: identity-wasm-bindings-build

  release-wasm:
    runs-on: ubuntu-latest
    needs: [build-wasm]
    steps:
      - name: Checkout
        uses: actions/checkout@v3
        with:
          ref: ${{ github.event.inputs.branch }}
      - name: Release to npm
        uses: './.github/actions/publish/publish-wasm'
        with:
          dry-run: ${{ github.event.inputs.dry-run }}
          input-artifact-name: identity-wasm-bindings-build
          npm-token: ${{ secrets.NPM_TOKEN }}
<<<<<<< HEAD
          working-directory: ./bindings/wasm/identity_wasm
=======
          working-directory: identity_wasm
>>>>>>> f5c4fe9a
          tag: ${{ github.event.inputs.tag }}<|MERGE_RESOLUTION|>--- conflicted
+++ resolved
@@ -38,9 +38,5 @@
           dry-run: ${{ github.event.inputs.dry-run }}
           input-artifact-name: identity-wasm-bindings-build
           npm-token: ${{ secrets.NPM_TOKEN }}
-<<<<<<< HEAD
-          working-directory: ./bindings/wasm/identity_wasm
-=======
           working-directory: identity_wasm
->>>>>>> f5c4fe9a
           tag: ${{ github.event.inputs.tag }}