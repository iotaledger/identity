--- conflicted
+++ resolved
@@ -1,3 +1,11 @@
+[workspace.package]
+authors = ["IOTA Stiftung"]
+edition = "2021"
+homepage = "https://www.iota.org"
+license = "Apache-2.0"
+repository = "https://github.com/iotaledger/identity.rs"
+rust-version = "1.65"
+
 [workspace]
 resolver = "2"
 members = [
@@ -23,21 +31,10 @@
 bls12_381_plus = { version = "0.8.17" }
 serde = { version = "1.0", default-features = false, features = ["alloc", "derive"] }
 serde_json = { version = "1.0", default-features = false }
-<<<<<<< HEAD
 strum = { version = "0.25", default-features = false, features = ["std", "derive"] }
 thiserror = { version = "1.0", default-features = false }
-=======
 json-proof-token = { version = "0.3.5" }
 zkryptium = { version = "0.2.2", default-features = false, features = ["bbsplus"] }
->>>>>>> e8df2994
-
-[workspace.package]
-authors = ["IOTA Stiftung"]
-edition = "2021"
-homepage = "https://www.iota.org"
-license = "Apache-2.0"
-repository = "https://github.com/iotaledger/identity.rs"
-rust-version = "1.65"
 
 [workspace.lints.clippy]
 result_large_err = "allow"