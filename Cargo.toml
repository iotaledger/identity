[workspace]
resolver = "2"
members = [
  # "identity_comm",
  "identity_account",
  "identity_account_storage",
  "identity_agent",
  "identity_core",
  "identity_credential",
  "identity_did",
  "identity_diff",
  "identity_iota",
  "identity_iota_client_legacy",
  "identity_iota_core_legacy",
<<<<<<< HEAD
  "identity_iota_core",
=======
  "identity_resolver",
  "identity_stardust",
>>>>>>> b5805d41

  "examples_legacy",
  "examples",
]

exclude = ["bindings/stronghold-nodejs", "bindings/wasm", "libjose"]

[profile.dev]
split-debuginfo = "unpacked"<|MERGE_RESOLUTION|>--- conflicted
+++ resolved
@@ -12,12 +12,8 @@
   "identity_iota",
   "identity_iota_client_legacy",
   "identity_iota_core_legacy",
-<<<<<<< HEAD
   "identity_iota_core",
-=======
   "identity_resolver",
-  "identity_stardust",
->>>>>>> b5805d41
 
   "examples_legacy",
   "examples",
