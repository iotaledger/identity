--- conflicted
+++ resolved
@@ -33,19 +33,25 @@
 iota_interaction = { git = "https://github.com/iotaledger/product-core.git", tag = "v0.2.1", package = "iota_interaction" }
 iota_interaction_ts = { git = "https://github.com/iotaledger/product-core.git", tag = "v0.2.1", package = "iota_interaction_ts" }
 product_common = { git = "https://github.com/iotaledger/product-core.git", tag = "v0.2.1", package = "product_common" }
-serde = { version = "1.0", default-features = false, features = ["alloc", "derive"] }
+serde = { version = "1.0", default-features = false, features = [
+  "alloc",
+  "derive",
+] }
 serde_json = { version = "1.0", default-features = false }
-<<<<<<< HEAD
-json-proof-token = { version = "0.4" }
-zkryptium = { version = "0.4", default-features = false, features = ["bbsplus"] }
-oqs = {version = "0.10", default-features = false, features = ["sigs", "std", "vendored"] }
-
-=======
-strum = { version = "0.25", default-features = false, features = ["std", "derive"] }
+oqs = { version = "0.10", default-features = false, features = [
+  "sigs",
+  "std",
+  "vendored",
+] }
+strum = { version = "0.25", default-features = false, features = [
+  "std",
+  "derive",
+] }
 thiserror = { version = "1.0", default-features = false }
 json-proof-token = { version = "0.3.5" }
-zkryptium = { version = "0.2.2", default-features = false, features = ["bbsplus"] }
->>>>>>> 8de1d086
+zkryptium = { version = "0.2.2", default-features = false, features = [
+  "bbsplus",
+] }
 
 [workspace.lints.clippy]
 result_large_err = "allow"
