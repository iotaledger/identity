![banner](https://github.com/iotaledger/identity.rs/raw/HEAD/.github/banner_identity.svg)

<p align="center">
  <a href="https://iota.stackexchange.com/" style="text-decoration:none;"><img src="https://img.shields.io/badge/StackExchange-9cf.svg?logo=stackexchange" alt="StackExchange"></a>
  <a href="https://discord.iota.org/" style="text-decoration:none;"><img src="https://img.shields.io/badge/Discord-9cf.svg?logo=discord" alt="Discord"></a>
  <a href="https://github.com/iotaledger/identity.rs/blob/HEAD/LICENSE" style="text-decoration:none;"><img src="https://img.shields.io/github/license/iotaledger/identity.rs.svg" alt="Apache 2.0 license"></a>
  <img src="https://deps.rs/repo/github/iotaledger/identity.rs/status.svg" alt="Dependencies">
  <a href='https://coveralls.io/github/iotaledger/identity.rs?branch=main'><img src='https://coveralls.io/repos/github/iotaledger/identity.rs/badge.svg?branch=main' alt='Coverage Status' /></a>

</p>

<p align="center">
  <a href="#introduction">Introduction</a> ◈
  <a href="#documentation-and-resources">Documentation & Resources</a> ◈
  <a href="#bindings">Bindings</a> ◈
  <a href="#grpc">gRPC</a> ◈
  <a href="#roadmap-and-milestones">Roadmap</a> ◈
  <a href="#contributing">Contributing</a>
</p>

---

> [!NOTE]
> This version of the library is compatible with IOTA Rebased networks and in active development, for a version of the library compatible with IOTA Stardust networks check [here](https://github.com/iotaledger/identity.rs/)

## Introduction

IOTA Identity is a [Rust](https://www.rust-lang.org/) implementation of decentralized digital identity, also known as Self-Sovereign Identity (SSI). It implements the W3C [Decentralized Identifiers (DID)](https://www.w3.org/TR/did-core/) and [Verifiable Credentials](https://www.w3.org/TR/vc-data-model/) specifications. This library can be used to create, resolve and authenticate digital identities and to create verifiable credentials and presentations in order to share information in a verifiable manner and establish trust in the digital world. It does so while supporting secure storage of cryptographic keys, which can be implemented for your preferred key management system. Many of the individual libraries (Rust crates) are agnostic over the concrete DID method, with the exception of some libraries dedicated to implement the [IOTA DID method](https://docs.iota.org/references/iota-identity/iota-did-method-spec/), which is an implementation of decentralized digital identity on IOTA Rebased networks. Written in stable Rust, IOTA Identity has strong guarantees of memory safety and process integrity while maintaining exceptional performance.

## Documentation and Resources

- [Identity Documentation Pages](https://docs.iota.org/iota-identity): Supplementing documentation with context around identity and simple examples on library usage.
- API References:
  - [Rust API Reference](https://iotaledger.github.io/identity.rs/identity_iota/index.html): Package documentation (cargo docs).
  - [Wasm API Reference](https://wiki.iota.org/identity.rs/references/wasm/api_ref/): Wasm Package documentation.
- Examples:
  - [Rust Examples](https://github.com/iotaledger/identity.rs/blob/feat/identity-rebased-alpha/examples): Practical code snippets to get you started with the library in Rust.
  - [Wasm Examples](https://github.com/iotaledger/identity.rs/blob/feat/identity-rebased-alpha/bindings/wasm/identity_wasm/examples): Practical code snippets to get you started with the library in TypeScript/JavaScript.

## Bindings

[Foreign Function Interface (FFI)](https://en.wikipedia.org/wiki/Foreign_function_interface) Bindings of this [Rust](https://www.rust-lang.org/) library to other programming languages:

- [Web Assembly](https://github.com/iotaledger/identity.rs/blob/feat/identity-rebased-alpha/bindings/wasm/identity_wasm/) (JavaScript/TypeScript)

## gRPC

We provide a collection of experimental [gRPC services](https://github.com/iotaledger/identity.rs/blob/feat/identity-rebased-alpha/bindings/grpc/)
<<<<<<< HEAD
## Documentation and Resources

- API References:
  - [Rust API Reference](https://iotaledger.github.io/identity.rs/identity_iota/index.html): Package documentation (cargo docs).
  <!-- - [Wasm API Reference](https://wiki.iota.org/identity.rs/libraries/wasm/api_reference/): Wasm Package documentation. -->
- [Identity Documentation Pages](https://docs.iota.org/iota-identity): Supplementing documentation with context around identity and simple examples on library usage.
- [Examples](https://github.com/iotaledger/identity.rs/blob/feat/identity-rebased-alpha/examples): Practical code snippets to get you started with the library.

## Universal Resolver

IOTA Identity includes a [Universal Resolver](https://github.com/decentralized-identity/universal-resolver/) driver implementation for the `did:iota` method. The Universal Resolver is a crucial component that enables the resolution of DIDs across different DID methods.

Our implementation allows for resolving IOTA DIDs through the standardized Universal Resolver interface, supporting multiple networks including testnet, devnet, and custom networks. The resolver is available as a Docker container for easy deployment and integration.

For more information and implementation details, visit our [Universal Resolver Driver Repository](https://github.com/iotaledger/uni-resolver-driver-iota).

### Quick Start with Docker

```bash
# Pull and run the Universal Resolver driver
docker run -p 8080:8080 iotaledger/uni-resolver-driver-iota

# Resolve a DID
curl -X GET http://localhost:8080/1.0/identifiers/did:iota:0xf4d6f08f5a1b80dd578da7dc1b49c886d580acd4cf7d48119dfeb82b538ad88a
```

## Prerequisites

- [Rust](https://www.rust-lang.org/) (>= 1.83)
- [Cargo](https://doc.rust-lang.org/cargo/) (>= 1.83)

## Getting Started

If you want to include IOTA Identity in your project, simply add it as a dependency in your `Cargo.toml`:

```toml
[dependencies]
identity_iota = { git = "https://github.com/iotaledger/identity.rs.git", tag = "v1.6.0-alpha" }
```

To try out the [examples](https://github.com/iotaledger/identity.rs/blob/feat/identity-rebased-alpha/examples), you can also do this:

1. Clone the repository, e.g. through `git clone https://github.com/iotaledger/identity.rs`
2. Get the [IOTA binaries](https://github.com/iotaledger/iota/releases).
3. Start a local network for testing with `iota start --force-regenesis --with-faucet`.
4. Request funds with `iota client faucet`.
5. Publish a test identity package to your local network: `./identity_iota_core/scripts/publish_identity_package.sh`.
6. Get the `packageId` value from the output (the entry with `"type": "published"`) and pass this as `IOTA_IDENTITY_PKG_ID` env value.
7. Run the example to create a DID using `IOTA_IDENTITY_PKG_ID=(the value from previous step)  run --release --example 0_create_did`

## Example: Creating an Identity

The following code creates and publishes a new IOTA DID Document to a locally running private network.
See the [instructions](https://github.com/iotaledger/iota/docker/iota-private-network) on running your own private network for development.

_Cargo.toml_

<!--
Test this example using https://github.com/anko/txm: `txm README.md`

!test program
cd ../../..
mkdir tmp
cat | sed -e 's#identity_iota = { git = "[^"]*", tag = "[^"]*"#identity_iota = { path = "../identity_iota"#' > tmp/Cargo.toml
echo '[workspace]' >>tmp/Cargo.toml
-->
<!-- !test check Cargo Example -->

```toml
[package]
name = "iota_identity_example"
version = "1.0.0"
edition = "2021"

[dependencies]
anyhow = "1.0.62"
identity_iota = { git = "https://github.com/iotaledger/identity.rs.git", tag = "v1.6.0-alpha", features = ["memstore"] }
iota-sdk = { git = "https://github.com/iotaledger/iota.git", package = "iota-sdk", tag = "v0.10.3-rc" }
rand = "0.8.5"
tokio = { version = "1", features = ["full"] }
```

_main._<span></span>_rs_

<!--
Test this example using https://github.com/anko/txm: `txm README.md`

!test program
cd ../..
mkdir tmp/src
cat > tmp/src/main.rs 
cd tmp
timeout 360 cargo build || (echo "Process timed out after 360 seconds" && exit 1)
-->
<!-- !test check Rust Example -->

```rust,no_run
use anyhow::Context;
use identity_iota::iota::IotaDocument;
use identity_iota::iota::rebased::client::convert_to_address;
use identity_iota::iota::rebased::client::get_sender_public_key;
use identity_iota::iota::rebased::client::IdentityClient;
use identity_iota::iota::rebased::client::IdentityClientReadOnly;
use identity_iota::iota::rebased::transaction::Transaction;
use identity_iota::storage::JwkDocumentExt;
use identity_iota::storage::JwkMemStore;
use identity_iota::storage::JwkStorage;
use identity_iota::storage::KeyIdMemstore;
use identity_iota::storage::KeyType;
use identity_iota::storage::Storage;
use identity_iota::storage::StorageSigner;
use identity_iota::verification::jws::JwsAlgorithm;
use identity_iota::verification::MethodScope;
use iota_sdk::IotaClientBuilder;
use tokio::io::AsyncReadExt;

/// Demonstrates how to create a DID Document and publish it in a new identity.
#[tokio::main]
async fn main() -> anyhow::Result<()> {
  // Create a new client to interact with the IOTA ledger.
  let iota_client = IotaClientBuilder::default()
    .build_localnet()
    .await
    .map_err(|err| anyhow::anyhow!(format!("failed to connect to network; {}", err)))?;

  // Create new storage and generate new key.
  let storage = Storage::new(JwkMemStore::new(), KeyIdMemstore::new());
  let generate = storage
    .key_storage()
    .generate(KeyType::new("Ed25519"), JwsAlgorithm::EdDSA)
    .await?;
  let public_key_jwk = generate.jwk.to_public().expect("public components should be derivable");
  let public_key_bytes = get_sender_public_key(&public_key_jwk)?;
  let sender_address = convert_to_address(&public_key_bytes)?;
  let package_id = std::env::var("IOTA_IDENTITY_PKG_ID")
    .map_err(|e| {
      anyhow::anyhow!("env variable IOTA_IDENTITY_PKG_ID must be set in order to run the examples").context(e)
    })
    .and_then(|pkg_str| pkg_str.parse().context("invalid package id"))?;

  // Create identity client with signing capabilities.
  let read_only_client = IdentityClientReadOnly::new_with_pkg_id(iota_client, package_id).await?;
  let signer = StorageSigner::new(&storage, generate.key_id, public_key_jwk);
  let identity_client = IdentityClient::new(read_only_client, signer).await?;

  println!("Your wallet address is: {}", sender_address);
  println!("Please request funds from http://127.0.0.1:9123/gas, wait for a couple of seconds and then press Enter.");
  tokio::io::stdin().read_u8().await?;

  // Create a new DID document with a placeholder DID.
  let mut unpublished: IotaDocument = IotaDocument::new(identity_client.network());
  unpublished
    .generate_method(
      &storage,
      JwkMemStore::ED25519_KEY_TYPE,
      JwsAlgorithm::EdDSA,
      None,
      MethodScope::VerificationMethod,
    )
    .await?;

  // Publish new DID document.
  let document = identity_client
    .publish_did_document(unpublished)
    .execute(&identity_client)
    .await?
    .output;

  println!("Published DID document: {:#}", document);

  Ok(())
}
```

_Example output_

```json
{
  "doc": {
    "id": "did:iota:tst:0xa947df036e78c2eada8b16e019d517c9e38d4b19cb0c1fa066e752c3074b715d",
    "verificationMethod": [
      {
        "id": "did:iota:tst:0xa947df036e78c2eada8b16e019d517c9e38d4b19cb0c1fa066e752c3074b715d#9KdQCWcvR8kmGPLFOYnTzypsDWsoUIvR",
        "controller": "did:iota:tst:0xa947df036e78c2eada8b16e019d517c9e38d4b19cb0c1fa066e752c3074b715d",
        "type": "JsonWebKey",
        "publicKeyJwk": {
          "kty": "OKP",
          "alg": "EdDSA",
          "kid": "9KdQCWcvR8kmGPLFOYnTzypsDWsoUIvR",
          "crv": "Ed25519",
          "x": "JJoYoeFWU7jWvdQmOKDvM4nZJ2cUbP9yhWZzFgd044I"
        }
      }
    ]
  },
  "meta": {
    "created": "2023-08-29T14:47:26Z",
    "updated": "2023-08-29T14:47:26Z",
  }
}
```
=======
>>>>>>> 9835d66e

## Roadmap and Milestones

For detailed development progress, see the IOTA Identity development [kanban board](https://github.com/orgs/iotaledger/projects/8/views/5).

## Contributing

We would love to have you help us with the development of IOTA Identity. Each and every contribution is greatly valued!

Please review the [contribution](https://wiki.iota.org/identity.rs/contribute) and [workflow](https://wiki.iota.org/identity.rs/workflow) sections in the [IOTA Wiki](https://wiki.iota.org/).

To contribute directly to the repository, simply fork the project, push your changes to your fork and create a pull request to get them included!

The best place to get involved in discussions about this library or to look for support at is the `#identity` channel on the [IOTA Discord](https://discord.iota.org). You can also ask questions on our [Stack Exchange](https://iota.stackexchange.com/).<|MERGE_RESOLUTION|>--- conflicted
+++ resolved
@@ -46,210 +46,6 @@
 ## gRPC
 
 We provide a collection of experimental [gRPC services](https://github.com/iotaledger/identity.rs/blob/feat/identity-rebased-alpha/bindings/grpc/)
-<<<<<<< HEAD
-## Documentation and Resources
-
-- API References:
-  - [Rust API Reference](https://iotaledger.github.io/identity.rs/identity_iota/index.html): Package documentation (cargo docs).
-  <!-- - [Wasm API Reference](https://wiki.iota.org/identity.rs/libraries/wasm/api_reference/): Wasm Package documentation. -->
-- [Identity Documentation Pages](https://docs.iota.org/iota-identity): Supplementing documentation with context around identity and simple examples on library usage.
-- [Examples](https://github.com/iotaledger/identity.rs/blob/feat/identity-rebased-alpha/examples): Practical code snippets to get you started with the library.
-
-## Universal Resolver
-
-IOTA Identity includes a [Universal Resolver](https://github.com/decentralized-identity/universal-resolver/) driver implementation for the `did:iota` method. The Universal Resolver is a crucial component that enables the resolution of DIDs across different DID methods.
-
-Our implementation allows for resolving IOTA DIDs through the standardized Universal Resolver interface, supporting multiple networks including testnet, devnet, and custom networks. The resolver is available as a Docker container for easy deployment and integration.
-
-For more information and implementation details, visit our [Universal Resolver Driver Repository](https://github.com/iotaledger/uni-resolver-driver-iota).
-
-### Quick Start with Docker
-
-```bash
-# Pull and run the Universal Resolver driver
-docker run -p 8080:8080 iotaledger/uni-resolver-driver-iota
-
-# Resolve a DID
-curl -X GET http://localhost:8080/1.0/identifiers/did:iota:0xf4d6f08f5a1b80dd578da7dc1b49c886d580acd4cf7d48119dfeb82b538ad88a
-```
-
-## Prerequisites
-
-- [Rust](https://www.rust-lang.org/) (>= 1.83)
-- [Cargo](https://doc.rust-lang.org/cargo/) (>= 1.83)
-
-## Getting Started
-
-If you want to include IOTA Identity in your project, simply add it as a dependency in your `Cargo.toml`:
-
-```toml
-[dependencies]
-identity_iota = { git = "https://github.com/iotaledger/identity.rs.git", tag = "v1.6.0-alpha" }
-```
-
-To try out the [examples](https://github.com/iotaledger/identity.rs/blob/feat/identity-rebased-alpha/examples), you can also do this:
-
-1. Clone the repository, e.g. through `git clone https://github.com/iotaledger/identity.rs`
-2. Get the [IOTA binaries](https://github.com/iotaledger/iota/releases).
-3. Start a local network for testing with `iota start --force-regenesis --with-faucet`.
-4. Request funds with `iota client faucet`.
-5. Publish a test identity package to your local network: `./identity_iota_core/scripts/publish_identity_package.sh`.
-6. Get the `packageId` value from the output (the entry with `"type": "published"`) and pass this as `IOTA_IDENTITY_PKG_ID` env value.
-7. Run the example to create a DID using `IOTA_IDENTITY_PKG_ID=(the value from previous step)  run --release --example 0_create_did`
-
-## Example: Creating an Identity
-
-The following code creates and publishes a new IOTA DID Document to a locally running private network.
-See the [instructions](https://github.com/iotaledger/iota/docker/iota-private-network) on running your own private network for development.
-
-_Cargo.toml_
-
-<!--
-Test this example using https://github.com/anko/txm: `txm README.md`
-
-!test program
-cd ../../..
-mkdir tmp
-cat | sed -e 's#identity_iota = { git = "[^"]*", tag = "[^"]*"#identity_iota = { path = "../identity_iota"#' > tmp/Cargo.toml
-echo '[workspace]' >>tmp/Cargo.toml
--->
-<!-- !test check Cargo Example -->
-
-```toml
-[package]
-name = "iota_identity_example"
-version = "1.0.0"
-edition = "2021"
-
-[dependencies]
-anyhow = "1.0.62"
-identity_iota = { git = "https://github.com/iotaledger/identity.rs.git", tag = "v1.6.0-alpha", features = ["memstore"] }
-iota-sdk = { git = "https://github.com/iotaledger/iota.git", package = "iota-sdk", tag = "v0.10.3-rc" }
-rand = "0.8.5"
-tokio = { version = "1", features = ["full"] }
-```
-
-_main._<span></span>_rs_
-
-<!--
-Test this example using https://github.com/anko/txm: `txm README.md`
-
-!test program
-cd ../..
-mkdir tmp/src
-cat > tmp/src/main.rs 
-cd tmp
-timeout 360 cargo build || (echo "Process timed out after 360 seconds" && exit 1)
--->
-<!-- !test check Rust Example -->
-
-```rust,no_run
-use anyhow::Context;
-use identity_iota::iota::IotaDocument;
-use identity_iota::iota::rebased::client::convert_to_address;
-use identity_iota::iota::rebased::client::get_sender_public_key;
-use identity_iota::iota::rebased::client::IdentityClient;
-use identity_iota::iota::rebased::client::IdentityClientReadOnly;
-use identity_iota::iota::rebased::transaction::Transaction;
-use identity_iota::storage::JwkDocumentExt;
-use identity_iota::storage::JwkMemStore;
-use identity_iota::storage::JwkStorage;
-use identity_iota::storage::KeyIdMemstore;
-use identity_iota::storage::KeyType;
-use identity_iota::storage::Storage;
-use identity_iota::storage::StorageSigner;
-use identity_iota::verification::jws::JwsAlgorithm;
-use identity_iota::verification::MethodScope;
-use iota_sdk::IotaClientBuilder;
-use tokio::io::AsyncReadExt;
-
-/// Demonstrates how to create a DID Document and publish it in a new identity.
-#[tokio::main]
-async fn main() -> anyhow::Result<()> {
-  // Create a new client to interact with the IOTA ledger.
-  let iota_client = IotaClientBuilder::default()
-    .build_localnet()
-    .await
-    .map_err(|err| anyhow::anyhow!(format!("failed to connect to network; {}", err)))?;
-
-  // Create new storage and generate new key.
-  let storage = Storage::new(JwkMemStore::new(), KeyIdMemstore::new());
-  let generate = storage
-    .key_storage()
-    .generate(KeyType::new("Ed25519"), JwsAlgorithm::EdDSA)
-    .await?;
-  let public_key_jwk = generate.jwk.to_public().expect("public components should be derivable");
-  let public_key_bytes = get_sender_public_key(&public_key_jwk)?;
-  let sender_address = convert_to_address(&public_key_bytes)?;
-  let package_id = std::env::var("IOTA_IDENTITY_PKG_ID")
-    .map_err(|e| {
-      anyhow::anyhow!("env variable IOTA_IDENTITY_PKG_ID must be set in order to run the examples").context(e)
-    })
-    .and_then(|pkg_str| pkg_str.parse().context("invalid package id"))?;
-
-  // Create identity client with signing capabilities.
-  let read_only_client = IdentityClientReadOnly::new_with_pkg_id(iota_client, package_id).await?;
-  let signer = StorageSigner::new(&storage, generate.key_id, public_key_jwk);
-  let identity_client = IdentityClient::new(read_only_client, signer).await?;
-
-  println!("Your wallet address is: {}", sender_address);
-  println!("Please request funds from http://127.0.0.1:9123/gas, wait for a couple of seconds and then press Enter.");
-  tokio::io::stdin().read_u8().await?;
-
-  // Create a new DID document with a placeholder DID.
-  let mut unpublished: IotaDocument = IotaDocument::new(identity_client.network());
-  unpublished
-    .generate_method(
-      &storage,
-      JwkMemStore::ED25519_KEY_TYPE,
-      JwsAlgorithm::EdDSA,
-      None,
-      MethodScope::VerificationMethod,
-    )
-    .await?;
-
-  // Publish new DID document.
-  let document = identity_client
-    .publish_did_document(unpublished)
-    .execute(&identity_client)
-    .await?
-    .output;
-
-  println!("Published DID document: {:#}", document);
-
-  Ok(())
-}
-```
-
-_Example output_
-
-```json
-{
-  "doc": {
-    "id": "did:iota:tst:0xa947df036e78c2eada8b16e019d517c9e38d4b19cb0c1fa066e752c3074b715d",
-    "verificationMethod": [
-      {
-        "id": "did:iota:tst:0xa947df036e78c2eada8b16e019d517c9e38d4b19cb0c1fa066e752c3074b715d#9KdQCWcvR8kmGPLFOYnTzypsDWsoUIvR",
-        "controller": "did:iota:tst:0xa947df036e78c2eada8b16e019d517c9e38d4b19cb0c1fa066e752c3074b715d",
-        "type": "JsonWebKey",
-        "publicKeyJwk": {
-          "kty": "OKP",
-          "alg": "EdDSA",
-          "kid": "9KdQCWcvR8kmGPLFOYnTzypsDWsoUIvR",
-          "crv": "Ed25519",
-          "x": "JJoYoeFWU7jWvdQmOKDvM4nZJ2cUbP9yhWZzFgd044I"
-        }
-      }
-    ]
-  },
-  "meta": {
-    "created": "2023-08-29T14:47:26Z",
-    "updated": "2023-08-29T14:47:26Z",
-  }
-}
-```
-=======
->>>>>>> 9835d66e
 
 ## Roadmap and Milestones
 
