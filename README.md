![banner](https://github.com/iotaledger/identity.rs/raw/HEAD/.github/banner_identity.svg)

<p align="center">
  <a href="https://iota.stackexchange.com/" style="text-decoration:none;"><img src="https://img.shields.io/badge/StackExchange-9cf.svg?logo=stackexchange" alt="StackExchange"></a>
  <a href="https://discord.iota.org/" style="text-decoration:none;"><img src="https://img.shields.io/badge/Discord-9cf.svg?logo=discord" alt="Discord"></a>
  <a href="https://discord.iota.org/" style="text-decoration:none;"><img src="https://img.shields.io/discord/397872799483428865" alt="Discord"></a>
  <a href="https://github.com/iotaledger/identity.rs/blob/HEAD/LICENSE" style="text-decoration:none;"><img src="https://img.shields.io/github/license/iotaledger/identity.rs.svg" alt="Apache 2.0 license"></a>
  <img src="https://deps.rs/repo/github/iotaledger/identity.rs/status.svg" alt="Dependencies">
  <a href='https://coveralls.io/github/iotaledger/identity.rs?branch=main'><img src='https://coveralls.io/repos/github/iotaledger/identity.rs/badge.svg?branch=main' alt='Coverage Status' /></a>

</p>

<p align="center">
  <a href="#introduction">Introduction</a> ◈
  <a href="#bindings">Bindings</a> ◈
  <a href="#documentation-and-resources">Documentation & Resources</a> ◈
  <a href="#getting-started">Getting Started</a> ◈
  <a href="#example-creating-an-identity">Example</a> ◈
  <a href="#roadmap-and-milestones">Roadmap</a> ◈
  <a href="#contributing">Contributing</a>
</p>

---

## Introduction

IOTA Identity is a [Rust](https://www.rust-lang.org/) implementation of decentralized digital identity, also known as Self-Sovereign Identity (SSI). It implements the W3C [Decentralized Identifiers (DID)](https://www.w3.org/TR/did-core/) and [Verifiable Credentials](https://www.w3.org/TR/vc-data-model/) specifications. This library can be used to create, resolve and authenticate digital identities and to create verifiable credentials and presentations in order to share information in a verifiable manner and establish trust in the digital world. It does so while supporting secure storage of cryptographic keys, which can be implemented for your preferred key management system. Many of the individual libraries (Rust crates) are agnostic over the concrete DID method, with the exception of some libraries dedicated to implement the [IOTA DID method](https://wiki.iota.org/shimmer/identity.rs/specs/did/iota_did_method_spec/), which is an implementation of decentralized digital identity on the IOTA and Shimmer networks. Written in stable Rust, IOTA Identity has strong guarantees of memory safety and process integrity while maintaining exceptional performance.

## Bindings

[Foreign Function Interface (FFI)](https://en.wikipedia.org/wiki/Foreign_function_interface) Bindings of this [Rust](https://www.rust-lang.org/) library to other programming languages:

- [Web Assembly](https://github.com/iotaledger/identity.rs/blob/HEAD/bindings/wasm/) (JavaScript/TypeScript)

## Documentation and Resources

- API References:
  - [Rust API Reference](https://docs.rs/identity_iota/latest/identity_iota/): Package documentation (cargo docs).
  - [Wasm API Reference](https://wiki.iota.org/shimmer/identity.rs/libraries/wasm/api_reference/): Wasm Package documentation.
- [Identity Documentation Pages](https://wiki.iota.org/shimmer/identity.rs/introduction): Supplementing documentation with context around identity and simple examples on library usage.
- [Examples](https://github.com/iotaledger/identity.rs/blob/HEAD/examples): Practical code snippets to get you started with the library.

## Prerequisites

- [Rust](https://www.rust-lang.org/) (>= 1.65)
- [Cargo](https://doc.rust-lang.org/cargo/) (>= 1.65)

## Getting Started

If you want to include IOTA Identity in your project, simply add it as a dependency in your `Cargo.toml`:

```toml
[dependencies]
identity_iota = { version = "1.0.0" }
```

To try out the [examples](https://github.com/iotaledger/identity.rs/blob/HEAD/examples), you can also do this:

1. Clone the repository, e.g. through `git clone https://github.com/iotaledger/identity.rs`
2. Start a private Tangle as described in the [next section](#example-creating-an-identity)
3. Run the example to create a DID using `cargo run --release --example 0_create_did`

## Example: Creating an Identity

The following code creates and publishes a new IOTA DID Document to a locally running private network.
See the [instructions](https://github.com/iotaledger/hornet/tree/develop/private_tangle) on running your own private network.

_Cargo.toml_

<!--
Test this example using https://github.com/anko/txm: `txm README.md`

!test program
cd ../..
mkdir tmp
cat | sed -e 's#identity_iota = .*#identity_iota = { path = "../identity_iota" }#' > tmp/Cargo.toml
echo '[workspace]' >>tmp/Cargo.toml
-->
<!-- !test check Cargo Example -->

```toml
[package]
name = "iota_identity_example"
version = "1.0.0"
edition = "2021"

[dependencies]
<<<<<<< HEAD
identity_iota = { version = "1.0.0-rc" }
=======
identity_iota = {version = "1.0.0", features = ["memstore"]}
>>>>>>> 7ce7840d
iota-sdk = { version = "1.0.2", default-features = true, features = ["tls", "client", "stronghold"] }
tokio = { version = "1", features = ["full"] }
```

_main._<span></span>_rs_

<!--
Test this example using https://github.com/anko/txm: `txm README.md`

!test program
cd ../..
mkdir tmp/src
cat > tmp/src/main.rs 
cd tmp
timeout 360 cargo build || (echo "Process timed out after 360 seconds" && exit 1)
-->
<!-- !test check Rust Example -->


```rust,no_run
use identity_iota::core::ToJson;
use identity_iota::iota::IotaClientExt;
use identity_iota::iota::IotaDocument;
use identity_iota::iota::IotaIdentityClientExt;
use identity_iota::iota::NetworkName;
use identity_iota::storage::JwkDocumentExt;
use identity_iota::storage::JwkMemStore;
use identity_iota::storage::KeyIdMemstore;
use identity_iota::storage::Storage;
use identity_iota::verification::jws::JwsAlgorithm;
use identity_iota::verification::MethodScope;
use iota_sdk::client::api::GetAddressesOptions;
use iota_sdk::client::secret::stronghold::StrongholdSecretManager;
use iota_sdk::client::secret::SecretManager;
use iota_sdk::client::Client;
use iota_sdk::crypto::keys::bip39;
use iota_sdk::types::block::address::Bech32Address;
use iota_sdk::types::block::output::AliasOutput;
use iota_sdk::types::block::output::dto::AliasOutputDto;
use tokio::io::AsyncReadExt;

// The endpoint of the IOTA node to use.
static API_ENDPOINT: &str = "http://127.0.0.1:14265";

/// Demonstrates how to create a DID Document and publish it in a new Alias Output.
#[tokio::main]
async fn main() -> anyhow::Result<()> {
  // Create a new client to interact with the IOTA ledger.
  let client: Client = Client::builder()
    .with_primary_node(API_ENDPOINT, None)?
    .finish()
    .await?;

  // Create a new Stronghold.
  let stronghold = StrongholdSecretManager::builder()
    .password("secure_password".to_owned())
    .build("./example-strong.hodl")?;

  // Generate a mnemonic and store it in the Stronghold.
  let random: [u8; 32] = rand::random();
  let mnemonic =
    bip39::wordlist::encode(random.as_ref(), &bip39::wordlist::ENGLISH).map_err(|err| anyhow::anyhow!("{err:?}"))?;
  stronghold.store_mnemonic(mnemonic).await?;

  // Create a new secret manager backed by the Stronghold.
  let secret_manager: SecretManager = SecretManager::Stronghold(stronghold);

  // Get the Bech32 human-readable part (HRP) of the network.
  let network_name: NetworkName = client.network_name().await?;

  // Get an address from the secret manager.
  let address: Bech32Address = secret_manager
  .generate_ed25519_addresses(
    GetAddressesOptions::default()
      .with_range(0..1)
      .with_bech32_hrp((&network_name).try_into()?),
  )
  .await?[0];

  println!("Your wallet address is: {}", address);
  println!("Please request funds from http://127.0.0.1:8091/, wait for a couple of seconds and then press Enter.");
  tokio::io::stdin().read_u8().await?;

  // Create a new DID document with a placeholder DID.
  // The DID will be derived from the Alias Id of the Alias Output after publishing.
  let mut document: IotaDocument = IotaDocument::new(&network_name);

  // Insert a new Ed25519 verification method in the DID document.
  let storage: Storage<JwkMemStore, KeyIdMemstore> = Storage::new(JwkMemStore::new(), KeyIdMemstore::new());
  document
    .generate_method(
      &storage,
      JwkMemStore::ED25519_KEY_TYPE,
      JwsAlgorithm::EdDSA,
      None,
      MethodScope::VerificationMethod,
    )
    .await?;

  // Construct an Alias Output containing the DID document, with the wallet address
  // set as both the state controller and governor.
  let alias_output: AliasOutput = client.new_did_output(address.into(), document, None).await?;
  println!("Alias Output: {}", AliasOutputDto::from(&alias_output).to_json_pretty()?);

  // Publish the Alias Output and get the published DID document.
  let document: IotaDocument = client.publish_did_output(&secret_manager, alias_output).await?;
  println!("Published DID document: {:#}", document);

  Ok(())
}
```

_Example output_

```json
{
  "doc": {
    "id": "did:iota:tst:0xa947df036e78c2eada8b16e019d517c9e38d4b19cb0c1fa066e752c3074b715d",
    "verificationMethod": [
      {
        "id": "did:iota:tst:0xa947df036e78c2eada8b16e019d517c9e38d4b19cb0c1fa066e752c3074b715d#9KdQCWcvR8kmGPLFOYnTzypsDWsoUIvR",
        "controller": "did:iota:tst:0xa947df036e78c2eada8b16e019d517c9e38d4b19cb0c1fa066e752c3074b715d",
        "type": "JsonWebKey",
        "publicKeyJwk": {
          "kty": "OKP",
          "alg": "EdDSA",
          "kid": "9KdQCWcvR8kmGPLFOYnTzypsDWsoUIvR",
          "crv": "Ed25519",
          "x": "JJoYoeFWU7jWvdQmOKDvM4nZJ2cUbP9yhWZzFgd044I"
        }
      }
    ]
  },
  "meta": {
    "created": "2023-08-29T14:47:26Z",
    "updated": "2023-08-29T14:47:26Z",
    "governorAddress": "tst1qqd7kyu8xadzx9vutznu72336npqpj92jtp27uyu2tj2sa5hx6n3k0vrzwv",
    "stateControllerAddress": "tst1qqd7kyu8xadzx9vutznu72336npqpj92jtp27uyu2tj2sa5hx6n3k0vrzwv"
  }
}
```

## Roadmap and Milestones

For detailed development progress, see the IOTA Identity development [kanban board](https://github.com/orgs/iotaledger/projects/8/views/5).

## Contributing

We would love to have you help us with the development of IOTA Identity. Each and every contribution is greatly valued!

Please review the [contribution](https://wiki.iota.org/shimmer/identity.rs/contribute) and [workflow](https://wiki.iota.org/shimmer/identity.rs/workflow) sections in the [IOTA Wiki](https://wiki.iota.org/).

To contribute directly to the repository, simply fork the project, push your changes to your fork and create a pull request to get them included!

The best place to get involved in discussions about this library or to look for support at is the `#identity` channel on the [IOTA Discord](https://discord.iota.org). You can also ask questions on our [Stack Exchange](https://iota.stackexchange.com/).<|MERGE_RESOLUTION|>--- conflicted
+++ resolved
@@ -85,11 +85,7 @@
 edition = "2021"
 
 [dependencies]
-<<<<<<< HEAD
-identity_iota = { version = "1.0.0-rc" }
-=======
 identity_iota = {version = "1.0.0", features = ["memstore"]}
->>>>>>> 7ce7840d
 iota-sdk = { version = "1.0.2", default-features = true, features = ["tls", "client", "stronghold"] }
 tokio = { version = "1", features = ["full"] }
 ```
