--- conflicted
+++ resolved
@@ -26,15 +26,11 @@
 
 The individual libraries are developed to be agnostic about the utilized [Distributed Ledger Technology (DLT)](https://en.wikipedia.org/wiki/Distributed_ledger), with the exception of the [IOTA](https://www.iota.org) integration and higher level libraries. Written in stable Rust, it has strong guarantees of memory safety and process integrity while maintaining exceptional performance.
 
-<<<<<<< HEAD
-> :warning: **WARNING** :warning:
-=======
 > :warning: **WARNING #1** :warning: 
 >
 > **The Framework only works on the Chrysalis Phase 2 network, use [v0.2](https://github.com/iotaledger/identity.rs/releases/tag/v0.2.0) or older for pre-chrysalis phase 2 networks.**
 > 
 > :warning: **WARNING #2** :warning:
->>>>>>> 0ee3646d
 > 
 > This library is currently in its **alpha stage** and **under development** and might undergo large changes!
 > Until a formal third-party security audit has taken place, the [IOTA Foundation](https://www.iota.org/) makes no guarantees to the fitness of this library. As such, it is to be seen as **experimental** and not ready for real-world applications.
