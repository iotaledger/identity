--- conflicted
+++ resolved
@@ -20,7 +20,6 @@
 anyhow = "1.0"
 futures = { version = "0.3" }
 identity_eddsa_verifier = { path = "../../identity_eddsa_verifier" }
-<<<<<<< HEAD
 identity_iota = { path = "../../identity_iota", features = [
     "resolver",
     "sd-jwt",
@@ -36,12 +35,7 @@
 identity_sui_name_tbd = { path = "../../identity_sui_name_tbd" }
 iota-sdk = { version = "1.1.2", features = ["stronghold"] }
 iota-sdk-move = { git = "https://github.com/iotaledger/iota.git", package = "iota-sdk" }
-=======
-identity_iota = { path = "../../identity_iota", features = ["resolver", "sd-jwt", "domain-linkage", "domain-linkage-fetch", "status-list-2021"] }
-identity_stronghold = { path = "../../identity_stronghold", features = ["send-sync-storage"] }
-iota-sdk = { version = "1.1.5", features = ["stronghold"] }
 openssl = { version = "0.10", features = ["vendored"] }
->>>>>>> aae9b727
 prost = "0.12"
 rand = "0.8.5"
 serde = { version = "1.0", features = ["derive", "alloc"] }
