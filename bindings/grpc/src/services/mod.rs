--- conflicted
+++ resolved
@@ -1,9 +1,6 @@
 pub mod credential;
-<<<<<<< HEAD
+pub mod document;
 pub mod domain_linkage;
-=======
-pub mod document;
->>>>>>> 09800696
 pub mod health_check;
 pub mod sd_jwt;
 
@@ -17,11 +14,8 @@
   routes.add_service(health_check::service());
   credential::init_services(&mut routes, client, stronghold);
   routes.add_service(sd_jwt::service(client));
-<<<<<<< HEAD
   routes.add_service(domain_linkage::service(client));
-=======
   routes.add_service(document::service(client, stronghold));
->>>>>>> 09800696
 
   routes.routes()
 }