// Copyright 2020-2024 IOTA Stiftung
// SPDX-License-Identifier: Apache-2.0

#[cfg(test)]
mod credential_revocation_check;
#[cfg(test)]
mod credential_validation;
#[cfg(test)]
mod did_document_creation;
#[cfg(test)]
mod domain_linkage;
#[cfg(test)]
mod health_check;
#[cfg(test)]
mod helpers;
#[cfg(test)]
mod jwt;
#[cfg(test)]
mod sd_jwt_validation;
<<<<<<< HEAD
#[cfg(test)]
mod status_list_2021;
=======
mod status_list_2021;
mod utils;
>>>>>>> aae9b727
<|MERGE_RESOLUTION|>--- conflicted
+++ resolved
@@ -17,10 +17,6 @@
 mod jwt;
 #[cfg(test)]
 mod sd_jwt_validation;
-<<<<<<< HEAD
 #[cfg(test)]
 mod status_list_2021;
-=======
-mod status_list_2021;
-mod utils;
->>>>>>> aae9b727
+mod utils;