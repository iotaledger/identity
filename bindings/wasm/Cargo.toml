--- conflicted
+++ resolved
@@ -18,10 +18,6 @@
 console_error_panic_hook = { version = "0.1" }
 futures = { version = "0.3" }
 js-sys = { version = "0.3" }
-<<<<<<< HEAD
-reqwest = { version = "0.11.6" }
-=======
->>>>>>> 540bc5ea
 serde = { version = "1.0", features = ["derive"] }
 serde_json = { version = "1.0", default-features = false }
 wasm-bindgen = { version = "0.2", features = ["serde-serialize"] }
@@ -39,11 +35,7 @@
 [target.'cfg(target_arch = "wasm32")'.dependencies]
 chrono = { version = "0.4", features = ["wasmbind"] }
 getrandom = { version = "0.2", features = ["js"] }
-<<<<<<< HEAD
-parking_lot = { version = "0.11", features = ["wasm-bindgen"] }
-=======
 parking_lot = { version = "0.11.2", features = ["wasm-bindgen"] }
->>>>>>> 540bc5ea
 
 [package.metadata.wasm-pack.profile.release]
 wasm-opt = true
