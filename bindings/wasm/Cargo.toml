--- conflicted
+++ resolved
@@ -23,16 +23,12 @@
 serde_json = { version = "1.0", default-features = false }
 wasm-bindgen = { version = "0.2", features = ["serde-serialize"] }
 wasm-bindgen-futures = { version = "0.4", default-features = false }
-<<<<<<< HEAD
-identity = { path = "../../identity", default-features = false, features = ["wasm"] }
-=======
 
 [dependencies.identity]
 version = "=0.5.0-dev.2"
 path = "../../identity"
 default-features = false
-features = ["wasm"]
->>>>>>> cc0089f2
+features = ["wasm", "account"]
 
 [dev-dependencies]
 wasm-bindgen-test = { version = "0.3" }
