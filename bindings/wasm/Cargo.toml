[package]
name = "identity_wasm"
version = "1.4.0"
authors = ["IOTA Stiftung"]
edition = "2021"
homepage = "https://www.iota.org"
keywords = ["iota", "tangle", "identity", "wasm"]
license = "Apache-2.0"
publish = false
readme = "README.md"
repository = "https://github.com/iotaledger/identity.rs"
resolver = "2"
description = "Web Assembly bindings for the identity-rs crate."

[lib]
crate-type = ["cdylib", "rlib"]

[dependencies]
anyhow = "1.0.75"
async-trait = { version = "0.1", default-features = false }
bls12_381_plus = "0.8.17"
console_error_panic_hook = { version = "0.1" }
futures = { version = "0.3" }
identity_ecdsa_verifier = { path = "../../identity_ecdsa_verifier", default-features = false, features = ["es256", "es256k"] }
identity_eddsa_verifier = { path = "../../identity_eddsa_verifier", default-features = false, features = ["ed25519"] }
js-sys = { version = "0.3.61" }
json-proof-token = "0.3.4"
proc_typescript = { version = "0.1.0", path = "./proc_typescript" }
secret-storage = { git = "https://github.com/iotaledger/secret-storage.git", default-features = false, branch = "main" }
serde = { version = "1.0", features = ["derive"] }
serde-wasm-bindgen = "0.6.5"
serde_json = { version = "1.0", default-features = false }
serde_repr = { version = "0.1", default-features = false }
# Want to use the nice API of tokio::sync::RwLock for now even though we can't use threads.
tokio = { version = "=1.39.2", default-features = false, features = ["sync"] }
tsify = "0.4.5"
wasm-bindgen = { version = "=0.2.93", features = ["serde-serialize"] }
wasm-bindgen-futures = { version = "0.4", default-features = false }
zkryptium = "0.2.2"

[dependencies.identity_iota]
path = "../../identity_iota"
default-features = false
features = [
    "client",
    "revocation-bitmap",
    "resolver",
    "domain-linkage",
    "sd-jwt",
    "status-list-2021",
    "jpt-bbs-plus",
    "identity-sui-name-tbd",
    "storage-signer",
]

[dev-dependencies]
rand = "0.8.5"

[target.'cfg(all(target_arch = "wasm32", not(target_os = "wasi")))'.dependencies]
getrandom = { version = "0.2", default-features = false, features = ["js"] }
instant = { version = "0.1", default-features = false, features = ["wasm-bindgen"] }

[profile.release]
opt-level = 's'
lto = true
<<<<<<< HEAD
debug = true
=======

[lints.clippy]
# can be removed as soon as fix has been added to clippy
# see https://github.com/rust-lang/rust-clippy/issues/12377
empty_docs = "allow"
>>>>>>> f05aa5dc
<|MERGE_RESOLUTION|>--- conflicted
+++ resolved
@@ -63,12 +63,9 @@
 [profile.release]
 opt-level = 's'
 lto = true
-<<<<<<< HEAD
 debug = true
-=======
 
 [lints.clippy]
 # can be removed as soon as fix has been added to clippy
 # see https://github.com/rust-lang/rust-clippy/issues/12377
-empty_docs = "allow"
->>>>>>> f05aa5dc
+empty_docs = "allow"