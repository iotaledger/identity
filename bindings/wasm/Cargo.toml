[package]
name = "identity_wasm"
version = "0.7.0-alpha.3"
authors = ["IOTA Stiftung"]
edition = "2021"
homepage = "https://www.iota.org"
keywords = ["iota", "tangle", "identity", "wasm"]
license = "Apache-2.0"
publish = false
readme = "README.md"
repository = "https://github.com/iotaledger/identity.rs"
resolver = "2"
description = "Web Assembly bindings for the identity-rs crate."

[lib]
crate-type = ["cdylib", "rlib"]

[dependencies]
async-trait = { version = "0.1", default-features = false }
console_error_panic_hook = { version = "0.1" }
futures = { version = "0.3" }
<<<<<<< HEAD
identity_storage = { version = "0.7.0-alpha.2", path = "../../identity_storage", default-features = false }
=======
# Pin until iota-client v2.0.1-rc.4 is released
iota-types = { version = "=1.0.0-rc.1", default-features = false, features = ["block", "api", "dto", "std"] }
>>>>>>> 7adda464
js-sys = { version = "0.3.60" }
proc_typescript = { version = "0.1.0", path = "./proc_typescript" }
serde = { version = "1.0", features = ["derive"] }
serde_json = { version = "1.0", default-features = false }
serde_repr = { version = "0.1", default-features = false }
wasm-bindgen = { version = "0.2.83", features = ["serde-serialize"] }
wasm-bindgen-futures = { version = "0.4", default-features = false }

[dependencies.identity_iota]
version = "0.7.0-alpha.3"
path = "../../identity_iota"
default-features = false
features = ["client", "revocation-bitmap", "resolver"]

[dev-dependencies]
rand = "0.8.5"
wasm-bindgen-test = { version = "0.3" }

[target.'cfg(all(target_arch = "wasm32", not(target_os = "wasi")))'.dependencies]
getrandom = { version = "0.2", default-features = false, features = ["js"] }
instant = { version = "0.1", default-features = false, features = ["wasm-bindgen"] }

[package.metadata.wasm-pack.profile.release]
wasm-opt = true

[profile.release]
opt-level = 's'
lto = true<|MERGE_RESOLUTION|>--- conflicted
+++ resolved
@@ -19,12 +19,9 @@
 async-trait = { version = "0.1", default-features = false }
 console_error_panic_hook = { version = "0.1" }
 futures = { version = "0.3" }
-<<<<<<< HEAD
 identity_storage = { version = "0.7.0-alpha.2", path = "../../identity_storage", default-features = false }
-=======
 # Pin until iota-client v2.0.1-rc.4 is released
 iota-types = { version = "=1.0.0-rc.1", default-features = false, features = ["block", "api", "dto", "std"] }
->>>>>>> 7adda464
 js-sys = { version = "0.3.60" }
 proc_typescript = { version = "0.1.0", path = "./proc_typescript" }
 serde = { version = "1.0", features = ["derive"] }
