--- conflicted
+++ resolved
@@ -61,13 +61,7 @@
 
 Replace imports with local paths for txm:
 !test program
-<<<<<<< HEAD
-cat \
-| sed -e "s#require('@iota/identity-wasm/node')#require('./node')#" \
-| node
-=======
 cat | sed -e "s#require('@iota/identity-wasm/node')#require('./node')#" | node
->>>>>>> f0b69a3e
 -->
 <!-- !test check Nodejs Example -->
 ```typescript
