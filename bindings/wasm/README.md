--- conflicted
+++ resolved
@@ -64,38 +64,6 @@
 ```javascript
 const identity = require('@iota/identity-wasm/node')
 
-<<<<<<< HEAD
-// Choose the Tangle network to publish on.
-const network = identity.Network.mainnet();
-// const network = identity.Network.devnet();
-
-// Generate a new Ed25519 KeyPair.
-const key = new identity.KeyPair(identity.KeyType.Ed25519);
-
-// Create a new DID Document using the KeyPair for the default VerificationMethod.
-const doc = new identity.Document(key, network.name);
-
-// Sign the DID Document with the private key.
-doc.signSelf(key, doc.defaultSigningMethod().id());
-
-// Create a default client instance for the network.
-const config = identity.Config.fromNetwork(network);
-const client = identity.Client.fromConfig(config);
-
-// Publish the DID Document to the IOTA Tangle
-// The message can be viewed at https://explorer.iota.org/<mainnet|devnet>/transaction/<messageId>
-client.publishDocument(doc)
-    .then((receipt) => {
-        const explorer = identity.ExplorerUrl.mainnet();
-        // const explorer = identity.ExplorerUrl.devnet(); // if using the devnet
-        console.log("Tangle Message Receipt:", receipt);
-        console.log("Tangle Exporer Url:", explorer.resolverUrl(doc.id));
-    })
-    .catch((error) => {
-        console.error("Error: ", error);
-        throw error
-    })
-=======
 async function main() {
     // Choose the Tangle network to publish on.
     const network = identity.Network.mainnet();
@@ -124,7 +92,6 @@
 }
 
 main()
->>>>>>> 7e80fac9
 ```
 
 ## Web Setup
