const fs = require("fs");
const path = require("path");

/**
 * Replaces aliases defined in the `tsconfig.json` `paths` configuration in `js` and `ts` files.
 * If more than one path is defined. The second path is used. Otherwise the first path.
 * @param {string} tsconfig - Path to tsconfig that should be processed
 * @param {string} dist - Folder of files that should be processed
 * @param {'resolve'=} mode - In "resolve" mode relative paths will be replaced paths relative to the processed file. Note: `basePath` in the tsconfig will not be considered.
 */

function replace(tsconfig, dist, mode) {
    // Read tsconfig file.
    const tsconfigPath = path.join(__dirname, '..', tsconfig);
    console.log(`\n using ${tsconfigPath}`);
    let data = JSON.parse(fs.readFileSync(path.join(__dirname, '..', tsconfig), "utf8"));
    let a = data.compilerOptions.paths;
    let keys = Object.keys(a);

    // Get `.js` and `.ts` file names from directory.
    const distPath = path.join(__dirname, `../${dist}`);
    console.log(`\n working in ${distPath}`);
    let files = readdirSync(distPath);
    files = files.filter((fileName) => fileName.endsWith(".ts") || fileName.endsWith(".js"));

    // Replace the Alias with the second path if present, otherwise use first path.
    for (let file of files) {
        console.log(`\n processing ${file}`);
        let fileData = fs.readFileSync(file, "utf8");
        for (let key of keys) {
            let value = a[key][1] ?? a[key][0];
<<<<<<< HEAD
            
            const absoluteIncludePath = path.resolve(path.dirname(tsconfigPath), value);
            if (mode == "resolve" && fs.existsSync(absoluteIncludePath)) {
                const absoluteFilePath = path.resolve(path.dirname(file));
                console.log(`\t calculating path from ${absoluteFilePath} to ${absoluteIncludePath}`);
                value = path.relative(absoluteFilePath, absoluteIncludePath);
            }

            console.log(`\t replace ${key} with ${value}`);
            fileData = fileData.replace(key, value);
=======
            fileData = fileData.replaceAll(key, value);
>>>>>>> 533b7c68
        }
        fs.writeFileSync(file, fileData, "utf8");
    }
}

const readdirSync = (p, a = []) => {
    if (fs.statSync(p).isDirectory())
    fs.readdirSync(p).map(f => readdirSync(a[a.push(path.join(p, f)) - 1], a))
    return a
}

replace(process.argv[2], process.argv[3], process.argv[4]);<|MERGE_RESOLUTION|>--- conflicted
+++ resolved
@@ -29,7 +29,6 @@
         let fileData = fs.readFileSync(file, "utf8");
         for (let key of keys) {
             let value = a[key][1] ?? a[key][0];
-<<<<<<< HEAD
             
             const absoluteIncludePath = path.resolve(path.dirname(tsconfigPath), value);
             if (mode == "resolve" && fs.existsSync(absoluteIncludePath)) {
@@ -39,10 +38,7 @@
             }
 
             console.log(`\t replace ${key} with ${value}`);
-            fileData = fileData.replace(key, value);
-=======
             fileData = fileData.replaceAll(key, value);
->>>>>>> 533b7c68
         }
         fs.writeFileSync(file, fileData, "utf8");
     }
