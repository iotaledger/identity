## Classes

<dl>
<dt><a href="#CoreDID">CoreDID</a></dt>
<dd><p>A method-agnostic Decentralized Identifier (DID).</p>
</dd>
<dt><a href="#CoreDocument">CoreDocument</a></dt>
<dd><p>A method-agnostic DID Document.</p>
<p>Note: All methods that involve reading from this class may potentially raise an error
if the object is being concurrently modified.</p>
</dd>
<dt><a href="#Credential">Credential</a></dt>
<dd></dd>
<dt><a href="#DIDUrl">DIDUrl</a></dt>
<dd><p>A method agnostic DID Url.</p>
</dd>
<dt><a href="#DecodedJws">DecodedJws</a></dt>
<dd><p>A cryptographically verified decoded token from a JWS.</p>
<p>Contains the decoded headers and the raw claims.</p>
</dd>
<dt><a href="#DecodedJwtCredential">DecodedJwtCredential</a></dt>
<dd><p>A cryptographically verified and decoded Credential.</p>
<p>Note that having an instance of this type only means the JWS it was constructed from was verified.
It does not imply anything about a potentially present proof property on the credential itself.</p>
</dd>
<dt><a href="#DecodedJwtPresentation">DecodedJwtPresentation</a></dt>
<dd><p>A cryptographically verified and decoded presentation.</p>
<p>Note that having an instance of this type only means the JWS it was constructed from was verified.
It does not imply anything about a potentially present proof property on the presentation itself.</p>
</dd>
<dt><a href="#Disclosure">Disclosure</a></dt>
<dd><p>Represents an elements constructing a disclosure.
Object properties and array elements disclosures are supported.</p>
<p>See: <a href="https://www.ietf.org/archive/id/draft-ietf-oauth-selective-disclosure-jwt-07.html#name-disclosures">https://www.ietf.org/archive/id/draft-ietf-oauth-selective-disclosure-jwt-07.html#name-disclosures</a></p>
</dd>
<dt><a href="#DomainLinkageConfiguration">DomainLinkageConfiguration</a></dt>
<dd><p>DID Configuration Resource which contains Domain Linkage Credentials.
It can be placed in an origin&#39;s <code>.well-known</code> directory to prove linkage between the origin and a DID.
See: <a href="https://identity.foundation/.well-known/resources/did-configuration/#did-configuration-resource">https://identity.foundation/.well-known/resources/did-configuration/#did-configuration-resource</a></p>
<p>Note:</p>
<ul>
<li>Only the <a href="https://identity.foundation/.well-known/resources/did-configuration/#json-web-token-proof-format">JSON Web Token Proof Format</a></li>
</ul>
</dd>
<dt><a href="#Duration">Duration</a></dt>
<dd><p>A span of time.</p>
</dd>
<dt><a href="#EdDSAJwsVerifier">EdDSAJwsVerifier</a></dt>
<dd><p>An implementor of <code>IJwsVerifier</code> that can handle the
<code>EdDSA</code> algorithm.</p>
</dd>
<dt><a href="#IotaDID">IotaDID</a></dt>
<dd><p>A DID conforming to the IOTA DID method specification.</p>
</dd>
<dt><a href="#IotaDocument">IotaDocument</a></dt>
<dd><p>A DID Document adhering to the IOTA DID method specification.</p>
<p>Note: All methods that involve reading from this class may potentially raise an error
if the object is being concurrently modified.</p>
</dd>
<dt><a href="#IotaDocumentMetadata">IotaDocumentMetadata</a></dt>
<dd><p>Additional attributes related to an IOTA DID Document.</p>
</dd>
<dt><a href="#IotaIdentityClientExt">IotaIdentityClientExt</a></dt>
<dd><p>An extension interface that provides helper functions for publication
and resolution of DID documents in Alias Outputs.</p>
</dd>
<dt><a href="#Jwk">Jwk</a></dt>
<dd></dd>
<dt><a href="#JwkGenOutput">JwkGenOutput</a></dt>
<dd><p>The result of a key generation in <code>JwkStorage</code>.</p>
</dd>
<dt><a href="#Jws">Jws</a></dt>
<dd><p>A wrapper around a JSON Web Signature (JWS).</p>
</dd>
<dt><a href="#JwsHeader">JwsHeader</a></dt>
<dd></dd>
<dt><a href="#JwsSignatureOptions">JwsSignatureOptions</a></dt>
<dd></dd>
<dt><a href="#JwsVerificationOptions">JwsVerificationOptions</a></dt>
<dd></dd>
<dt><a href="#Jwt">Jwt</a></dt>
<dd><p>A wrapper around a JSON Web Token (JWK).</p>
</dd>
<dt><a href="#JwtCredentialValidationOptions">JwtCredentialValidationOptions</a></dt>
<dd><p>Options to declare validation criteria when validating credentials.</p>
</dd>
<dt><a href="#JwtCredentialValidator">JwtCredentialValidator</a></dt>
<dd><p>A type for decoding and validating <a href="#Credential">Credential</a>.</p>
</dd>
<dt><a href="#JwtDomainLinkageValidator">JwtDomainLinkageValidator</a></dt>
<dd><p>A validator for a Domain Linkage Configuration and Credentials.</p>
</dd>
<dt><a href="#JwtPresentationOptions">JwtPresentationOptions</a></dt>
<dd></dd>
<dt><a href="#JwtPresentationValidationOptions">JwtPresentationValidationOptions</a></dt>
<dd><p>Options to declare validation criteria when validating presentation.</p>
</dd>
<dt><a href="#JwtPresentationValidator">JwtPresentationValidator</a></dt>
<dd></dd>
<dt><a href="#KeyBindingJWTValidationOptions">KeyBindingJWTValidationOptions</a></dt>
<dd><p>Options to declare validation criteria when validating credentials.</p>
</dd>
<dt><a href="#KeyBindingJwtClaims">KeyBindingJwtClaims</a></dt>
<dd><p>Claims set for key binding JWT.</p>
</dd>
<dt><a href="#LinkedDomainService">LinkedDomainService</a></dt>
<dd></dd>
<dt><a href="#MethodData">MethodData</a></dt>
<dd><p>Supported verification method data formats.</p>
</dd>
<dt><a href="#MethodDigest">MethodDigest</a></dt>
<dd><p>Unique identifier of a <a href="#VerificationMethod">VerificationMethod</a>.</p>
<p>NOTE:
This class does not have a JSON representation,
use the methods <code>pack</code> and <code>unpack</code> instead.</p>
</dd>
<dt><a href="#MethodScope">MethodScope</a></dt>
<dd><p>Supported verification method types.</p>
</dd>
<dt><a href="#MethodType">MethodType</a></dt>
<dd><p>Supported verification method types.</p>
</dd>
<dt><a href="#Presentation">Presentation</a></dt>
<dd></dd>
<dt><a href="#Proof">Proof</a></dt>
<dd><p>Represents a cryptographic proof that can be used to validate verifiable credentials and
presentations.</p>
<p>This representation does not inherently implement any standard; instead, it
can be utilized to implement standards or user-defined proofs. The presence of the
<code>type</code> field is necessary to accommodate different types of cryptographic proofs.</p>
<p>Note that this proof is not related to JWT and can be used in combination or as an alternative
to it.</p>
</dd>
<dt><a href="#Resolver">Resolver</a></dt>
<dd><p>Convenience type for resolving DID documents from different DID methods.</p>
<p>Also provides methods for resolving DID Documents associated with
verifiable <a href="#Credential">Credential</a>s and <a href="#Presentation">Presentation</a>s.</p>
<h1 id="configuration">Configuration</h1>
<p>The resolver will only be able to resolve DID documents for methods it has been configured for in the constructor.</p>
</dd>
<dt><a href="#RevocationBitmap">RevocationBitmap</a></dt>
<dd><p>A compressed bitmap for managing credential revocation.</p>
</dd>
<dt><a href="#SdJwt">SdJwt</a></dt>
<dd><p>Representation of an SD-JWT of the format
<code>&lt;Issuer-signed JWT&gt;~&lt;Disclosure 1&gt;~&lt;Disclosure 2&gt;~...~&lt;Disclosure N&gt;~&lt;optional KB-JWT&gt;</code>.</p>
</dd>
<dt><a href="#SdJwtCredentialValidator">SdJwtCredentialValidator</a></dt>
<dd><p>A type for decoding and validating <a href="#Credential">Credential</a>.</p>
</dd>
<dt><a href="#SdObjectDecoder">SdObjectDecoder</a></dt>
<dd><p>Substitutes digests in an SD-JWT object by their corresponding plaintext values provided by disclosures.</p>
</dd>
<dt><a href="#SdObjectEncoder">SdObjectEncoder</a></dt>
<dd><p>Transforms a JSON object into an SD-JWT object by substituting selected values
with their corresponding disclosure digests.</p>
<p>Note: digests are created using the sha-256 algorithm.</p>
</dd>
<dt><a href="#Service">Service</a></dt>
<dd><p>A DID Document Service used to enable trusted interactions associated with a DID subject.</p>
</dd>
<dt><a href="#StatusList2021">StatusList2021</a></dt>
<dd><p>StatusList2021 data structure as described in <a href="https://www.w3.org/TR/2023/WD-vc-status-list-20230427/">W3C&#39;s VC status list 2021</a>.</p>
</dd>
<dt><a href="#StatusList2021Credential">StatusList2021Credential</a></dt>
<dd><p>A parsed <a href="https://www.w3.org/TR/2023/WD-vc-status-list-20230427/#statuslist2021credential">StatusList2021Credential</a>.</p>
</dd>
<dt><a href="#StatusList2021CredentialBuilder">StatusList2021CredentialBuilder</a></dt>
<dd><p>Builder type to construct valid <a href="#StatusList2021Credential">StatusList2021Credential</a> istances.</p>
</dd>
<dt><a href="#StatusList2021Entry">StatusList2021Entry</a></dt>
<dd><p><a href="https://www.w3.org/TR/2023/WD-vc-status-list-20230427/#statuslist2021entry">StatusList2021Entry</a> implementation.</p>
</dd>
<dt><a href="#Storage">Storage</a></dt>
<dd><p>A type wrapping a <code>JwkStorage</code> and <code>KeyIdStorage</code> that should always be used together when
working with storage backed DID documents.</p>
</dd>
<dt><a href="#Timestamp">Timestamp</a></dt>
<dd></dd>
<dt><a href="#UnknownCredential">UnknownCredential</a></dt>
<dd></dd>
<dt><a href="#VerificationMethod">VerificationMethod</a></dt>
<dd><p>A DID Document Verification Method.</p>
</dd>
</dl>

## Members

<dl>
<<<<<<< HEAD
=======
<dt><a href="#StatusCheck">StatusCheck</a></dt>
<dd><p>Controls validation behaviour when checking whether or not a credential has been revoked by its
<a href="https://www.w3.org/TR/vc-data-model/#status"><code>credentialStatus</code></a>.</p>
</dd>
<dt><a href="#Strict">Strict</a></dt>
<dd><p>Validate the status if supported, reject any unsupported
<a href="https://www.w3.org/TR/vc-data-model/#status"><code>credentialStatus</code></a> types.</p>
<p>Only <code>RevocationBitmap2022</code> is currently supported.</p>
<p>This is the default.</p>
</dd>
<dt><a href="#SkipUnsupported">SkipUnsupported</a></dt>
<dd><p>Validate the status if supported, skip any unsupported
<a href="https://www.w3.org/TR/vc-data-model/#status"><code>credentialStatus</code></a> types.</p>
</dd>
<dt><a href="#SkipAll">SkipAll</a></dt>
<dd><p>Skip all status checks.</p>
</dd>
>>>>>>> 00a18416
<dt><a href="#SubjectHolderRelationship">SubjectHolderRelationship</a></dt>
<dd><p>Declares how credential subjects must relate to the presentation holder.</p>
<p>See also the <a href="https://www.w3.org/TR/vc-data-model/#subject-holder-relationships">Subject-Holder Relationship</a> section of the specification.</p>
</dd>
<dt><a href="#AlwaysSubject">AlwaysSubject</a></dt>
<dd><p>The holder must always match the subject on all credentials, regardless of their <a href="https://www.w3.org/TR/vc-data-model/#nontransferable-property"><code>nonTransferable</code></a> property.
This variant is the default.</p>
</dd>
<dt><a href="#SubjectOnNonTransferable">SubjectOnNonTransferable</a></dt>
<dd><p>The holder must match the subject only for credentials where the <a href="https://www.w3.org/TR/vc-data-model/#nontransferable-property"><code>nonTransferable</code></a> property is <code>true</code>.</p>
</dd>
<dt><a href="#Any">Any</a></dt>
<dd><p>The holder is not required to have any kind of relationship to any credential subject.</p>
</dd>
<dt><a href="#CredentialStatus">CredentialStatus</a></dt>
<dd></dd>
<dt><a href="#MethodRelationship">MethodRelationship</a></dt>
<dd></dd>
<dt><a href="#FailFast">FailFast</a></dt>
<dd><p>Declares when validation should return if an error occurs.</p>
</dd>
<dt><a href="#AllErrors">AllErrors</a></dt>
<dd><p>Return all errors that occur during validation.</p>
</dd>
<dt><a href="#FirstError">FirstError</a></dt>
<dd><p>Return after the first error occurs.</p>
</dd>
<<<<<<< HEAD
<dt><a href="#StatusPurpose">StatusPurpose</a></dt>
<dd><p>Purpose of a <a href="#StatusList2021">StatusList2021</a>.</p>
</dd>
<dt><a href="#StatusCheck">StatusCheck</a></dt>
<dd><p>Controls validation behaviour when checking whether or not a credential has been revoked by its
<a href="https://www.w3.org/TR/vc-data-model/#status"><code>credentialStatus</code></a>.</p>
</dd>
<dt><a href="#Strict">Strict</a></dt>
<dd><p>Validate the status if supported, reject any unsupported
<a href="https://www.w3.org/TR/vc-data-model/#status"><code>credentialStatus</code></a> types.</p>
<p>Only <code>RevocationBitmap2022</code> is currently supported.</p>
<p>This is the default.</p>
</dd>
<dt><a href="#SkipUnsupported">SkipUnsupported</a></dt>
<dd><p>Validate the status if supported, skip any unsupported
<a href="https://www.w3.org/TR/vc-data-model/#status"><code>credentialStatus</code></a> types.</p>
</dd>
<dt><a href="#SkipAll">SkipAll</a></dt>
<dd><p>Skip all status checks.</p>
</dd>
<dt><a href="#StateMetadataEncoding">StateMetadataEncoding</a></dt>
<dd></dd>
=======
<dt><a href="#StateMetadataEncoding">StateMetadataEncoding</a></dt>
<dd></dd>
<dt><a href="#MethodRelationship">MethodRelationship</a></dt>
<dd></dd>
>>>>>>> 00a18416
</dl>

## Functions

<dl>
<<<<<<< HEAD
=======
<dt><a href="#verifyEd25519">verifyEd25519(alg, signingInput, decodedSignature, publicKey)</a></dt>
<dd><p>Verify a JWS signature secured with the <code>EdDSA</code> algorithm and curve <code>Ed25519</code>.</p>
<p>This function is useful when one is composing a <code>IJwsVerifier</code> that delegates
<code>EdDSA</code> verification with curve <code>Ed25519</code> to this function.</p>
<h1 id="warning">Warning</h1>
<p>This function does not check whether <code>alg = EdDSA</code> in the protected header. Callers are expected to assert this
prior to calling the function.</p>
</dd>
<dt><a href="#start">start()</a></dt>
<dd><p>Initializes the console error panic hook for better error messages</p>
</dd>
>>>>>>> 00a18416
<dt><a href="#encodeB64">encodeB64(data)</a> ⇒ <code>string</code></dt>
<dd><p>Encode the given bytes in url-safe base64.</p>
</dd>
<dt><a href="#decodeB64">decodeB64(data)</a> ⇒ <code>Uint8Array</code></dt>
<dd><p>Decode the given url-safe base64-encoded slice into its raw bytes.</p>
</dd>
<<<<<<< HEAD
<dt><a href="#verifyEd25519">verifyEd25519(alg, signingInput, decodedSignature, publicKey)</a></dt>
<dd><p>Verify a JWS signature secured with the <code>EdDSA</code> algorithm and curve <code>Ed25519</code>.</p>
<p>This function is useful when one is composing a <code>IJwsVerifier</code> that delegates
<code>EdDSA</code> verification with curve <code>Ed25519</code> to this function.</p>
<h1 id="warning">Warning</h1>
<p>This function does not check whether <code>alg = EdDSA</code> in the protected header. Callers are expected to assert this
prior to calling the function.</p>
</dd>
<dt><a href="#start">start()</a></dt>
<dd><p>Initializes the console error panic hook for better error messages</p>
</dd>
=======
>>>>>>> 00a18416
</dl>

<a name="CoreDID"></a>

## CoreDID
A method-agnostic Decentralized Identifier (DID).

**Kind**: global class  

* [CoreDID](#CoreDID)
    * _instance_
        * [.setMethodName(value)](#CoreDID+setMethodName)
        * [.setMethodId(value)](#CoreDID+setMethodId)
        * [.scheme()](#CoreDID+scheme) ⇒ <code>string</code>
        * [.authority()](#CoreDID+authority) ⇒ <code>string</code>
        * [.method()](#CoreDID+method) ⇒ <code>string</code>
        * [.methodId()](#CoreDID+methodId) ⇒ <code>string</code>
        * [.join(segment)](#CoreDID+join) ⇒ [<code>DIDUrl</code>](#DIDUrl)
        * [.toUrl()](#CoreDID+toUrl) ⇒ [<code>DIDUrl</code>](#DIDUrl)
        * [.intoUrl()](#CoreDID+intoUrl) ⇒ [<code>DIDUrl</code>](#DIDUrl)
        * [.toString()](#CoreDID+toString) ⇒ <code>string</code>
        * [.toCoreDid()](#CoreDID+toCoreDid) ⇒ [<code>CoreDID</code>](#CoreDID)
        * [.toJSON()](#CoreDID+toJSON) ⇒ <code>any</code>
        * [.clone()](#CoreDID+clone) ⇒ [<code>CoreDID</code>](#CoreDID)
    * _static_
        * [.parse(input)](#CoreDID.parse) ⇒ [<code>CoreDID</code>](#CoreDID)
        * [.validMethodName(value)](#CoreDID.validMethodName) ⇒ <code>boolean</code>
        * [.validMethodId(value)](#CoreDID.validMethodId) ⇒ <code>boolean</code>
        * [.fromJSON(json)](#CoreDID.fromJSON) ⇒ [<code>CoreDID</code>](#CoreDID)

<a name="CoreDID+setMethodName"></a>

### coreDID.setMethodName(value)
Set the method name of the [CoreDID](#CoreDID).

**Kind**: instance method of [<code>CoreDID</code>](#CoreDID)  

| Param | Type |
| --- | --- |
| value | <code>string</code> | 

<a name="CoreDID+setMethodId"></a>

### coreDID.setMethodId(value)
Set the method-specific-id of the `DID`.

**Kind**: instance method of [<code>CoreDID</code>](#CoreDID)  

| Param | Type |
| --- | --- |
| value | <code>string</code> | 

<a name="CoreDID+scheme"></a>

### coreDID.scheme() ⇒ <code>string</code>
Returns the [CoreDID](#CoreDID) scheme.

E.g.
- `"did:example:12345678" -> "did"`
- `"did:iota:smr:12345678" -> "did"`

**Kind**: instance method of [<code>CoreDID</code>](#CoreDID)  
<a name="CoreDID+authority"></a>

### coreDID.authority() ⇒ <code>string</code>
Returns the [CoreDID](#CoreDID) authority: the method name and method-id.

E.g.
- `"did:example:12345678" -> "example:12345678"`
- `"did:iota:smr:12345678" -> "iota:smr:12345678"`

**Kind**: instance method of [<code>CoreDID</code>](#CoreDID)  
<a name="CoreDID+method"></a>

### coreDID.method() ⇒ <code>string</code>
Returns the [CoreDID](#CoreDID) method name.

E.g.
- `"did:example:12345678" -> "example"`
- `"did:iota:smr:12345678" -> "iota"`

**Kind**: instance method of [<code>CoreDID</code>](#CoreDID)  
<a name="CoreDID+methodId"></a>

### coreDID.methodId() ⇒ <code>string</code>
Returns the [CoreDID](#CoreDID) method-specific ID.

E.g.
- `"did:example:12345678" -> "12345678"`
- `"did:iota:smr:12345678" -> "smr:12345678"`

**Kind**: instance method of [<code>CoreDID</code>](#CoreDID)  
<a name="CoreDID+join"></a>

### coreDID.join(segment) ⇒ [<code>DIDUrl</code>](#DIDUrl)
Construct a new [DIDUrl](#DIDUrl) by joining with a relative DID Url string.

**Kind**: instance method of [<code>CoreDID</code>](#CoreDID)  

| Param | Type |
| --- | --- |
| segment | <code>string</code> | 

<a name="CoreDID+toUrl"></a>

### coreDID.toUrl() ⇒ [<code>DIDUrl</code>](#DIDUrl)
Clones the [CoreDID](#CoreDID) into a [DIDUrl](#DIDUrl).

**Kind**: instance method of [<code>CoreDID</code>](#CoreDID)  
<a name="CoreDID+intoUrl"></a>

### coreDID.intoUrl() ⇒ [<code>DIDUrl</code>](#DIDUrl)
Converts the [CoreDID](#CoreDID) into a [DIDUrl](#DIDUrl), consuming it.

**Kind**: instance method of [<code>CoreDID</code>](#CoreDID)  
<a name="CoreDID+toString"></a>

### coreDID.toString() ⇒ <code>string</code>
Returns the [CoreDID](#CoreDID) as a string.

**Kind**: instance method of [<code>CoreDID</code>](#CoreDID)  
<a name="CoreDID+toCoreDid"></a>

### coreDID.toCoreDid() ⇒ [<code>CoreDID</code>](#CoreDID)
**Kind**: instance method of [<code>CoreDID</code>](#CoreDID)  
<a name="CoreDID+toJSON"></a>

### coreDID.toJSON() ⇒ <code>any</code>
Serializes this to a JSON object.

**Kind**: instance method of [<code>CoreDID</code>](#CoreDID)  
<a name="CoreDID+clone"></a>

### coreDID.clone() ⇒ [<code>CoreDID</code>](#CoreDID)
Deep clones the object.

**Kind**: instance method of [<code>CoreDID</code>](#CoreDID)  
<a name="CoreDID.parse"></a>

### CoreDID.parse(input) ⇒ [<code>CoreDID</code>](#CoreDID)
Parses a [CoreDID](#CoreDID) from the given `input`.

### Errors

Throws an error if the input is not a valid [CoreDID](#CoreDID).

**Kind**: static method of [<code>CoreDID</code>](#CoreDID)  

| Param | Type |
| --- | --- |
| input | <code>string</code> | 

<a name="CoreDID.validMethodName"></a>

### CoreDID.validMethodName(value) ⇒ <code>boolean</code>
Validates whether a string is a valid DID method name.

**Kind**: static method of [<code>CoreDID</code>](#CoreDID)  

| Param | Type |
| --- | --- |
| value | <code>string</code> | 

<a name="CoreDID.validMethodId"></a>

### CoreDID.validMethodId(value) ⇒ <code>boolean</code>
Validates whether a string is a valid `DID` method-id.

**Kind**: static method of [<code>CoreDID</code>](#CoreDID)  

| Param | Type |
| --- | --- |
| value | <code>string</code> | 

<a name="CoreDID.fromJSON"></a>

### CoreDID.fromJSON(json) ⇒ [<code>CoreDID</code>](#CoreDID)
Deserializes an instance from a JSON object.

**Kind**: static method of [<code>CoreDID</code>](#CoreDID)  

| Param | Type |
| --- | --- |
| json | <code>any</code> | 

<a name="CoreDocument"></a>

## CoreDocument
A method-agnostic DID Document.

Note: All methods that involve reading from this class may potentially raise an error
if the object is being concurrently modified.

**Kind**: global class  

* [CoreDocument](#CoreDocument)
    * [new CoreDocument(values)](#new_CoreDocument_new)
    * _instance_
        * [.id()](#CoreDocument+id) ⇒ [<code>CoreDID</code>](#CoreDID)
        * [.setId(id)](#CoreDocument+setId)
        * [.controller()](#CoreDocument+controller) ⇒ [<code>Array.&lt;CoreDID&gt;</code>](#CoreDID)
        * [.setController(controllers)](#CoreDocument+setController)
        * [.alsoKnownAs()](#CoreDocument+alsoKnownAs) ⇒ <code>Array.&lt;string&gt;</code>
        * [.setAlsoKnownAs(urls)](#CoreDocument+setAlsoKnownAs)
        * [.verificationMethod()](#CoreDocument+verificationMethod) ⇒ [<code>Array.&lt;VerificationMethod&gt;</code>](#VerificationMethod)
        * [.authentication()](#CoreDocument+authentication) ⇒ <code>Array.&lt;(DIDUrl\|VerificationMethod)&gt;</code>
        * [.assertionMethod()](#CoreDocument+assertionMethod) ⇒ <code>Array.&lt;(DIDUrl\|VerificationMethod)&gt;</code>
        * [.keyAgreement()](#CoreDocument+keyAgreement) ⇒ <code>Array.&lt;(DIDUrl\|VerificationMethod)&gt;</code>
        * [.capabilityDelegation()](#CoreDocument+capabilityDelegation) ⇒ <code>Array.&lt;(DIDUrl\|VerificationMethod)&gt;</code>
        * [.capabilityInvocation()](#CoreDocument+capabilityInvocation) ⇒ <code>Array.&lt;(DIDUrl\|VerificationMethod)&gt;</code>
        * [.properties()](#CoreDocument+properties) ⇒ <code>Map.&lt;string, any&gt;</code>
        * [.setPropertyUnchecked(key, value)](#CoreDocument+setPropertyUnchecked)
        * [.service()](#CoreDocument+service) ⇒ [<code>Array.&lt;Service&gt;</code>](#Service)
        * [.insertService(service)](#CoreDocument+insertService)
        * [.removeService(didUrl)](#CoreDocument+removeService) ⇒ [<code>Service</code>](#Service) \| <code>undefined</code>
        * [.resolveService(query)](#CoreDocument+resolveService) ⇒ [<code>Service</code>](#Service) \| <code>undefined</code>
        * [.methods([scope])](#CoreDocument+methods) ⇒ [<code>Array.&lt;VerificationMethod&gt;</code>](#VerificationMethod)
        * [.verificationRelationships()](#CoreDocument+verificationRelationships) ⇒ <code>Array.&lt;(DIDUrl\|VerificationMethod)&gt;</code>
        * [.insertMethod(method, scope)](#CoreDocument+insertMethod)
        * [.removeMethod(did)](#CoreDocument+removeMethod) ⇒ [<code>VerificationMethod</code>](#VerificationMethod) \| <code>undefined</code>
        * [.resolveMethod(query, [scope])](#CoreDocument+resolveMethod) ⇒ [<code>VerificationMethod</code>](#VerificationMethod) \| <code>undefined</code>
        * [.attachMethodRelationship(didUrl, relationship)](#CoreDocument+attachMethodRelationship) ⇒ <code>boolean</code>
        * [.detachMethodRelationship(didUrl, relationship)](#CoreDocument+detachMethodRelationship) ⇒ <code>boolean</code>
        * [.verifyJws(jws, options, signatureVerifier, [detachedPayload])](#CoreDocument+verifyJws) ⇒ [<code>DecodedJws</code>](#DecodedJws)
        * [.revokeCredentials(serviceQuery, indices)](#CoreDocument+revokeCredentials)
        * [.unrevokeCredentials(serviceQuery, indices)](#CoreDocument+unrevokeCredentials)
        * [.clone()](#CoreDocument+clone) ⇒ [<code>CoreDocument</code>](#CoreDocument)
        * [._shallowCloneInternal()](#CoreDocument+_shallowCloneInternal) ⇒ [<code>CoreDocument</code>](#CoreDocument)
        * [._strongCountInternal()](#CoreDocument+_strongCountInternal) ⇒ <code>number</code>
        * [.toJSON()](#CoreDocument+toJSON) ⇒ <code>any</code>
        * [.generateMethod(storage, keyType, alg, fragment, scope)](#CoreDocument+generateMethod) ⇒ <code>Promise.&lt;string&gt;</code>
        * [.purgeMethod(storage, id)](#CoreDocument+purgeMethod) ⇒ <code>Promise.&lt;void&gt;</code>
        * [.createJws(storage, fragment, payload, options)](#CoreDocument+createJws) ⇒ [<code>Promise.&lt;Jws&gt;</code>](#Jws)
        * [.createCredentialJwt(storage, fragment, credential, options, [custom_claims])](#CoreDocument+createCredentialJwt) ⇒ [<code>Promise.&lt;Jwt&gt;</code>](#Jwt)
        * [.createPresentationJwt(storage, fragment, presentation, signature_options, presentation_options)](#CoreDocument+createPresentationJwt) ⇒ [<code>Promise.&lt;Jwt&gt;</code>](#Jwt)
    * _static_
        * [.fromJSON(json)](#CoreDocument.fromJSON) ⇒ [<code>CoreDocument</code>](#CoreDocument)

<a name="new_CoreDocument_new"></a>

### new CoreDocument(values)
Creates a new [CoreDocument](#CoreDocument) with the given properties.


| Param | Type |
| --- | --- |
| values | <code>ICoreDocument</code> | 

<a name="CoreDocument+id"></a>

### coreDocument.id() ⇒ [<code>CoreDID</code>](#CoreDID)
Returns a copy of the DID Document `id`.

**Kind**: instance method of [<code>CoreDocument</code>](#CoreDocument)  
<a name="CoreDocument+setId"></a>

### coreDocument.setId(id)
Sets the DID of the document.

### Warning

Changing the identifier can drastically alter the results of
`resolve_method`, `resolve_service` and the related
[DID URL dereferencing](https://w3c-ccg.github.io/did-resolution/#dereferencing) algorithm.

**Kind**: instance method of [<code>CoreDocument</code>](#CoreDocument)  

| Param | Type |
| --- | --- |
| id | [<code>CoreDID</code>](#CoreDID) | 

<a name="CoreDocument+controller"></a>

### coreDocument.controller() ⇒ [<code>Array.&lt;CoreDID&gt;</code>](#CoreDID)
Returns a copy of the document controllers.

**Kind**: instance method of [<code>CoreDocument</code>](#CoreDocument)  
<a name="CoreDocument+setController"></a>

### coreDocument.setController(controllers)
Sets the controllers of the DID Document.

Note: Duplicates will be ignored.
Use `null` to remove all controllers.

**Kind**: instance method of [<code>CoreDocument</code>](#CoreDocument)  

| Param | Type |
| --- | --- |
| controllers | [<code>CoreDID</code>](#CoreDID) \| [<code>Array.&lt;CoreDID&gt;</code>](#CoreDID) \| <code>null</code> | 

<a name="CoreDocument+alsoKnownAs"></a>

### coreDocument.alsoKnownAs() ⇒ <code>Array.&lt;string&gt;</code>
Returns a copy of the document's `alsoKnownAs` set.

**Kind**: instance method of [<code>CoreDocument</code>](#CoreDocument)  
<a name="CoreDocument+setAlsoKnownAs"></a>

### coreDocument.setAlsoKnownAs(urls)
Sets the `alsoKnownAs` property in the DID document.

**Kind**: instance method of [<code>CoreDocument</code>](#CoreDocument)  

| Param | Type |
| --- | --- |
| urls | <code>string</code> \| <code>Array.&lt;string&gt;</code> \| <code>null</code> | 

<a name="CoreDocument+verificationMethod"></a>

### coreDocument.verificationMethod() ⇒ [<code>Array.&lt;VerificationMethod&gt;</code>](#VerificationMethod)
Returns a copy of the document's `verificationMethod` set.

**Kind**: instance method of [<code>CoreDocument</code>](#CoreDocument)  
<a name="CoreDocument+authentication"></a>

### coreDocument.authentication() ⇒ <code>Array.&lt;(DIDUrl\|VerificationMethod)&gt;</code>
Returns a copy of the document's `authentication` set.

**Kind**: instance method of [<code>CoreDocument</code>](#CoreDocument)  
<a name="CoreDocument+assertionMethod"></a>

### coreDocument.assertionMethod() ⇒ <code>Array.&lt;(DIDUrl\|VerificationMethod)&gt;</code>
Returns a copy of the document's `assertionMethod` set.

**Kind**: instance method of [<code>CoreDocument</code>](#CoreDocument)  
<a name="CoreDocument+keyAgreement"></a>

### coreDocument.keyAgreement() ⇒ <code>Array.&lt;(DIDUrl\|VerificationMethod)&gt;</code>
Returns a copy of the document's `keyAgreement` set.

**Kind**: instance method of [<code>CoreDocument</code>](#CoreDocument)  
<a name="CoreDocument+capabilityDelegation"></a>

### coreDocument.capabilityDelegation() ⇒ <code>Array.&lt;(DIDUrl\|VerificationMethod)&gt;</code>
Returns a copy of the document's `capabilityDelegation` set.

**Kind**: instance method of [<code>CoreDocument</code>](#CoreDocument)  
<a name="CoreDocument+capabilityInvocation"></a>

### coreDocument.capabilityInvocation() ⇒ <code>Array.&lt;(DIDUrl\|VerificationMethod)&gt;</code>
Returns a copy of the document's `capabilityInvocation` set.

**Kind**: instance method of [<code>CoreDocument</code>](#CoreDocument)  
<a name="CoreDocument+properties"></a>

### coreDocument.properties() ⇒ <code>Map.&lt;string, any&gt;</code>
Returns a copy of the custom DID Document properties.

**Kind**: instance method of [<code>CoreDocument</code>](#CoreDocument)  
<a name="CoreDocument+setPropertyUnchecked"></a>

### coreDocument.setPropertyUnchecked(key, value)
Sets a custom property in the DID Document.
If the value is set to `null`, the custom property will be removed.

### WARNING

This method can overwrite existing properties like `id` and result in an invalid document.

**Kind**: instance method of [<code>CoreDocument</code>](#CoreDocument)  

| Param | Type |
| --- | --- |
| key | <code>string</code> | 
| value | <code>any</code> | 

<a name="CoreDocument+service"></a>

### coreDocument.service() ⇒ [<code>Array.&lt;Service&gt;</code>](#Service)
Returns a set of all [Service](#Service) in the document.

**Kind**: instance method of [<code>CoreDocument</code>](#CoreDocument)  
<a name="CoreDocument+insertService"></a>

### coreDocument.insertService(service)
Add a new [Service](#Service) to the document.

Errors if there already exists a service or verification method with the same id.

**Kind**: instance method of [<code>CoreDocument</code>](#CoreDocument)  

| Param | Type |
| --- | --- |
| service | [<code>Service</code>](#Service) | 

<a name="CoreDocument+removeService"></a>

### coreDocument.removeService(didUrl) ⇒ [<code>Service</code>](#Service) \| <code>undefined</code>
Remove a [Service](#Service) identified by the given [DIDUrl](#DIDUrl) from the document.

Returns `true` if the service was removed.

**Kind**: instance method of [<code>CoreDocument</code>](#CoreDocument)  

| Param | Type |
| --- | --- |
| didUrl | [<code>DIDUrl</code>](#DIDUrl) | 

<a name="CoreDocument+resolveService"></a>

### coreDocument.resolveService(query) ⇒ [<code>Service</code>](#Service) \| <code>undefined</code>
Returns the first [Service](#Service) with an `id` property matching the provided `query`,
if present.

**Kind**: instance method of [<code>CoreDocument</code>](#CoreDocument)  

| Param | Type |
| --- | --- |
| query | [<code>DIDUrl</code>](#DIDUrl) \| <code>string</code> | 

<a name="CoreDocument+methods"></a>

### coreDocument.methods([scope]) ⇒ [<code>Array.&lt;VerificationMethod&gt;</code>](#VerificationMethod)
Returns a list of all [VerificationMethod](#VerificationMethod) in the DID Document,
whose verification relationship matches `scope`.

If `scope` is not set, a list over the **embedded** methods is returned.

**Kind**: instance method of [<code>CoreDocument</code>](#CoreDocument)  

| Param | Type |
| --- | --- |
| [scope] | [<code>MethodScope</code>](#MethodScope) \| <code>undefined</code> | 

<a name="CoreDocument+verificationRelationships"></a>

### coreDocument.verificationRelationships() ⇒ <code>Array.&lt;(DIDUrl\|VerificationMethod)&gt;</code>
Returns an array of all verification relationships.

**Kind**: instance method of [<code>CoreDocument</code>](#CoreDocument)  
<a name="CoreDocument+insertMethod"></a>

### coreDocument.insertMethod(method, scope)
Adds a new `method` to the document in the given `scope`.

**Kind**: instance method of [<code>CoreDocument</code>](#CoreDocument)  

| Param | Type |
| --- | --- |
| method | [<code>VerificationMethod</code>](#VerificationMethod) | 
| scope | [<code>MethodScope</code>](#MethodScope) | 

<a name="CoreDocument+removeMethod"></a>

### coreDocument.removeMethod(did) ⇒ [<code>VerificationMethod</code>](#VerificationMethod) \| <code>undefined</code>
Removes all references to the specified Verification Method.

**Kind**: instance method of [<code>CoreDocument</code>](#CoreDocument)  

| Param | Type |
| --- | --- |
| did | [<code>DIDUrl</code>](#DIDUrl) | 

<a name="CoreDocument+resolveMethod"></a>

### coreDocument.resolveMethod(query, [scope]) ⇒ [<code>VerificationMethod</code>](#VerificationMethod) \| <code>undefined</code>
Returns a copy of the first verification method with an `id` property
matching the provided `query` and the verification relationship
specified by `scope`, if present.

**Kind**: instance method of [<code>CoreDocument</code>](#CoreDocument)  

| Param | Type |
| --- | --- |
| query | [<code>DIDUrl</code>](#DIDUrl) \| <code>string</code> | 
| [scope] | [<code>MethodScope</code>](#MethodScope) \| <code>undefined</code> | 

<a name="CoreDocument+attachMethodRelationship"></a>

### coreDocument.attachMethodRelationship(didUrl, relationship) ⇒ <code>boolean</code>
Attaches the relationship to the given method, if the method exists.

Note: The method needs to be in the set of verification methods,
so it cannot be an embedded one.

**Kind**: instance method of [<code>CoreDocument</code>](#CoreDocument)  

| Param | Type |
| --- | --- |
| didUrl | [<code>DIDUrl</code>](#DIDUrl) | 
| relationship | [<code>MethodRelationship</code>](#MethodRelationship) | 

<a name="CoreDocument+detachMethodRelationship"></a>

### coreDocument.detachMethodRelationship(didUrl, relationship) ⇒ <code>boolean</code>
Detaches the given relationship from the given method, if the method exists.

**Kind**: instance method of [<code>CoreDocument</code>](#CoreDocument)  

| Param | Type |
| --- | --- |
| didUrl | [<code>DIDUrl</code>](#DIDUrl) | 
| relationship | [<code>MethodRelationship</code>](#MethodRelationship) | 

<a name="CoreDocument+verifyJws"></a>

### coreDocument.verifyJws(jws, options, signatureVerifier, [detachedPayload]) ⇒ [<code>DecodedJws</code>](#DecodedJws)
Decodes and verifies the provided JWS according to the passed `options` and `signatureVerifier`.
 If no `signatureVerifier` argument is provided a default verifier will be used that is (only) capable of
verifying EdDSA signatures.

Regardless of which options are passed the following conditions must be met in order for a verification attempt to
take place.
- The JWS must be encoded according to the JWS compact serialization.
- The `kid` value in the protected header must be an identifier of a verification method in this DID document,
or set explicitly in the `options`.

**Kind**: instance method of [<code>CoreDocument</code>](#CoreDocument)  

| Param | Type |
| --- | --- |
| jws | [<code>Jws</code>](#Jws) | 
| options | [<code>JwsVerificationOptions</code>](#JwsVerificationOptions) | 
| signatureVerifier | <code>IJwsVerifier</code> | 
| [detachedPayload] | <code>string</code> \| <code>undefined</code> | 

<a name="CoreDocument+revokeCredentials"></a>

### coreDocument.revokeCredentials(serviceQuery, indices)
If the document has a [RevocationBitmap](#RevocationBitmap) service identified by `serviceQuery`,
revoke all specified `indices`.

**Kind**: instance method of [<code>CoreDocument</code>](#CoreDocument)  

| Param | Type |
| --- | --- |
| serviceQuery | [<code>DIDUrl</code>](#DIDUrl) \| <code>string</code> | 
| indices | <code>number</code> \| <code>Array.&lt;number&gt;</code> | 

<a name="CoreDocument+unrevokeCredentials"></a>

### coreDocument.unrevokeCredentials(serviceQuery, indices)
If the document has a [RevocationBitmap](#RevocationBitmap) service identified by `serviceQuery`,
unrevoke all specified `indices`.

**Kind**: instance method of [<code>CoreDocument</code>](#CoreDocument)  

| Param | Type |
| --- | --- |
| serviceQuery | [<code>DIDUrl</code>](#DIDUrl) \| <code>string</code> | 
| indices | <code>number</code> \| <code>Array.&lt;number&gt;</code> | 

<a name="CoreDocument+clone"></a>

### coreDocument.clone() ⇒ [<code>CoreDocument</code>](#CoreDocument)
Deep clones the [CoreDocument](#CoreDocument).

**Kind**: instance method of [<code>CoreDocument</code>](#CoreDocument)  
<a name="CoreDocument+_shallowCloneInternal"></a>

### coreDocument.\_shallowCloneInternal() ⇒ [<code>CoreDocument</code>](#CoreDocument)
### Warning
This is for internal use only. Do not rely on or call this method.

**Kind**: instance method of [<code>CoreDocument</code>](#CoreDocument)  
<a name="CoreDocument+_strongCountInternal"></a>

### coreDocument.\_strongCountInternal() ⇒ <code>number</code>
### Warning
This is for internal use only. Do not rely on or call this method.

**Kind**: instance method of [<code>CoreDocument</code>](#CoreDocument)  
<a name="CoreDocument+toJSON"></a>

### coreDocument.toJSON() ⇒ <code>any</code>
Serializes to a plain JS representation.

**Kind**: instance method of [<code>CoreDocument</code>](#CoreDocument)  
<a name="CoreDocument+generateMethod"></a>

### coreDocument.generateMethod(storage, keyType, alg, fragment, scope) ⇒ <code>Promise.&lt;string&gt;</code>
Generate new key material in the given `storage` and insert a new verification method with the corresponding
public key material into the DID document.

- If no fragment is given the `kid` of the generated JWK is used, if it is set, otherwise an error is returned.
- The `keyType` must be compatible with the given `storage`. `Storage`s are expected to export key type constants
for that use case.

The fragment of the generated method is returned.

**Kind**: instance method of [<code>CoreDocument</code>](#CoreDocument)  

| Param | Type |
| --- | --- |
| storage | [<code>Storage</code>](#Storage) | 
| keyType | <code>string</code> | 
| alg | <code>JwsAlgorithm</code> | 
| fragment | <code>string</code> \| <code>undefined</code> | 
| scope | [<code>MethodScope</code>](#MethodScope) | 

<a name="CoreDocument+purgeMethod"></a>

### coreDocument.purgeMethod(storage, id) ⇒ <code>Promise.&lt;void&gt;</code>
Remove the method identified by the `fragment` from the document and delete the corresponding key material in
the `storage`.

**Kind**: instance method of [<code>CoreDocument</code>](#CoreDocument)  

| Param | Type |
| --- | --- |
| storage | [<code>Storage</code>](#Storage) | 
| id | [<code>DIDUrl</code>](#DIDUrl) | 

<a name="CoreDocument+createJws"></a>

### coreDocument.createJws(storage, fragment, payload, options) ⇒ [<code>Promise.&lt;Jws&gt;</code>](#Jws)
Sign the `payload` according to `options` with the storage backed private key corresponding to the public key
material in the verification method identified by the given `fragment.

Upon success a string representing a JWS encoded according to the Compact JWS Serialization format is returned.
See [RFC7515 section 3.1](https://www.rfc-editor.org/rfc/rfc7515#section-3.1).

**Kind**: instance method of [<code>CoreDocument</code>](#CoreDocument)  

| Param | Type |
| --- | --- |
| storage | [<code>Storage</code>](#Storage) | 
| fragment | <code>string</code> | 
| payload | <code>string</code> | 
| options | [<code>JwsSignatureOptions</code>](#JwsSignatureOptions) | 

<a name="CoreDocument+createCredentialJwt"></a>

### coreDocument.createCredentialJwt(storage, fragment, credential, options, [custom_claims]) ⇒ [<code>Promise.&lt;Jwt&gt;</code>](#Jwt)
Produces a JWT where the payload is produced from the given `credential`
in accordance with [VC Data Model v1.1](https://www.w3.org/TR/vc-data-model/#json-web-token).

Unless the `kid` is explicitly set in the options, the `kid` in the protected header is the `id`
of the method identified by `fragment` and the JWS signature will be produced by the corresponding
private key backed by the `storage` in accordance with the passed `options`.

The `custom_claims` can be used to set additional claims on the resulting JWT.

**Kind**: instance method of [<code>CoreDocument</code>](#CoreDocument)  

| Param | Type |
| --- | --- |
| storage | [<code>Storage</code>](#Storage) | 
| fragment | <code>string</code> | 
| credential | [<code>Credential</code>](#Credential) | 
| options | [<code>JwsSignatureOptions</code>](#JwsSignatureOptions) | 
| [custom_claims] | <code>Record.&lt;string, any&gt;</code> \| <code>undefined</code> | 

<a name="CoreDocument+createPresentationJwt"></a>

### coreDocument.createPresentationJwt(storage, fragment, presentation, signature_options, presentation_options) ⇒ [<code>Promise.&lt;Jwt&gt;</code>](#Jwt)
Produces a JWT where the payload is produced from the given presentation.
in accordance with [VC Data Model v1.1](https://www.w3.org/TR/vc-data-model/#json-web-token).

Unless the `kid` is explicitly set in the options, the `kid` in the protected header is the `id`
of the method identified by `fragment` and the JWS signature will be produced by the corresponding
private key backed by the `storage` in accordance with the passed `options`.

**Kind**: instance method of [<code>CoreDocument</code>](#CoreDocument)  

| Param | Type |
| --- | --- |
| storage | [<code>Storage</code>](#Storage) | 
| fragment | <code>string</code> | 
| presentation | [<code>Presentation</code>](#Presentation) | 
| signature_options | [<code>JwsSignatureOptions</code>](#JwsSignatureOptions) | 
| presentation_options | [<code>JwtPresentationOptions</code>](#JwtPresentationOptions) | 

<a name="CoreDocument.fromJSON"></a>

### CoreDocument.fromJSON(json) ⇒ [<code>CoreDocument</code>](#CoreDocument)
Deserializes an instance from a plain JS representation.

**Kind**: static method of [<code>CoreDocument</code>](#CoreDocument)  

| Param | Type |
| --- | --- |
| json | <code>any</code> | 

<a name="Credential"></a>

## Credential
**Kind**: global class  

* [Credential](#Credential)
    * [new Credential(values)](#new_Credential_new)
    * _instance_
        * [.context()](#Credential+context) ⇒ <code>Array.&lt;(string\|Record.&lt;string, any&gt;)&gt;</code>
        * [.id()](#Credential+id) ⇒ <code>string</code> \| <code>undefined</code>
        * [.type()](#Credential+type) ⇒ <code>Array.&lt;string&gt;</code>
        * [.credentialSubject()](#Credential+credentialSubject) ⇒ <code>Array.&lt;Subject&gt;</code>
        * [.issuer()](#Credential+issuer) ⇒ <code>string</code> \| <code>Issuer</code>
        * [.issuanceDate()](#Credential+issuanceDate) ⇒ [<code>Timestamp</code>](#Timestamp)
        * [.expirationDate()](#Credential+expirationDate) ⇒ [<code>Timestamp</code>](#Timestamp) \| <code>undefined</code>
        * [.credentialStatus()](#Credential+credentialStatus) ⇒ <code>Array.&lt;Status&gt;</code>
        * [.credentialSchema()](#Credential+credentialSchema) ⇒ <code>Array.&lt;Schema&gt;</code>
        * [.refreshService()](#Credential+refreshService) ⇒ <code>Array.&lt;RefreshService&gt;</code>
        * [.termsOfUse()](#Credential+termsOfUse) ⇒ <code>Array.&lt;Policy&gt;</code>
        * [.evidence()](#Credential+evidence) ⇒ <code>Array.&lt;Evidence&gt;</code>
        * [.nonTransferable()](#Credential+nonTransferable) ⇒ <code>boolean</code> \| <code>undefined</code>
        * [.proof()](#Credential+proof) ⇒ [<code>Proof</code>](#Proof) \| <code>undefined</code>
        * [.properties()](#Credential+properties) ⇒ <code>Map.&lt;string, any&gt;</code>
<<<<<<< HEAD
        * [.setProof([proof])](#Credential+setProof)
=======
        * [.setProof(proof)](#Credential+setProof)
        * [.toJwtClaims(custom_claims)](#Credential+toJwtClaims) ⇒ <code>Record.&lt;string, any&gt;</code>
>>>>>>> 00a18416
        * [.toJSON()](#Credential+toJSON) ⇒ <code>any</code>
        * [.clone()](#Credential+clone) ⇒ [<code>Credential</code>](#Credential)
    * _static_
        * [.BaseContext()](#Credential.BaseContext) ⇒ <code>string</code>
        * [.BaseType()](#Credential.BaseType) ⇒ <code>string</code>
        * [.createDomainLinkageCredential(values)](#Credential.createDomainLinkageCredential) ⇒ [<code>Credential</code>](#Credential)
        * [.fromJSON(json)](#Credential.fromJSON) ⇒ [<code>Credential</code>](#Credential)

<a name="new_Credential_new"></a>

### new Credential(values)
Constructs a new [Credential](#Credential).


| Param | Type |
| --- | --- |
| values | <code>ICredential</code> | 

<a name="Credential+context"></a>

### credential.context() ⇒ <code>Array.&lt;(string\|Record.&lt;string, any&gt;)&gt;</code>
Returns a copy of the JSON-LD context(s) applicable to the [Credential](#Credential).

**Kind**: instance method of [<code>Credential</code>](#Credential)  
<a name="Credential+id"></a>

### credential.id() ⇒ <code>string</code> \| <code>undefined</code>
Returns a copy of the unique `URI` identifying the [Credential](#Credential) .

**Kind**: instance method of [<code>Credential</code>](#Credential)  
<a name="Credential+type"></a>

### credential.type() ⇒ <code>Array.&lt;string&gt;</code>
Returns a copy of the URIs defining the type of the [Credential](#Credential).

**Kind**: instance method of [<code>Credential</code>](#Credential)  
<a name="Credential+credentialSubject"></a>

### credential.credentialSubject() ⇒ <code>Array.&lt;Subject&gt;</code>
Returns a copy of the [Credential](#Credential) subject(s).

**Kind**: instance method of [<code>Credential</code>](#Credential)  
<a name="Credential+issuer"></a>

### credential.issuer() ⇒ <code>string</code> \| <code>Issuer</code>
Returns a copy of the issuer of the [Credential](#Credential).

**Kind**: instance method of [<code>Credential</code>](#Credential)  
<a name="Credential+issuanceDate"></a>

### credential.issuanceDate() ⇒ [<code>Timestamp</code>](#Timestamp)
Returns a copy of the timestamp of when the [Credential](#Credential) becomes valid.

**Kind**: instance method of [<code>Credential</code>](#Credential)  
<a name="Credential+expirationDate"></a>

### credential.expirationDate() ⇒ [<code>Timestamp</code>](#Timestamp) \| <code>undefined</code>
Returns a copy of the timestamp of when the [Credential](#Credential) should no longer be considered valid.

**Kind**: instance method of [<code>Credential</code>](#Credential)  
<a name="Credential+credentialStatus"></a>

### credential.credentialStatus() ⇒ <code>Array.&lt;Status&gt;</code>
Returns a copy of the information used to determine the current status of the [Credential](#Credential).

**Kind**: instance method of [<code>Credential</code>](#Credential)  
<a name="Credential+credentialSchema"></a>

### credential.credentialSchema() ⇒ <code>Array.&lt;Schema&gt;</code>
Returns a copy of the information used to assist in the enforcement of a specific [Credential](#Credential) structure.

**Kind**: instance method of [<code>Credential</code>](#Credential)  
<a name="Credential+refreshService"></a>

### credential.refreshService() ⇒ <code>Array.&lt;RefreshService&gt;</code>
Returns a copy of the service(s) used to refresh an expired [Credential](#Credential).

**Kind**: instance method of [<code>Credential</code>](#Credential)  
<a name="Credential+termsOfUse"></a>

### credential.termsOfUse() ⇒ <code>Array.&lt;Policy&gt;</code>
Returns a copy of the terms-of-use specified by the [Credential](#Credential) issuer.

**Kind**: instance method of [<code>Credential</code>](#Credential)  
<a name="Credential+evidence"></a>

### credential.evidence() ⇒ <code>Array.&lt;Evidence&gt;</code>
Returns a copy of the human-readable evidence used to support the claims within the [Credential](#Credential).

**Kind**: instance method of [<code>Credential</code>](#Credential)  
<a name="Credential+nonTransferable"></a>

### credential.nonTransferable() ⇒ <code>boolean</code> \| <code>undefined</code>
Returns whether or not the [Credential](#Credential) must only be contained within a  [Presentation](#Presentation)
with a proof issued from the [Credential](#Credential) subject.

**Kind**: instance method of [<code>Credential</code>](#Credential)  
<a name="Credential+proof"></a>

### credential.proof() ⇒ [<code>Proof</code>](#Proof) \| <code>undefined</code>
Optional cryptographic proof, unrelated to JWT.

**Kind**: instance method of [<code>Credential</code>](#Credential)  
<a name="Credential+properties"></a>

### credential.properties() ⇒ <code>Map.&lt;string, any&gt;</code>
Returns a copy of the miscellaneous properties on the [Credential](#Credential).

**Kind**: instance method of [<code>Credential</code>](#Credential)  
<a name="Credential+setProof"></a>

### credential.setProof([proof])
Sets the `proof` property of the [Credential](#Credential).

Note that this proof is not related to JWT.

**Kind**: instance method of [<code>Credential</code>](#Credential)  

| Param | Type |
| --- | --- |
| [proof] | [<code>Proof</code>](#Proof) \| <code>undefined</code> | 

<a name="Credential+toJwtClaims"></a>

### credential.toJwtClaims(custom_claims) ⇒ <code>Record.&lt;string, any&gt;</code>
Serializes the `Credential` as a JWT claims set
in accordance with [VC Data Model v1.1](https://www.w3.org/TR/vc-data-model/#json-web-token).

The resulting object can be used as the payload of a JWS when issuing the credential.

**Kind**: instance method of [<code>Credential</code>](#Credential)  

| Param | Type |
| --- | --- |
| custom_claims | <code>Record.&lt;string, any&gt;</code> \| <code>undefined</code> | 

<a name="Credential+toJSON"></a>

### credential.toJSON() ⇒ <code>any</code>
Serializes this to a JSON object.

**Kind**: instance method of [<code>Credential</code>](#Credential)  
<a name="Credential+clone"></a>

### credential.clone() ⇒ [<code>Credential</code>](#Credential)
Deep clones the object.

**Kind**: instance method of [<code>Credential</code>](#Credential)  
<a name="Credential.BaseContext"></a>

### Credential.BaseContext() ⇒ <code>string</code>
Returns the base JSON-LD context.

**Kind**: static method of [<code>Credential</code>](#Credential)  
<a name="Credential.BaseType"></a>

### Credential.BaseType() ⇒ <code>string</code>
Returns the base type.

**Kind**: static method of [<code>Credential</code>](#Credential)  
<a name="Credential.createDomainLinkageCredential"></a>

### Credential.createDomainLinkageCredential(values) ⇒ [<code>Credential</code>](#Credential)
**Kind**: static method of [<code>Credential</code>](#Credential)  

| Param | Type |
| --- | --- |
| values | <code>IDomainLinkageCredential</code> | 

<a name="Credential.fromJSON"></a>

### Credential.fromJSON(json) ⇒ [<code>Credential</code>](#Credential)
Deserializes an instance from a JSON object.

**Kind**: static method of [<code>Credential</code>](#Credential)  

| Param | Type |
| --- | --- |
| json | <code>any</code> | 

<a name="DIDUrl"></a>

## DIDUrl
A method agnostic DID Url.

**Kind**: global class  

* [DIDUrl](#DIDUrl)
    * _instance_
        * [.did()](#DIDUrl+did) ⇒ [<code>CoreDID</code>](#CoreDID)
        * [.urlStr()](#DIDUrl+urlStr) ⇒ <code>string</code>
        * [.fragment()](#DIDUrl+fragment) ⇒ <code>string</code> \| <code>undefined</code>
        * [.setFragment([value])](#DIDUrl+setFragment)
        * [.path()](#DIDUrl+path) ⇒ <code>string</code> \| <code>undefined</code>
        * [.setPath([value])](#DIDUrl+setPath)
        * [.query()](#DIDUrl+query) ⇒ <code>string</code> \| <code>undefined</code>
        * [.setQuery([value])](#DIDUrl+setQuery)
        * [.join(segment)](#DIDUrl+join) ⇒ [<code>DIDUrl</code>](#DIDUrl)
        * [.toString()](#DIDUrl+toString) ⇒ <code>string</code>
        * [.toJSON()](#DIDUrl+toJSON) ⇒ <code>any</code>
        * [.clone()](#DIDUrl+clone) ⇒ [<code>DIDUrl</code>](#DIDUrl)
    * _static_
        * [.parse(input)](#DIDUrl.parse) ⇒ [<code>DIDUrl</code>](#DIDUrl)
        * [.fromJSON(json)](#DIDUrl.fromJSON) ⇒ [<code>DIDUrl</code>](#DIDUrl)

<a name="DIDUrl+did"></a>

### didUrl.did() ⇒ [<code>CoreDID</code>](#CoreDID)
Return a copy of the [CoreDID](#CoreDID) section of the [DIDUrl](#DIDUrl).

**Kind**: instance method of [<code>DIDUrl</code>](#DIDUrl)  
<a name="DIDUrl+urlStr"></a>

### didUrl.urlStr() ⇒ <code>string</code>
Return a copy of the relative DID Url as a string, including only the path, query, and fragment.

**Kind**: instance method of [<code>DIDUrl</code>](#DIDUrl)  
<a name="DIDUrl+fragment"></a>

### didUrl.fragment() ⇒ <code>string</code> \| <code>undefined</code>
Returns a copy of the [DIDUrl](#DIDUrl) method fragment, if any. Excludes the leading '#'.

**Kind**: instance method of [<code>DIDUrl</code>](#DIDUrl)  
<a name="DIDUrl+setFragment"></a>

### didUrl.setFragment([value])
Sets the `fragment` component of the [DIDUrl](#DIDUrl).

**Kind**: instance method of [<code>DIDUrl</code>](#DIDUrl)  

| Param | Type |
| --- | --- |
| [value] | <code>string</code> \| <code>undefined</code> | 

<a name="DIDUrl+path"></a>

### didUrl.path() ⇒ <code>string</code> \| <code>undefined</code>
Returns a copy of the [DIDUrl](#DIDUrl) path.

**Kind**: instance method of [<code>DIDUrl</code>](#DIDUrl)  
<a name="DIDUrl+setPath"></a>

### didUrl.setPath([value])
Sets the `path` component of the [DIDUrl](#DIDUrl).

**Kind**: instance method of [<code>DIDUrl</code>](#DIDUrl)  

| Param | Type |
| --- | --- |
| [value] | <code>string</code> \| <code>undefined</code> | 

<a name="DIDUrl+query"></a>

### didUrl.query() ⇒ <code>string</code> \| <code>undefined</code>
Returns a copy of the [DIDUrl](#DIDUrl) method query, if any. Excludes the leading '?'.

**Kind**: instance method of [<code>DIDUrl</code>](#DIDUrl)  
<a name="DIDUrl+setQuery"></a>

### didUrl.setQuery([value])
Sets the `query` component of the [DIDUrl](#DIDUrl).

**Kind**: instance method of [<code>DIDUrl</code>](#DIDUrl)  

| Param | Type |
| --- | --- |
| [value] | <code>string</code> \| <code>undefined</code> | 

<a name="DIDUrl+join"></a>

### didUrl.join(segment) ⇒ [<code>DIDUrl</code>](#DIDUrl)
Append a string representing a path, query, and/or fragment, returning a new [DIDUrl](#DIDUrl).

Must begin with a valid delimiter character: '/', '?', '#'. Overwrites the existing URL
segment and any following segments in order of path, query, then fragment.

I.e.
- joining a path will clear the query and fragment.
- joining a query will clear the fragment.
- joining a fragment will only overwrite the fragment.

**Kind**: instance method of [<code>DIDUrl</code>](#DIDUrl)  

| Param | Type |
| --- | --- |
| segment | <code>string</code> | 

<a name="DIDUrl+toString"></a>

### didUrl.toString() ⇒ <code>string</code>
Returns the [DIDUrl](#DIDUrl) as a string.

**Kind**: instance method of [<code>DIDUrl</code>](#DIDUrl)  
<a name="DIDUrl+toJSON"></a>

### didUrl.toJSON() ⇒ <code>any</code>
Serializes this to a JSON object.

**Kind**: instance method of [<code>DIDUrl</code>](#DIDUrl)  
<a name="DIDUrl+clone"></a>

### didUrl.clone() ⇒ [<code>DIDUrl</code>](#DIDUrl)
Deep clones the object.

**Kind**: instance method of [<code>DIDUrl</code>](#DIDUrl)  
<a name="DIDUrl.parse"></a>

### DIDUrl.parse(input) ⇒ [<code>DIDUrl</code>](#DIDUrl)
Parses a [DIDUrl](#DIDUrl) from the input string.

**Kind**: static method of [<code>DIDUrl</code>](#DIDUrl)  

| Param | Type |
| --- | --- |
| input | <code>string</code> | 

<a name="DIDUrl.fromJSON"></a>

### DIDUrl.fromJSON(json) ⇒ [<code>DIDUrl</code>](#DIDUrl)
Deserializes an instance from a JSON object.

**Kind**: static method of [<code>DIDUrl</code>](#DIDUrl)  

| Param | Type |
| --- | --- |
| json | <code>any</code> | 

<a name="DecodedJws"></a>

## DecodedJws
A cryptographically verified decoded token from a JWS.

Contains the decoded headers and the raw claims.

**Kind**: global class  

* [DecodedJws](#DecodedJws)
    * [.claims()](#DecodedJws+claims) ⇒ <code>string</code>
    * [.claimsBytes()](#DecodedJws+claimsBytes) ⇒ <code>Uint8Array</code>
    * [.protectedHeader()](#DecodedJws+protectedHeader) ⇒ [<code>JwsHeader</code>](#JwsHeader)
    * [.clone()](#DecodedJws+clone) ⇒ [<code>DecodedJws</code>](#DecodedJws)
    * [.toJSON()](#DecodedJws+toJSON) ⇒ <code>any</code>

<a name="DecodedJws+claims"></a>

### decodedJws.claims() ⇒ <code>string</code>
Returns a copy of the parsed claims represented as a string.

# Errors
An error is thrown if the claims cannot be represented as a string.

This error can only occur if the Token was decoded from a detached payload.

**Kind**: instance method of [<code>DecodedJws</code>](#DecodedJws)  
<a name="DecodedJws+claimsBytes"></a>

### decodedJws.claimsBytes() ⇒ <code>Uint8Array</code>
Return a copy of the parsed claims represented as an array of bytes.

**Kind**: instance method of [<code>DecodedJws</code>](#DecodedJws)  
<a name="DecodedJws+protectedHeader"></a>

### decodedJws.protectedHeader() ⇒ [<code>JwsHeader</code>](#JwsHeader)
Returns a copy of the protected header.

**Kind**: instance method of [<code>DecodedJws</code>](#DecodedJws)  
<a name="DecodedJws+clone"></a>

### decodedJws.clone() ⇒ [<code>DecodedJws</code>](#DecodedJws)
Deep clones the object.

**Kind**: instance method of [<code>DecodedJws</code>](#DecodedJws)  
<a name="DecodedJws+toJSON"></a>

### decodedJws.toJSON() ⇒ <code>any</code>
Serializes this to a JSON object.

**Kind**: instance method of [<code>DecodedJws</code>](#DecodedJws)  
<a name="DecodedJwtCredential"></a>

## DecodedJwtCredential
A cryptographically verified and decoded Credential.

Note that having an instance of this type only means the JWS it was constructed from was verified.
It does not imply anything about a potentially present proof property on the credential itself.

**Kind**: global class  

* [DecodedJwtCredential](#DecodedJwtCredential)
    * [.credential()](#DecodedJwtCredential+credential) ⇒ [<code>Credential</code>](#Credential)
    * [.protectedHeader()](#DecodedJwtCredential+protectedHeader) ⇒ [<code>JwsHeader</code>](#JwsHeader)
    * [.customClaims()](#DecodedJwtCredential+customClaims) ⇒ <code>Record.&lt;string, any&gt;</code> \| <code>undefined</code>
    * [.intoCredential()](#DecodedJwtCredential+intoCredential) ⇒ [<code>Credential</code>](#Credential)

<a name="DecodedJwtCredential+credential"></a>

### decodedJwtCredential.credential() ⇒ [<code>Credential</code>](#Credential)
Returns a copy of the credential parsed to the [Verifiable Credentials Data model](https://www.w3.org/TR/vc-data-model/).

**Kind**: instance method of [<code>DecodedJwtCredential</code>](#DecodedJwtCredential)  
<a name="DecodedJwtCredential+protectedHeader"></a>

### decodedJwtCredential.protectedHeader() ⇒ [<code>JwsHeader</code>](#JwsHeader)
Returns a copy of the protected header parsed from the decoded JWS.

**Kind**: instance method of [<code>DecodedJwtCredential</code>](#DecodedJwtCredential)  
<a name="DecodedJwtCredential+customClaims"></a>

### decodedJwtCredential.customClaims() ⇒ <code>Record.&lt;string, any&gt;</code> \| <code>undefined</code>
The custom claims parsed from the JWT.

**Kind**: instance method of [<code>DecodedJwtCredential</code>](#DecodedJwtCredential)  
<a name="DecodedJwtCredential+intoCredential"></a>

### decodedJwtCredential.intoCredential() ⇒ [<code>Credential</code>](#Credential)
Consumes the object and returns the decoded credential.

### Warning

This destroys the [DecodedJwtCredential](#DecodedJwtCredential) object.

**Kind**: instance method of [<code>DecodedJwtCredential</code>](#DecodedJwtCredential)  
<a name="DecodedJwtPresentation"></a>

## DecodedJwtPresentation
A cryptographically verified and decoded presentation.

Note that having an instance of this type only means the JWS it was constructed from was verified.
It does not imply anything about a potentially present proof property on the presentation itself.

**Kind**: global class  

* [DecodedJwtPresentation](#DecodedJwtPresentation)
    * [.presentation()](#DecodedJwtPresentation+presentation) ⇒ [<code>Presentation</code>](#Presentation)
    * [.protectedHeader()](#DecodedJwtPresentation+protectedHeader) ⇒ [<code>JwsHeader</code>](#JwsHeader)
    * [.intoPresentation()](#DecodedJwtPresentation+intoPresentation) ⇒ [<code>Presentation</code>](#Presentation)
    * [.expirationDate()](#DecodedJwtPresentation+expirationDate) ⇒ [<code>Timestamp</code>](#Timestamp) \| <code>undefined</code>
    * [.issuanceDate()](#DecodedJwtPresentation+issuanceDate) ⇒ [<code>Timestamp</code>](#Timestamp) \| <code>undefined</code>
    * [.audience()](#DecodedJwtPresentation+audience) ⇒ <code>string</code> \| <code>undefined</code>
    * [.customClaims()](#DecodedJwtPresentation+customClaims) ⇒ <code>Record.&lt;string, any&gt;</code> \| <code>undefined</code>

<a name="DecodedJwtPresentation+presentation"></a>

### decodedJwtPresentation.presentation() ⇒ [<code>Presentation</code>](#Presentation)
**Kind**: instance method of [<code>DecodedJwtPresentation</code>](#DecodedJwtPresentation)  
<a name="DecodedJwtPresentation+protectedHeader"></a>

### decodedJwtPresentation.protectedHeader() ⇒ [<code>JwsHeader</code>](#JwsHeader)
Returns a copy of the protected header parsed from the decoded JWS.

**Kind**: instance method of [<code>DecodedJwtPresentation</code>](#DecodedJwtPresentation)  
<a name="DecodedJwtPresentation+intoPresentation"></a>

### decodedJwtPresentation.intoPresentation() ⇒ [<code>Presentation</code>](#Presentation)
Consumes the object and returns the decoded presentation.

### Warning
This destroys the [DecodedJwtPresentation](#DecodedJwtPresentation) object.

**Kind**: instance method of [<code>DecodedJwtPresentation</code>](#DecodedJwtPresentation)  
<a name="DecodedJwtPresentation+expirationDate"></a>

### decodedJwtPresentation.expirationDate() ⇒ [<code>Timestamp</code>](#Timestamp) \| <code>undefined</code>
The expiration date parsed from the JWT claims.

**Kind**: instance method of [<code>DecodedJwtPresentation</code>](#DecodedJwtPresentation)  
<a name="DecodedJwtPresentation+issuanceDate"></a>

### decodedJwtPresentation.issuanceDate() ⇒ [<code>Timestamp</code>](#Timestamp) \| <code>undefined</code>
The issuance date parsed from the JWT claims.

**Kind**: instance method of [<code>DecodedJwtPresentation</code>](#DecodedJwtPresentation)  
<a name="DecodedJwtPresentation+audience"></a>

### decodedJwtPresentation.audience() ⇒ <code>string</code> \| <code>undefined</code>
The `aud` property parsed from JWT claims.

**Kind**: instance method of [<code>DecodedJwtPresentation</code>](#DecodedJwtPresentation)  
<a name="DecodedJwtPresentation+customClaims"></a>

### decodedJwtPresentation.customClaims() ⇒ <code>Record.&lt;string, any&gt;</code> \| <code>undefined</code>
The custom claims parsed from the JWT.

**Kind**: instance method of [<code>DecodedJwtPresentation</code>](#DecodedJwtPresentation)  
<a name="Disclosure"></a>

## Disclosure
Represents an elements constructing a disclosure.
Object properties and array elements disclosures are supported.

See: https://www.ietf.org/archive/id/draft-ietf-oauth-selective-disclosure-jwt-07.html#name-disclosures

**Kind**: global class  

* [Disclosure](#Disclosure)
    * [new Disclosure(salt, claim_name, claim_value)](#new_Disclosure_new)
    * _instance_
        * [.disclosure()](#Disclosure+disclosure) ⇒ <code>string</code>
        * [.toEncodedString()](#Disclosure+toEncodedString) ⇒ <code>string</code>
        * [.toString()](#Disclosure+toString) ⇒ <code>string</code>
        * [.salt()](#Disclosure+salt) ⇒ <code>string</code>
        * [.claimName()](#Disclosure+claimName) ⇒ <code>string</code> \| <code>undefined</code>
        * [.claimValue()](#Disclosure+claimValue) ⇒ <code>any</code>
        * [.toJSON()](#Disclosure+toJSON) ⇒ <code>any</code>
    * _static_
        * [.parse(disclosure)](#Disclosure.parse) ⇒ [<code>Disclosure</code>](#Disclosure)
        * [.fromJSON(json)](#Disclosure.fromJSON) ⇒ [<code>Disclosure</code>](#Disclosure)

<a name="new_Disclosure_new"></a>

### new Disclosure(salt, claim_name, claim_value)

| Param | Type |
| --- | --- |
| salt | <code>string</code> | 
| claim_name | <code>string</code> \| <code>undefined</code> | 
| claim_value | <code>any</code> | 

<a name="Disclosure+disclosure"></a>

### disclosure.disclosure() ⇒ <code>string</code>
Returns a copy of the base64url-encoded string.

**Kind**: instance method of [<code>Disclosure</code>](#Disclosure)  
<a name="Disclosure+toEncodedString"></a>

### disclosure.toEncodedString() ⇒ <code>string</code>
Returns a copy of the base64url-encoded string.

**Kind**: instance method of [<code>Disclosure</code>](#Disclosure)  
<a name="Disclosure+toString"></a>

### disclosure.toString() ⇒ <code>string</code>
Returns a copy of the base64url-encoded string.

**Kind**: instance method of [<code>Disclosure</code>](#Disclosure)  
<a name="Disclosure+salt"></a>

### disclosure.salt() ⇒ <code>string</code>
Returns a copy of the salt value.

**Kind**: instance method of [<code>Disclosure</code>](#Disclosure)  
<a name="Disclosure+claimName"></a>

### disclosure.claimName() ⇒ <code>string</code> \| <code>undefined</code>
Returns a copy of the claim name, optional for array elements.

**Kind**: instance method of [<code>Disclosure</code>](#Disclosure)  
<a name="Disclosure+claimValue"></a>

### disclosure.claimValue() ⇒ <code>any</code>
Returns a copy of the claim Value which can be of any type.

**Kind**: instance method of [<code>Disclosure</code>](#Disclosure)  
<a name="Disclosure+toJSON"></a>

### disclosure.toJSON() ⇒ <code>any</code>
Serializes this to a JSON object.

**Kind**: instance method of [<code>Disclosure</code>](#Disclosure)  
<a name="Disclosure.parse"></a>

### Disclosure.parse(disclosure) ⇒ [<code>Disclosure</code>](#Disclosure)
Parses a Base64 encoded disclosure into a `Disclosure`.

## Error

Returns an `InvalidDisclosure` if input is not a valid disclosure.

**Kind**: static method of [<code>Disclosure</code>](#Disclosure)  

| Param | Type |
| --- | --- |
| disclosure | <code>string</code> | 

<a name="Disclosure.fromJSON"></a>

### Disclosure.fromJSON(json) ⇒ [<code>Disclosure</code>](#Disclosure)
Deserializes an instance from a JSON object.

**Kind**: static method of [<code>Disclosure</code>](#Disclosure)  

| Param | Type |
| --- | --- |
| json | <code>any</code> | 

<a name="DomainLinkageConfiguration"></a>

## DomainLinkageConfiguration
DID Configuration Resource which contains Domain Linkage Credentials.
It can be placed in an origin's `.well-known` directory to prove linkage between the origin and a DID.
See: <https://identity.foundation/.well-known/resources/did-configuration/#did-configuration-resource>

Note:
- Only the [JSON Web Token Proof Format](https://identity.foundation/.well-known/resources/did-configuration/#json-web-token-proof-format)

**Kind**: global class  

* [DomainLinkageConfiguration](#DomainLinkageConfiguration)
    * [new DomainLinkageConfiguration(linkedDids)](#new_DomainLinkageConfiguration_new)
    * _instance_
        * [.linkedDids()](#DomainLinkageConfiguration+linkedDids) ⇒ [<code>Array.&lt;Jwt&gt;</code>](#Jwt)
        * [.issuers()](#DomainLinkageConfiguration+issuers) ⇒ [<code>Array.&lt;CoreDID&gt;</code>](#CoreDID)
        * [.toJSON()](#DomainLinkageConfiguration+toJSON) ⇒ <code>any</code>
        * [.clone()](#DomainLinkageConfiguration+clone) ⇒ [<code>DomainLinkageConfiguration</code>](#DomainLinkageConfiguration)
    * _static_
        * [.fromJSON(json)](#DomainLinkageConfiguration.fromJSON) ⇒ [<code>DomainLinkageConfiguration</code>](#DomainLinkageConfiguration)

<a name="new_DomainLinkageConfiguration_new"></a>

### new DomainLinkageConfiguration(linkedDids)
Constructs a new [DomainLinkageConfiguration](#DomainLinkageConfiguration).


| Param | Type |
| --- | --- |
| linkedDids | [<code>Array.&lt;Jwt&gt;</code>](#Jwt) | 

<a name="DomainLinkageConfiguration+linkedDids"></a>

### domainLinkageConfiguration.linkedDids() ⇒ [<code>Array.&lt;Jwt&gt;</code>](#Jwt)
List of the Domain Linkage Credentials.

**Kind**: instance method of [<code>DomainLinkageConfiguration</code>](#DomainLinkageConfiguration)  
<a name="DomainLinkageConfiguration+issuers"></a>

### domainLinkageConfiguration.issuers() ⇒ [<code>Array.&lt;CoreDID&gt;</code>](#CoreDID)
List of the issuers of the Domain Linkage Credentials.

**Kind**: instance method of [<code>DomainLinkageConfiguration</code>](#DomainLinkageConfiguration)  
<a name="DomainLinkageConfiguration+toJSON"></a>

### domainLinkageConfiguration.toJSON() ⇒ <code>any</code>
Serializes this to a JSON object.

**Kind**: instance method of [<code>DomainLinkageConfiguration</code>](#DomainLinkageConfiguration)  
<a name="DomainLinkageConfiguration+clone"></a>

### domainLinkageConfiguration.clone() ⇒ [<code>DomainLinkageConfiguration</code>](#DomainLinkageConfiguration)
Deep clones the object.

**Kind**: instance method of [<code>DomainLinkageConfiguration</code>](#DomainLinkageConfiguration)  
<a name="DomainLinkageConfiguration.fromJSON"></a>

### DomainLinkageConfiguration.fromJSON(json) ⇒ [<code>DomainLinkageConfiguration</code>](#DomainLinkageConfiguration)
Deserializes an instance from a JSON object.

**Kind**: static method of [<code>DomainLinkageConfiguration</code>](#DomainLinkageConfiguration)  

| Param | Type |
| --- | --- |
| json | <code>any</code> | 

<a name="Duration"></a>

## Duration
A span of time.

**Kind**: global class  

* [Duration](#Duration)
    * _instance_
        * [.toJSON()](#Duration+toJSON) ⇒ <code>any</code>
    * _static_
        * [.seconds(seconds)](#Duration.seconds) ⇒ [<code>Duration</code>](#Duration)
        * [.minutes(minutes)](#Duration.minutes) ⇒ [<code>Duration</code>](#Duration)
        * [.hours(hours)](#Duration.hours) ⇒ [<code>Duration</code>](#Duration)
        * [.days(days)](#Duration.days) ⇒ [<code>Duration</code>](#Duration)
        * [.weeks(weeks)](#Duration.weeks) ⇒ [<code>Duration</code>](#Duration)
        * [.fromJSON(json)](#Duration.fromJSON) ⇒ [<code>Duration</code>](#Duration)

<a name="Duration+toJSON"></a>

### duration.toJSON() ⇒ <code>any</code>
Serializes this to a JSON object.

**Kind**: instance method of [<code>Duration</code>](#Duration)  
<a name="Duration.seconds"></a>

### Duration.seconds(seconds) ⇒ [<code>Duration</code>](#Duration)
Create a new [Duration](#Duration) with the given number of seconds.

**Kind**: static method of [<code>Duration</code>](#Duration)  

| Param | Type |
| --- | --- |
| seconds | <code>number</code> | 

<a name="Duration.minutes"></a>

### Duration.minutes(minutes) ⇒ [<code>Duration</code>](#Duration)
Create a new [Duration](#Duration) with the given number of minutes.

**Kind**: static method of [<code>Duration</code>](#Duration)  

| Param | Type |
| --- | --- |
| minutes | <code>number</code> | 

<a name="Duration.hours"></a>

### Duration.hours(hours) ⇒ [<code>Duration</code>](#Duration)
Create a new [Duration](#Duration) with the given number of hours.

**Kind**: static method of [<code>Duration</code>](#Duration)  

| Param | Type |
| --- | --- |
| hours | <code>number</code> | 

<a name="Duration.days"></a>

### Duration.days(days) ⇒ [<code>Duration</code>](#Duration)
Create a new [Duration](#Duration) with the given number of days.

**Kind**: static method of [<code>Duration</code>](#Duration)  

| Param | Type |
| --- | --- |
| days | <code>number</code> | 

<a name="Duration.weeks"></a>

### Duration.weeks(weeks) ⇒ [<code>Duration</code>](#Duration)
Create a new [Duration](#Duration) with the given number of weeks.

**Kind**: static method of [<code>Duration</code>](#Duration)  

| Param | Type |
| --- | --- |
| weeks | <code>number</code> | 

<a name="Duration.fromJSON"></a>

### Duration.fromJSON(json) ⇒ [<code>Duration</code>](#Duration)
Deserializes an instance from a JSON object.

**Kind**: static method of [<code>Duration</code>](#Duration)  

| Param | Type |
| --- | --- |
| json | <code>any</code> | 

<a name="EdDSAJwsVerifier"></a>

## EdDSAJwsVerifier
An implementor of `IJwsVerifier` that can handle the
`EdDSA` algorithm.

**Kind**: global class  

* [EdDSAJwsVerifier](#EdDSAJwsVerifier)
    * [new EdDSAJwsVerifier()](#new_EdDSAJwsVerifier_new)
    * [.verify(alg, signingInput, decodedSignature, publicKey)](#EdDSAJwsVerifier+verify)

<a name="new_EdDSAJwsVerifier_new"></a>

### new EdDSAJwsVerifier()
Constructs an EdDSAJwsVerifier.

<a name="EdDSAJwsVerifier+verify"></a>

### edDSAJwsVerifier.verify(alg, signingInput, decodedSignature, publicKey)
Verify a JWS signature secured with the `EdDSA` algorithm.
Only the `Ed25519` curve is supported for now.

This function is useful when one is building an `IJwsVerifier` that extends the default provided by
the IOTA Identity Framework.

# Warning

This function does not check whether `alg = EdDSA` in the protected header. Callers are expected to assert this
prior to calling the function.

**Kind**: instance method of [<code>EdDSAJwsVerifier</code>](#EdDSAJwsVerifier)  

| Param | Type |
| --- | --- |
| alg | <code>JwsAlgorithm</code> | 
| signingInput | <code>Uint8Array</code> | 
| decodedSignature | <code>Uint8Array</code> | 
| publicKey | [<code>Jwk</code>](#Jwk) | 

<a name="IotaDID"></a>

## IotaDID
A DID conforming to the IOTA DID method specification.

**Kind**: global class  

* [IotaDID](#IotaDID)
    * [new IotaDID(bytes, network)](#new_IotaDID_new)
    * _instance_
        * [.network()](#IotaDID+network) ⇒ <code>string</code>
        * [.tag()](#IotaDID+tag) ⇒ <code>string</code>
        * [.toCoreDid()](#IotaDID+toCoreDid) ⇒ [<code>CoreDID</code>](#CoreDID)
        * [.scheme()](#IotaDID+scheme) ⇒ <code>string</code>
        * [.authority()](#IotaDID+authority) ⇒ <code>string</code>
        * [.method()](#IotaDID+method) ⇒ <code>string</code>
        * [.methodId()](#IotaDID+methodId) ⇒ <code>string</code>
        * [.join(segment)](#IotaDID+join) ⇒ [<code>DIDUrl</code>](#DIDUrl)
        * [.toUrl()](#IotaDID+toUrl) ⇒ [<code>DIDUrl</code>](#DIDUrl)
        * [.toAliasId()](#IotaDID+toAliasId) ⇒ <code>string</code>
        * [.intoUrl()](#IotaDID+intoUrl) ⇒ [<code>DIDUrl</code>](#DIDUrl)
        * [.toString()](#IotaDID+toString) ⇒ <code>string</code>
        * [.toJSON()](#IotaDID+toJSON) ⇒ <code>any</code>
        * [.clone()](#IotaDID+clone) ⇒ [<code>IotaDID</code>](#IotaDID)
    * _static_
        * [.METHOD](#IotaDID.METHOD) ⇒ <code>string</code>
        * [.DEFAULT_NETWORK](#IotaDID.DEFAULT_NETWORK) ⇒ <code>string</code>
        * [.fromAliasId(aliasId, network)](#IotaDID.fromAliasId) ⇒ [<code>IotaDID</code>](#IotaDID)
        * [.placeholder(network)](#IotaDID.placeholder) ⇒ [<code>IotaDID</code>](#IotaDID)
        * [.parse(input)](#IotaDID.parse) ⇒ [<code>IotaDID</code>](#IotaDID)
        * [.fromJSON(json)](#IotaDID.fromJSON) ⇒ [<code>IotaDID</code>](#IotaDID)

<a name="new_IotaDID_new"></a>

### new IotaDID(bytes, network)
Constructs a new [IotaDID](#IotaDID) from a byte representation of the tag and the given
network name.

See also [placeholder](#IotaDID.placeholder).


| Param | Type |
| --- | --- |
| bytes | <code>Uint8Array</code> | 
| network | <code>string</code> | 

<a name="IotaDID+network"></a>

### did.network() ⇒ <code>string</code>
Returns the Tangle network name of the [IotaDID](#IotaDID).

**Kind**: instance method of [<code>IotaDID</code>](#IotaDID)  
<a name="IotaDID+tag"></a>

### did.tag() ⇒ <code>string</code>
Returns a copy of the unique tag of the [IotaDID](#IotaDID).

**Kind**: instance method of [<code>IotaDID</code>](#IotaDID)  
<a name="IotaDID+toCoreDid"></a>

### did.toCoreDid() ⇒ [<code>CoreDID</code>](#CoreDID)
Returns the DID represented as a [CoreDID](#CoreDID).

**Kind**: instance method of [<code>IotaDID</code>](#IotaDID)  
<a name="IotaDID+scheme"></a>

### did.scheme() ⇒ <code>string</code>
Returns the `DID` scheme.

E.g.
- `"did:example:12345678" -> "did"`
- `"did:iota:main:12345678" -> "did"`

**Kind**: instance method of [<code>IotaDID</code>](#IotaDID)  
<a name="IotaDID+authority"></a>

### did.authority() ⇒ <code>string</code>
Returns the `DID` authority: the method name and method-id.

E.g.
- `"did:example:12345678" -> "example:12345678"`
- `"did:iota:main:12345678" -> "iota:main:12345678"`

**Kind**: instance method of [<code>IotaDID</code>](#IotaDID)  
<a name="IotaDID+method"></a>

### did.method() ⇒ <code>string</code>
Returns the `DID` method name.

E.g.
- `"did:example:12345678" -> "example"`
- `"did:iota:main:12345678" -> "iota"`

**Kind**: instance method of [<code>IotaDID</code>](#IotaDID)  
<a name="IotaDID+methodId"></a>

### did.methodId() ⇒ <code>string</code>
Returns the `DID` method-specific ID.

E.g.
- `"did:example:12345678" -> "12345678"`
- `"did:iota:main:12345678" -> "main:12345678"`

**Kind**: instance method of [<code>IotaDID</code>](#IotaDID)  
<a name="IotaDID+join"></a>

### did.join(segment) ⇒ [<code>DIDUrl</code>](#DIDUrl)
Construct a new [DIDUrl](#DIDUrl) by joining with a relative DID Url string.

**Kind**: instance method of [<code>IotaDID</code>](#IotaDID)  

| Param | Type |
| --- | --- |
| segment | <code>string</code> | 

<a name="IotaDID+toUrl"></a>

### did.toUrl() ⇒ [<code>DIDUrl</code>](#DIDUrl)
Clones the `DID` into a [DIDUrl](#DIDUrl).

**Kind**: instance method of [<code>IotaDID</code>](#IotaDID)  
<a name="IotaDID+toAliasId"></a>

### did.toAliasId() ⇒ <code>string</code>
Returns the hex-encoded AliasId with a '0x' prefix, from the DID tag.

**Kind**: instance method of [<code>IotaDID</code>](#IotaDID)  
<a name="IotaDID+intoUrl"></a>

### did.intoUrl() ⇒ [<code>DIDUrl</code>](#DIDUrl)
Converts the `DID` into a [DIDUrl](#DIDUrl), consuming it.

**Kind**: instance method of [<code>IotaDID</code>](#IotaDID)  
<a name="IotaDID+toString"></a>

### did.toString() ⇒ <code>string</code>
Returns the `DID` as a string.

**Kind**: instance method of [<code>IotaDID</code>](#IotaDID)  
<a name="IotaDID+toJSON"></a>

### did.toJSON() ⇒ <code>any</code>
Serializes this to a JSON object.

**Kind**: instance method of [<code>IotaDID</code>](#IotaDID)  
<a name="IotaDID+clone"></a>

### did.clone() ⇒ [<code>IotaDID</code>](#IotaDID)
Deep clones the object.

**Kind**: instance method of [<code>IotaDID</code>](#IotaDID)  
<a name="IotaDID.METHOD"></a>

### IotaDID.METHOD ⇒ <code>string</code>
The IOTA DID method name (`"iota"`).

**Kind**: static property of [<code>IotaDID</code>](#IotaDID)  
<a name="IotaDID.DEFAULT_NETWORK"></a>

### IotaDID.DEFAULT\_NETWORK ⇒ <code>string</code>
The default Tangle network (`"iota"`).

**Kind**: static property of [<code>IotaDID</code>](#IotaDID)  
<a name="IotaDID.fromAliasId"></a>

### IotaDID.fromAliasId(aliasId, network) ⇒ [<code>IotaDID</code>](#IotaDID)
Constructs a new [IotaDID](#IotaDID) from a hex representation of an Alias Id and the given
network name.

**Kind**: static method of [<code>IotaDID</code>](#IotaDID)  

| Param | Type |
| --- | --- |
| aliasId | <code>string</code> | 
| network | <code>string</code> | 

<a name="IotaDID.placeholder"></a>

### IotaDID.placeholder(network) ⇒ [<code>IotaDID</code>](#IotaDID)
Creates a new placeholder [IotaDID](#IotaDID) with the given network name.

E.g. `did:iota:smr:0x0000000000000000000000000000000000000000000000000000000000000000`.

**Kind**: static method of [<code>IotaDID</code>](#IotaDID)  

| Param | Type |
| --- | --- |
| network | <code>string</code> | 

<a name="IotaDID.parse"></a>

### IotaDID.parse(input) ⇒ [<code>IotaDID</code>](#IotaDID)
Parses a [IotaDID](#IotaDID) from the input string.

**Kind**: static method of [<code>IotaDID</code>](#IotaDID)  

| Param | Type |
| --- | --- |
| input | <code>string</code> | 

<a name="IotaDID.fromJSON"></a>

### IotaDID.fromJSON(json) ⇒ [<code>IotaDID</code>](#IotaDID)
Deserializes an instance from a JSON object.

**Kind**: static method of [<code>IotaDID</code>](#IotaDID)  

| Param | Type |
| --- | --- |
| json | <code>any</code> | 

<a name="IotaDocument"></a>

## IotaDocument
A DID Document adhering to the IOTA DID method specification.

Note: All methods that involve reading from this class may potentially raise an error
if the object is being concurrently modified.

**Kind**: global class  

* [IotaDocument](#IotaDocument)
    * [new IotaDocument(network)](#new_IotaDocument_new)
    * _instance_
        * [.id()](#IotaDocument+id) ⇒ [<code>IotaDID</code>](#IotaDID)
        * [.controller()](#IotaDocument+controller) ⇒ [<code>Array.&lt;IotaDID&gt;</code>](#IotaDID)
        * [.alsoKnownAs()](#IotaDocument+alsoKnownAs) ⇒ <code>Array.&lt;string&gt;</code>
        * [.setAlsoKnownAs(urls)](#IotaDocument+setAlsoKnownAs)
        * [.properties()](#IotaDocument+properties) ⇒ <code>Map.&lt;string, any&gt;</code>
        * [.setPropertyUnchecked(key, value)](#IotaDocument+setPropertyUnchecked)
        * [.service()](#IotaDocument+service) ⇒ [<code>Array.&lt;Service&gt;</code>](#Service)
        * [.insertService(service)](#IotaDocument+insertService)
        * [.removeService(did)](#IotaDocument+removeService) ⇒ [<code>Service</code>](#Service) \| <code>undefined</code>
        * [.resolveService(query)](#IotaDocument+resolveService) ⇒ [<code>Service</code>](#Service) \| <code>undefined</code>
        * [.methods([scope])](#IotaDocument+methods) ⇒ [<code>Array.&lt;VerificationMethod&gt;</code>](#VerificationMethod)
        * [.insertMethod(method, scope)](#IotaDocument+insertMethod)
        * [.removeMethod(did)](#IotaDocument+removeMethod) ⇒ [<code>VerificationMethod</code>](#VerificationMethod) \| <code>undefined</code>
        * [.resolveMethod(query, [scope])](#IotaDocument+resolveMethod) ⇒ [<code>VerificationMethod</code>](#VerificationMethod) \| <code>undefined</code>
        * [.attachMethodRelationship(didUrl, relationship)](#IotaDocument+attachMethodRelationship) ⇒ <code>boolean</code>
        * [.detachMethodRelationship(didUrl, relationship)](#IotaDocument+detachMethodRelationship) ⇒ <code>boolean</code>
        * [.verifyJws(jws, options, signatureVerifier, [detachedPayload])](#IotaDocument+verifyJws) ⇒ [<code>DecodedJws</code>](#DecodedJws)
        * [.pack()](#IotaDocument+pack) ⇒ <code>Uint8Array</code>
        * [.packWithEncoding(encoding)](#IotaDocument+packWithEncoding) ⇒ <code>Uint8Array</code>
        * [.metadata()](#IotaDocument+metadata) ⇒ [<code>IotaDocumentMetadata</code>](#IotaDocumentMetadata)
        * [.metadataCreated()](#IotaDocument+metadataCreated) ⇒ [<code>Timestamp</code>](#Timestamp) \| <code>undefined</code>
        * [.setMetadataCreated(timestamp)](#IotaDocument+setMetadataCreated)
        * [.metadataUpdated()](#IotaDocument+metadataUpdated) ⇒ [<code>Timestamp</code>](#Timestamp) \| <code>undefined</code>
        * [.setMetadataUpdated(timestamp)](#IotaDocument+setMetadataUpdated)
        * [.metadataDeactivated()](#IotaDocument+metadataDeactivated) ⇒ <code>boolean</code> \| <code>undefined</code>
        * [.setMetadataDeactivated([deactivated])](#IotaDocument+setMetadataDeactivated)
        * [.metadataStateControllerAddress()](#IotaDocument+metadataStateControllerAddress) ⇒ <code>string</code> \| <code>undefined</code>
        * [.metadataGovernorAddress()](#IotaDocument+metadataGovernorAddress) ⇒ <code>string</code> \| <code>undefined</code>
        * [.setMetadataPropertyUnchecked(key, value)](#IotaDocument+setMetadataPropertyUnchecked)
        * [.revokeCredentials(serviceQuery, indices)](#IotaDocument+revokeCredentials)
        * [.unrevokeCredentials(serviceQuery, indices)](#IotaDocument+unrevokeCredentials)
        * [.clone()](#IotaDocument+clone) ⇒ [<code>IotaDocument</code>](#IotaDocument)
        * [._shallowCloneInternal()](#IotaDocument+_shallowCloneInternal) ⇒ [<code>IotaDocument</code>](#IotaDocument)
        * [._strongCountInternal()](#IotaDocument+_strongCountInternal) ⇒ <code>number</code>
        * [.toJSON()](#IotaDocument+toJSON) ⇒ <code>any</code>
        * [.toCoreDocument()](#IotaDocument+toCoreDocument) ⇒ [<code>CoreDocument</code>](#CoreDocument)
        * [.generateMethod(storage, keyType, alg, fragment, scope)](#IotaDocument+generateMethod) ⇒ <code>Promise.&lt;string&gt;</code>
        * [.purgeMethod(storage, id)](#IotaDocument+purgeMethod) ⇒ <code>Promise.&lt;void&gt;</code>
<<<<<<< HEAD
        * [.createJwt(storage, fragment, payload, options)](#IotaDocument+createJwt) ⇒ [<code>Promise.&lt;Jws&gt;</code>](#Jws)
        * [.createCredentialJwt(storage, fragment, credential, options, [custom_claims])](#IotaDocument+createCredentialJwt) ⇒ [<code>Promise.&lt;Jwt&gt;</code>](#Jwt)
=======
        * ~~[.createJwt(storage, fragment, payload, options)](#IotaDocument+createJwt) ⇒ [<code>Promise.&lt;Jws&gt;</code>](#Jws)~~
        * [.createJws(storage, fragment, payload, options)](#IotaDocument+createJws) ⇒ [<code>Promise.&lt;Jws&gt;</code>](#Jws)
        * [.createCredentialJwt(storage, fragment, credential, options, custom_claims)](#IotaDocument+createCredentialJwt) ⇒ [<code>Promise.&lt;Jwt&gt;</code>](#Jwt)
>>>>>>> 00a18416
        * [.createPresentationJwt(storage, fragment, presentation, signature_options, presentation_options)](#IotaDocument+createPresentationJwt) ⇒ [<code>Promise.&lt;Jwt&gt;</code>](#Jwt)
    * _static_
        * [.newWithId(id)](#IotaDocument.newWithId) ⇒ [<code>IotaDocument</code>](#IotaDocument)
        * [.unpackFromOutput(did, aliasOutput, allowEmpty)](#IotaDocument.unpackFromOutput) ⇒ [<code>IotaDocument</code>](#IotaDocument)
        * [.unpackFromBlock(network, block)](#IotaDocument.unpackFromBlock) ⇒ [<code>Array.&lt;IotaDocument&gt;</code>](#IotaDocument)
        * [.fromJSON(json)](#IotaDocument.fromJSON) ⇒ [<code>IotaDocument</code>](#IotaDocument)

<a name="new_IotaDocument_new"></a>

### new IotaDocument(network)
Constructs an empty IOTA DID Document with a [placeholder](#IotaDID.placeholder) identifier
for the given `network`.


| Param | Type |
| --- | --- |
| network | <code>string</code> | 

<a name="IotaDocument+id"></a>

### iotaDocument.id() ⇒ [<code>IotaDID</code>](#IotaDID)
Returns a copy of the DID Document `id`.

**Kind**: instance method of [<code>IotaDocument</code>](#IotaDocument)  
<a name="IotaDocument+controller"></a>

### iotaDocument.controller() ⇒ [<code>Array.&lt;IotaDID&gt;</code>](#IotaDID)
Returns a copy of the list of document controllers.

NOTE: controllers are determined by the `state_controller` unlock condition of the output
during resolution and are omitted when publishing.

**Kind**: instance method of [<code>IotaDocument</code>](#IotaDocument)  
<a name="IotaDocument+alsoKnownAs"></a>

### iotaDocument.alsoKnownAs() ⇒ <code>Array.&lt;string&gt;</code>
Returns a copy of the document's `alsoKnownAs` set.

**Kind**: instance method of [<code>IotaDocument</code>](#IotaDocument)  
<a name="IotaDocument+setAlsoKnownAs"></a>

### iotaDocument.setAlsoKnownAs(urls)
Sets the `alsoKnownAs` property in the DID document.

**Kind**: instance method of [<code>IotaDocument</code>](#IotaDocument)  

| Param | Type |
| --- | --- |
| urls | <code>string</code> \| <code>Array.&lt;string&gt;</code> \| <code>null</code> | 

<a name="IotaDocument+properties"></a>

### iotaDocument.properties() ⇒ <code>Map.&lt;string, any&gt;</code>
Returns a copy of the custom DID Document properties.

**Kind**: instance method of [<code>IotaDocument</code>](#IotaDocument)  
<a name="IotaDocument+setPropertyUnchecked"></a>

### iotaDocument.setPropertyUnchecked(key, value)
Sets a custom property in the DID Document.
If the value is set to `null`, the custom property will be removed.

### WARNING

This method can overwrite existing properties like `id` and result in an invalid document.

**Kind**: instance method of [<code>IotaDocument</code>](#IotaDocument)  

| Param | Type |
| --- | --- |
| key | <code>string</code> | 
| value | <code>any</code> | 

<a name="IotaDocument+service"></a>

### iotaDocument.service() ⇒ [<code>Array.&lt;Service&gt;</code>](#Service)
Return a set of all [Service](#Service) in the document.

**Kind**: instance method of [<code>IotaDocument</code>](#IotaDocument)  
<a name="IotaDocument+insertService"></a>

### iotaDocument.insertService(service)
Add a new [Service](#Service) to the document.

Returns `true` if the service was added.

**Kind**: instance method of [<code>IotaDocument</code>](#IotaDocument)  

| Param | Type |
| --- | --- |
| service | [<code>Service</code>](#Service) | 

<a name="IotaDocument+removeService"></a>

### iotaDocument.removeService(did) ⇒ [<code>Service</code>](#Service) \| <code>undefined</code>
Remove a [Service](#Service) identified by the given [DIDUrl](#DIDUrl) from the document.

Returns `true` if a service was removed.

**Kind**: instance method of [<code>IotaDocument</code>](#IotaDocument)  

| Param | Type |
| --- | --- |
| did | [<code>DIDUrl</code>](#DIDUrl) | 

<a name="IotaDocument+resolveService"></a>

### iotaDocument.resolveService(query) ⇒ [<code>Service</code>](#Service) \| <code>undefined</code>
Returns the first [Service](#Service) with an `id` property matching the provided `query`,
if present.

**Kind**: instance method of [<code>IotaDocument</code>](#IotaDocument)  

| Param | Type |
| --- | --- |
| query | [<code>DIDUrl</code>](#DIDUrl) \| <code>string</code> | 

<a name="IotaDocument+methods"></a>

### iotaDocument.methods([scope]) ⇒ [<code>Array.&lt;VerificationMethod&gt;</code>](#VerificationMethod)
Returns a list of all [VerificationMethod](#VerificationMethod) in the DID Document,
whose verification relationship matches `scope`.

If `scope` is not set, a list over the **embedded** methods is returned.

**Kind**: instance method of [<code>IotaDocument</code>](#IotaDocument)  

| Param | Type |
| --- | --- |
| [scope] | [<code>MethodScope</code>](#MethodScope) \| <code>undefined</code> | 

<a name="IotaDocument+insertMethod"></a>

### iotaDocument.insertMethod(method, scope)
Adds a new `method` to the document in the given `scope`.

**Kind**: instance method of [<code>IotaDocument</code>](#IotaDocument)  

| Param | Type |
| --- | --- |
| method | [<code>VerificationMethod</code>](#VerificationMethod) | 
| scope | [<code>MethodScope</code>](#MethodScope) | 

<a name="IotaDocument+removeMethod"></a>

### iotaDocument.removeMethod(did) ⇒ [<code>VerificationMethod</code>](#VerificationMethod) \| <code>undefined</code>
Removes all references to the specified Verification Method.

**Kind**: instance method of [<code>IotaDocument</code>](#IotaDocument)  

| Param | Type |
| --- | --- |
| did | [<code>DIDUrl</code>](#DIDUrl) | 

<a name="IotaDocument+resolveMethod"></a>

### iotaDocument.resolveMethod(query, [scope]) ⇒ [<code>VerificationMethod</code>](#VerificationMethod) \| <code>undefined</code>
Returns a copy of the first verification method with an `id` property
matching the provided `query` and the verification relationship
specified by `scope`, if present.

**Kind**: instance method of [<code>IotaDocument</code>](#IotaDocument)  

| Param | Type |
| --- | --- |
| query | [<code>DIDUrl</code>](#DIDUrl) \| <code>string</code> | 
| [scope] | [<code>MethodScope</code>](#MethodScope) \| <code>undefined</code> | 

<a name="IotaDocument+attachMethodRelationship"></a>

### iotaDocument.attachMethodRelationship(didUrl, relationship) ⇒ <code>boolean</code>
Attaches the relationship to the given method, if the method exists.

Note: The method needs to be in the set of verification methods,
so it cannot be an embedded one.

**Kind**: instance method of [<code>IotaDocument</code>](#IotaDocument)  

| Param | Type |
| --- | --- |
| didUrl | [<code>DIDUrl</code>](#DIDUrl) | 
| relationship | [<code>MethodRelationship</code>](#MethodRelationship) | 

<a name="IotaDocument+detachMethodRelationship"></a>

### iotaDocument.detachMethodRelationship(didUrl, relationship) ⇒ <code>boolean</code>
Detaches the given relationship from the given method, if the method exists.

**Kind**: instance method of [<code>IotaDocument</code>](#IotaDocument)  

| Param | Type |
| --- | --- |
| didUrl | [<code>DIDUrl</code>](#DIDUrl) | 
| relationship | [<code>MethodRelationship</code>](#MethodRelationship) | 

<a name="IotaDocument+verifyJws"></a>

### iotaDocument.verifyJws(jws, options, signatureVerifier, [detachedPayload]) ⇒ [<code>DecodedJws</code>](#DecodedJws)
Decodes and verifies the provided JWS according to the passed `options` and `signatureVerifier`.
 If no `signatureVerifier` argument is provided a default verifier will be used that is (only) capable of
verifying EdDSA signatures.

Regardless of which options are passed the following conditions must be met in order for a verification attempt to
take place.
- The JWS must be encoded according to the JWS compact serialization.
- The `kid` value in the protected header must be an identifier of a verification method in this DID document.

**Kind**: instance method of [<code>IotaDocument</code>](#IotaDocument)  

| Param | Type |
| --- | --- |
| jws | [<code>Jws</code>](#Jws) | 
| options | [<code>JwsVerificationOptions</code>](#JwsVerificationOptions) | 
| signatureVerifier | <code>IJwsVerifier</code> | 
| [detachedPayload] | <code>string</code> \| <code>undefined</code> | 

<a name="IotaDocument+pack"></a>

### iotaDocument.pack() ⇒ <code>Uint8Array</code>
Serializes the document for inclusion in an Alias Output's state metadata
with the default [StateMetadataEncoding](#StateMetadataEncoding).

**Kind**: instance method of [<code>IotaDocument</code>](#IotaDocument)  
<a name="IotaDocument+packWithEncoding"></a>

### iotaDocument.packWithEncoding(encoding) ⇒ <code>Uint8Array</code>
Serializes the document for inclusion in an Alias Output's state metadata.

**Kind**: instance method of [<code>IotaDocument</code>](#IotaDocument)  

| Param | Type |
| --- | --- |
| encoding | [<code>StateMetadataEncoding</code>](#StateMetadataEncoding) | 

<a name="IotaDocument+metadata"></a>

### iotaDocument.metadata() ⇒ [<code>IotaDocumentMetadata</code>](#IotaDocumentMetadata)
Returns a copy of the metadata associated with this document.

NOTE: Copies all the metadata. See also `metadataCreated`, `metadataUpdated`,
`metadataPreviousMessageId`, `metadataProof` if only a subset of the metadata required.

**Kind**: instance method of [<code>IotaDocument</code>](#IotaDocument)  
<a name="IotaDocument+metadataCreated"></a>

### iotaDocument.metadataCreated() ⇒ [<code>Timestamp</code>](#Timestamp) \| <code>undefined</code>
Returns a copy of the timestamp of when the DID document was created.

**Kind**: instance method of [<code>IotaDocument</code>](#IotaDocument)  
<a name="IotaDocument+setMetadataCreated"></a>

### iotaDocument.setMetadataCreated(timestamp)
Sets the timestamp of when the DID document was created.

**Kind**: instance method of [<code>IotaDocument</code>](#IotaDocument)  

| Param | Type |
| --- | --- |
| timestamp | [<code>Timestamp</code>](#Timestamp) \| <code>undefined</code> | 

<a name="IotaDocument+metadataUpdated"></a>

### iotaDocument.metadataUpdated() ⇒ [<code>Timestamp</code>](#Timestamp) \| <code>undefined</code>
Returns a copy of the timestamp of the last DID document update.

**Kind**: instance method of [<code>IotaDocument</code>](#IotaDocument)  
<a name="IotaDocument+setMetadataUpdated"></a>

### iotaDocument.setMetadataUpdated(timestamp)
Sets the timestamp of the last DID document update.

**Kind**: instance method of [<code>IotaDocument</code>](#IotaDocument)  

| Param | Type |
| --- | --- |
| timestamp | [<code>Timestamp</code>](#Timestamp) \| <code>undefined</code> | 

<a name="IotaDocument+metadataDeactivated"></a>

### iotaDocument.metadataDeactivated() ⇒ <code>boolean</code> \| <code>undefined</code>
Returns a copy of the deactivated status of the DID document.

**Kind**: instance method of [<code>IotaDocument</code>](#IotaDocument)  
<a name="IotaDocument+setMetadataDeactivated"></a>

### iotaDocument.setMetadataDeactivated([deactivated])
Sets the deactivated status of the DID document.

**Kind**: instance method of [<code>IotaDocument</code>](#IotaDocument)  

| Param | Type |
| --- | --- |
| [deactivated] | <code>boolean</code> \| <code>undefined</code> | 

<a name="IotaDocument+metadataStateControllerAddress"></a>

### iotaDocument.metadataStateControllerAddress() ⇒ <code>string</code> \| <code>undefined</code>
Returns a copy of the Bech32-encoded state controller address, if present.

**Kind**: instance method of [<code>IotaDocument</code>](#IotaDocument)  
<a name="IotaDocument+metadataGovernorAddress"></a>

### iotaDocument.metadataGovernorAddress() ⇒ <code>string</code> \| <code>undefined</code>
Returns a copy of the Bech32-encoded governor address, if present.

**Kind**: instance method of [<code>IotaDocument</code>](#IotaDocument)  
<a name="IotaDocument+setMetadataPropertyUnchecked"></a>

### iotaDocument.setMetadataPropertyUnchecked(key, value)
Sets a custom property in the document metadata.
If the value is set to `null`, the custom property will be removed.

**Kind**: instance method of [<code>IotaDocument</code>](#IotaDocument)  

| Param | Type |
| --- | --- |
| key | <code>string</code> | 
| value | <code>any</code> | 

<a name="IotaDocument+revokeCredentials"></a>

### iotaDocument.revokeCredentials(serviceQuery, indices)
If the document has a [RevocationBitmap](#RevocationBitmap) service identified by `serviceQuery`,
revoke all specified `indices`.

**Kind**: instance method of [<code>IotaDocument</code>](#IotaDocument)  

| Param | Type |
| --- | --- |
| serviceQuery | [<code>DIDUrl</code>](#DIDUrl) \| <code>string</code> | 
| indices | <code>number</code> \| <code>Array.&lt;number&gt;</code> | 

<a name="IotaDocument+unrevokeCredentials"></a>

### iotaDocument.unrevokeCredentials(serviceQuery, indices)
If the document has a [RevocationBitmap](#RevocationBitmap) service identified by `serviceQuery`,
unrevoke all specified `indices`.

**Kind**: instance method of [<code>IotaDocument</code>](#IotaDocument)  

| Param | Type |
| --- | --- |
| serviceQuery | [<code>DIDUrl</code>](#DIDUrl) \| <code>string</code> | 
| indices | <code>number</code> \| <code>Array.&lt;number&gt;</code> | 

<a name="IotaDocument+clone"></a>

### iotaDocument.clone() ⇒ [<code>IotaDocument</code>](#IotaDocument)
Returns a deep clone of the [IotaDocument](#IotaDocument).

**Kind**: instance method of [<code>IotaDocument</code>](#IotaDocument)  
<a name="IotaDocument+_shallowCloneInternal"></a>

### iotaDocument.\_shallowCloneInternal() ⇒ [<code>IotaDocument</code>](#IotaDocument)
### Warning
This is for internal use only. Do not rely on or call this method.

**Kind**: instance method of [<code>IotaDocument</code>](#IotaDocument)  
<a name="IotaDocument+_strongCountInternal"></a>

### iotaDocument.\_strongCountInternal() ⇒ <code>number</code>
### Warning
This is for internal use only. Do not rely on or call this method.

**Kind**: instance method of [<code>IotaDocument</code>](#IotaDocument)  
<a name="IotaDocument+toJSON"></a>

### iotaDocument.toJSON() ⇒ <code>any</code>
Serializes to a plain JS representation.

**Kind**: instance method of [<code>IotaDocument</code>](#IotaDocument)  
<a name="IotaDocument+toCoreDocument"></a>

### iotaDocument.toCoreDocument() ⇒ [<code>CoreDocument</code>](#CoreDocument)
Transforms the [IotaDocument](#IotaDocument) to its [CoreDocument](#CoreDocument) representation.

**Kind**: instance method of [<code>IotaDocument</code>](#IotaDocument)  
<a name="IotaDocument+generateMethod"></a>

### iotaDocument.generateMethod(storage, keyType, alg, fragment, scope) ⇒ <code>Promise.&lt;string&gt;</code>
Generate new key material in the given `storage` and insert a new verification method with the corresponding
public key material into the DID document.

- If no fragment is given the `kid` of the generated JWK is used, if it is set, otherwise an error is returned.
- The `keyType` must be compatible with the given `storage`. `Storage`s are expected to export key type constants
for that use case.

The fragment of the generated method is returned.

**Kind**: instance method of [<code>IotaDocument</code>](#IotaDocument)  

| Param | Type |
| --- | --- |
| storage | [<code>Storage</code>](#Storage) | 
| keyType | <code>string</code> | 
| alg | <code>JwsAlgorithm</code> | 
| fragment | <code>string</code> \| <code>undefined</code> | 
| scope | [<code>MethodScope</code>](#MethodScope) | 

<a name="IotaDocument+purgeMethod"></a>

### iotaDocument.purgeMethod(storage, id) ⇒ <code>Promise.&lt;void&gt;</code>
Remove the method identified by the given fragment from the document and delete the corresponding key material in
the given `storage`.

**Kind**: instance method of [<code>IotaDocument</code>](#IotaDocument)  

| Param | Type |
| --- | --- |
| storage | [<code>Storage</code>](#Storage) | 
| id | [<code>DIDUrl</code>](#DIDUrl) | 

<a name="IotaDocument+createJwt"></a>

### ~~iotaDocument.createJwt(storage, fragment, payload, options) ⇒ [<code>Promise.&lt;Jws&gt;</code>](#Jws)~~
***Deprecated***

Sign the `payload` according to `options` with the storage backed private key corresponding to the public key
material in the verification method identified by the given `fragment.

Upon success a string representing a JWS encoded according to the Compact JWS Serialization format is returned.
See [RFC7515 section 3.1](https://www.rfc-editor.org/rfc/rfc7515#section-3.1).

**Kind**: instance method of [<code>IotaDocument</code>](#IotaDocument)  

| Param | Type |
| --- | --- |
| storage | [<code>Storage</code>](#Storage) | 
| fragment | <code>string</code> | 
| payload | <code>string</code> | 
| options | [<code>JwsSignatureOptions</code>](#JwsSignatureOptions) | 

<a name="IotaDocument+createJws"></a>

### iotaDocument.createJws(storage, fragment, payload, options) ⇒ [<code>Promise.&lt;Jws&gt;</code>](#Jws)
Sign the `payload` according to `options` with the storage backed private key corresponding to the public key
material in the verification method identified by the given `fragment.

Upon success a string representing a JWS encoded according to the Compact JWS Serialization format is returned.
See [RFC7515 section 3.1](https://www.rfc-editor.org/rfc/rfc7515#section-3.1).

**Kind**: instance method of [<code>IotaDocument</code>](#IotaDocument)  

| Param | Type |
| --- | --- |
| storage | [<code>Storage</code>](#Storage) | 
| fragment | <code>string</code> | 
| payload | <code>string</code> | 
| options | [<code>JwsSignatureOptions</code>](#JwsSignatureOptions) | 

<a name="IotaDocument+createCredentialJwt"></a>

### iotaDocument.createCredentialJwt(storage, fragment, credential, options, [custom_claims]) ⇒ [<code>Promise.&lt;Jwt&gt;</code>](#Jwt)
Produces a JWS where the payload is produced from the given `credential`
in accordance with [VC Data Model v1.1](https://www.w3.org/TR/vc-data-model/#json-web-token).

Unless the `kid` is explicitly set in the options, the `kid` in the protected header is the `id`
of the method identified by `fragment` and the JWS signature will be produced by the corresponding
private key backed by the `storage` in accordance with the passed `options`.

The `custom_claims` can be used to set additional claims on the resulting JWT.

**Kind**: instance method of [<code>IotaDocument</code>](#IotaDocument)  

| Param | Type |
| --- | --- |
| storage | [<code>Storage</code>](#Storage) | 
| fragment | <code>string</code> | 
| credential | [<code>Credential</code>](#Credential) | 
| options | [<code>JwsSignatureOptions</code>](#JwsSignatureOptions) | 
| [custom_claims] | <code>Record.&lt;string, any&gt;</code> \| <code>undefined</code> | 

<a name="IotaDocument+createPresentationJwt"></a>

### iotaDocument.createPresentationJwt(storage, fragment, presentation, signature_options, presentation_options) ⇒ [<code>Promise.&lt;Jwt&gt;</code>](#Jwt)
Produces a JWT where the payload is produced from the given presentation.
in accordance with [VC Data Model v1.1](https://www.w3.org/TR/vc-data-model/#json-web-token).

Unless the `kid` is explicitly set in the options, the `kid` in the protected header is the `id`
of the method identified by `fragment` and the JWS signature will be produced by the corresponding
private key backed by the `storage` in accordance with the passed `options`.

**Kind**: instance method of [<code>IotaDocument</code>](#IotaDocument)  

| Param | Type |
| --- | --- |
| storage | [<code>Storage</code>](#Storage) | 
| fragment | <code>string</code> | 
| presentation | [<code>Presentation</code>](#Presentation) | 
| signature_options | [<code>JwsSignatureOptions</code>](#JwsSignatureOptions) | 
| presentation_options | [<code>JwtPresentationOptions</code>](#JwtPresentationOptions) | 

<a name="IotaDocument.newWithId"></a>

### IotaDocument.newWithId(id) ⇒ [<code>IotaDocument</code>](#IotaDocument)
Constructs an empty DID Document with the given identifier.

**Kind**: static method of [<code>IotaDocument</code>](#IotaDocument)  

| Param | Type |
| --- | --- |
| id | [<code>IotaDID</code>](#IotaDID) | 

<a name="IotaDocument.unpackFromOutput"></a>

### IotaDocument.unpackFromOutput(did, aliasOutput, allowEmpty) ⇒ [<code>IotaDocument</code>](#IotaDocument)
Deserializes the document from an Alias Output.

If `allowEmpty` is true, this will return an empty DID document marked as `deactivated`
if `stateMetadata` is empty.

The `tokenSupply` must be equal to the token supply of the network the DID is associated with.

NOTE: `did` is required since it is omitted from the serialized DID Document and
cannot be inferred from the state metadata. It also indicates the network, which is not
encoded in the `AliasId` alone.

**Kind**: static method of [<code>IotaDocument</code>](#IotaDocument)  

| Param | Type |
| --- | --- |
| did | [<code>IotaDID</code>](#IotaDID) | 
| aliasOutput | <code>AliasOutputBuilderParams</code> | 
| allowEmpty | <code>boolean</code> | 

<a name="IotaDocument.unpackFromBlock"></a>

### IotaDocument.unpackFromBlock(network, block) ⇒ [<code>Array.&lt;IotaDocument&gt;</code>](#IotaDocument)
Returns all DID documents of the Alias Outputs contained in the block's transaction payload
outputs, if any.

Errors if any Alias Output does not contain a valid or empty DID Document.

**Kind**: static method of [<code>IotaDocument</code>](#IotaDocument)  

| Param | Type |
| --- | --- |
| network | <code>string</code> | 
| block | <code>Block</code> | 

<a name="IotaDocument.fromJSON"></a>

### IotaDocument.fromJSON(json) ⇒ [<code>IotaDocument</code>](#IotaDocument)
Deserializes an instance from a plain JS representation.

**Kind**: static method of [<code>IotaDocument</code>](#IotaDocument)  

| Param | Type |
| --- | --- |
| json | <code>any</code> | 

<a name="IotaDocumentMetadata"></a>

## IotaDocumentMetadata
Additional attributes related to an IOTA DID Document.

**Kind**: global class  

* [IotaDocumentMetadata](#IotaDocumentMetadata)
    * _instance_
        * [.created()](#IotaDocumentMetadata+created) ⇒ [<code>Timestamp</code>](#Timestamp) \| <code>undefined</code>
        * [.updated()](#IotaDocumentMetadata+updated) ⇒ [<code>Timestamp</code>](#Timestamp) \| <code>undefined</code>
        * [.deactivated()](#IotaDocumentMetadata+deactivated) ⇒ <code>boolean</code> \| <code>undefined</code>
        * [.stateControllerAddress()](#IotaDocumentMetadata+stateControllerAddress) ⇒ <code>string</code> \| <code>undefined</code>
        * [.governorAddress()](#IotaDocumentMetadata+governorAddress) ⇒ <code>string</code> \| <code>undefined</code>
        * [.properties()](#IotaDocumentMetadata+properties) ⇒ <code>Map.&lt;string, any&gt;</code>
        * [.toJSON()](#IotaDocumentMetadata+toJSON) ⇒ <code>any</code>
        * [.clone()](#IotaDocumentMetadata+clone) ⇒ [<code>IotaDocumentMetadata</code>](#IotaDocumentMetadata)
    * _static_
        * [.fromJSON(json)](#IotaDocumentMetadata.fromJSON) ⇒ [<code>IotaDocumentMetadata</code>](#IotaDocumentMetadata)

<a name="IotaDocumentMetadata+created"></a>

### iotaDocumentMetadata.created() ⇒ [<code>Timestamp</code>](#Timestamp) \| <code>undefined</code>
Returns a copy of the timestamp of when the DID document was created.

**Kind**: instance method of [<code>IotaDocumentMetadata</code>](#IotaDocumentMetadata)  
<a name="IotaDocumentMetadata+updated"></a>

### iotaDocumentMetadata.updated() ⇒ [<code>Timestamp</code>](#Timestamp) \| <code>undefined</code>
Returns a copy of the timestamp of the last DID document update.

**Kind**: instance method of [<code>IotaDocumentMetadata</code>](#IotaDocumentMetadata)  
<a name="IotaDocumentMetadata+deactivated"></a>

### iotaDocumentMetadata.deactivated() ⇒ <code>boolean</code> \| <code>undefined</code>
Returns a copy of the deactivated status of the DID document.

**Kind**: instance method of [<code>IotaDocumentMetadata</code>](#IotaDocumentMetadata)  
<a name="IotaDocumentMetadata+stateControllerAddress"></a>

### iotaDocumentMetadata.stateControllerAddress() ⇒ <code>string</code> \| <code>undefined</code>
Returns a copy of the Bech32-encoded state controller address, if present.

**Kind**: instance method of [<code>IotaDocumentMetadata</code>](#IotaDocumentMetadata)  
<a name="IotaDocumentMetadata+governorAddress"></a>

### iotaDocumentMetadata.governorAddress() ⇒ <code>string</code> \| <code>undefined</code>
Returns a copy of the Bech32-encoded governor address, if present.

**Kind**: instance method of [<code>IotaDocumentMetadata</code>](#IotaDocumentMetadata)  
<a name="IotaDocumentMetadata+properties"></a>

### iotaDocumentMetadata.properties() ⇒ <code>Map.&lt;string, any&gt;</code>
Returns a copy of the custom metadata properties.

**Kind**: instance method of [<code>IotaDocumentMetadata</code>](#IotaDocumentMetadata)  
<a name="IotaDocumentMetadata+toJSON"></a>

### iotaDocumentMetadata.toJSON() ⇒ <code>any</code>
Serializes this to a JSON object.

**Kind**: instance method of [<code>IotaDocumentMetadata</code>](#IotaDocumentMetadata)  
<a name="IotaDocumentMetadata+clone"></a>

### iotaDocumentMetadata.clone() ⇒ [<code>IotaDocumentMetadata</code>](#IotaDocumentMetadata)
Deep clones the object.

**Kind**: instance method of [<code>IotaDocumentMetadata</code>](#IotaDocumentMetadata)  
<a name="IotaDocumentMetadata.fromJSON"></a>

### IotaDocumentMetadata.fromJSON(json) ⇒ [<code>IotaDocumentMetadata</code>](#IotaDocumentMetadata)
Deserializes an instance from a JSON object.

**Kind**: static method of [<code>IotaDocumentMetadata</code>](#IotaDocumentMetadata)  

| Param | Type |
| --- | --- |
| json | <code>any</code> | 

<a name="IotaIdentityClientExt"></a>

## IotaIdentityClientExt
An extension interface that provides helper functions for publication
and resolution of DID documents in Alias Outputs.

**Kind**: global class  

* [IotaIdentityClientExt](#IotaIdentityClientExt)
    * [.newDidOutput(client, address, document, [rentStructure])](#IotaIdentityClientExt.newDidOutput) ⇒ <code>Promise.&lt;AliasOutputBuilderParams&gt;</code>
    * [.updateDidOutput(client, document)](#IotaIdentityClientExt.updateDidOutput) ⇒ <code>Promise.&lt;AliasOutputBuilderParams&gt;</code>
    * [.deactivateDidOutput(client, did)](#IotaIdentityClientExt.deactivateDidOutput) ⇒ <code>Promise.&lt;AliasOutputBuilderParams&gt;</code>
    * [.resolveDid(client, did)](#IotaIdentityClientExt.resolveDid) ⇒ [<code>Promise.&lt;IotaDocument&gt;</code>](#IotaDocument)
    * [.resolveDidOutput(client, did)](#IotaIdentityClientExt.resolveDidOutput) ⇒ <code>Promise.&lt;AliasOutputBuilderParams&gt;</code>

<a name="IotaIdentityClientExt.newDidOutput"></a>

### IotaIdentityClientExt.newDidOutput(client, address, document, [rentStructure]) ⇒ <code>Promise.&lt;AliasOutputBuilderParams&gt;</code>
Create a DID with a new Alias Output containing the given `document`.

The `address` will be set as the state controller and governor unlock conditions.
The minimum required token deposit amount will be set according to the given
`rent_structure`, which will be fetched from the node if not provided.
The returned Alias Output can be further customised before publication, if desired.

NOTE: this does *not* publish the Alias Output.

**Kind**: static method of [<code>IotaIdentityClientExt</code>](#IotaIdentityClientExt)  

| Param | Type |
| --- | --- |
| client | <code>IIotaIdentityClient</code> | 
| address | <code>Address</code> | 
| document | [<code>IotaDocument</code>](#IotaDocument) | 
| [rentStructure] | <code>IRent</code> \| <code>undefined</code> | 

<a name="IotaIdentityClientExt.updateDidOutput"></a>

### IotaIdentityClientExt.updateDidOutput(client, document) ⇒ <code>Promise.&lt;AliasOutputBuilderParams&gt;</code>
Fetches the associated Alias Output and updates it with `document` in its state metadata.
The storage deposit on the output is left unchanged. If the size of the document increased,
the amount should be increased manually.

NOTE: this does *not* publish the updated Alias Output.

**Kind**: static method of [<code>IotaIdentityClientExt</code>](#IotaIdentityClientExt)  

| Param | Type |
| --- | --- |
| client | <code>IIotaIdentityClient</code> | 
| document | [<code>IotaDocument</code>](#IotaDocument) | 

<a name="IotaIdentityClientExt.deactivateDidOutput"></a>

### IotaIdentityClientExt.deactivateDidOutput(client, did) ⇒ <code>Promise.&lt;AliasOutputBuilderParams&gt;</code>
Removes the DID document from the state metadata of its Alias Output,
effectively deactivating it. The storage deposit on the output is left unchanged,
and should be reallocated manually.

Deactivating does not destroy the output. Hence, it can be re-activated by publishing
an update containing a DID document.

NOTE: this does *not* publish the updated Alias Output.

**Kind**: static method of [<code>IotaIdentityClientExt</code>](#IotaIdentityClientExt)  

| Param | Type |
| --- | --- |
| client | <code>IIotaIdentityClient</code> | 
| did | [<code>IotaDID</code>](#IotaDID) | 

<a name="IotaIdentityClientExt.resolveDid"></a>

### IotaIdentityClientExt.resolveDid(client, did) ⇒ [<code>Promise.&lt;IotaDocument&gt;</code>](#IotaDocument)
Resolve a [IotaDocument](#IotaDocument). Returns an empty, deactivated document if the state metadata
of the Alias Output is empty.

**Kind**: static method of [<code>IotaIdentityClientExt</code>](#IotaIdentityClientExt)  

| Param | Type |
| --- | --- |
| client | <code>IIotaIdentityClient</code> | 
| did | [<code>IotaDID</code>](#IotaDID) | 

<a name="IotaIdentityClientExt.resolveDidOutput"></a>

### IotaIdentityClientExt.resolveDidOutput(client, did) ⇒ <code>Promise.&lt;AliasOutputBuilderParams&gt;</code>
Fetches the `IAliasOutput` associated with the given DID.

**Kind**: static method of [<code>IotaIdentityClientExt</code>](#IotaIdentityClientExt)  

| Param | Type |
| --- | --- |
| client | <code>IIotaIdentityClient</code> | 
| did | [<code>IotaDID</code>](#IotaDID) | 

<a name="Jwk"></a>

## Jwk
**Kind**: global class  

* [Jwk](#Jwk)
    * [new Jwk(jwk)](#new_Jwk_new)
    * _instance_
        * [.kty()](#Jwk+kty) ⇒ <code>JwkType</code>
        * [.use()](#Jwk+use) ⇒ <code>JwkUse</code> \| <code>undefined</code>
        * [.keyOps()](#Jwk+keyOps) ⇒ <code>Array.&lt;JwkOperation&gt;</code>
        * [.alg()](#Jwk+alg) ⇒ <code>JwsAlgorithm</code> \| <code>undefined</code>
        * [.kid()](#Jwk+kid) ⇒ <code>string</code> \| <code>undefined</code>
        * [.x5u()](#Jwk+x5u) ⇒ <code>string</code> \| <code>undefined</code>
        * [.x5c()](#Jwk+x5c) ⇒ <code>Array.&lt;string&gt;</code>
        * [.x5t()](#Jwk+x5t) ⇒ <code>string</code> \| <code>undefined</code>
        * [.x5t256()](#Jwk+x5t256) ⇒ <code>string</code> \| <code>undefined</code>
        * [.paramsEc()](#Jwk+paramsEc) ⇒ <code>JwkParamsEc</code> \| <code>undefined</code>
        * [.paramsOkp()](#Jwk+paramsOkp) ⇒ <code>JwkParamsOkp</code> \| <code>undefined</code>
        * [.paramsOct()](#Jwk+paramsOct) ⇒ <code>JwkParamsOct</code> \| <code>undefined</code>
        * [.paramsRsa()](#Jwk+paramsRsa) ⇒ <code>JwkParamsRsa</code> \| <code>undefined</code>
        * [.toPublic()](#Jwk+toPublic) ⇒ [<code>Jwk</code>](#Jwk) \| <code>undefined</code>
        * [.isPublic()](#Jwk+isPublic) ⇒ <code>boolean</code>
        * [.isPrivate()](#Jwk+isPrivate) ⇒ <code>boolean</code>
        * [.toJSON()](#Jwk+toJSON) ⇒ <code>any</code>
        * [.clone()](#Jwk+clone) ⇒ [<code>Jwk</code>](#Jwk)
    * _static_
        * [.fromJSON(json)](#Jwk.fromJSON) ⇒ [<code>Jwk</code>](#Jwk)

<a name="new_Jwk_new"></a>

### new Jwk(jwk)

| Param | Type |
| --- | --- |
| jwk | <code>IJwkParams</code> | 

<a name="Jwk+kty"></a>

### jwk.kty() ⇒ <code>JwkType</code>
Returns the value for the key type parameter (kty).

**Kind**: instance method of [<code>Jwk</code>](#Jwk)  
<a name="Jwk+use"></a>

### jwk.use() ⇒ <code>JwkUse</code> \| <code>undefined</code>
Returns the value for the use property (use).

**Kind**: instance method of [<code>Jwk</code>](#Jwk)  
<a name="Jwk+keyOps"></a>

### jwk.keyOps() ⇒ <code>Array.&lt;JwkOperation&gt;</code>
**Kind**: instance method of [<code>Jwk</code>](#Jwk)  
<a name="Jwk+alg"></a>

### jwk.alg() ⇒ <code>JwsAlgorithm</code> \| <code>undefined</code>
Returns the value for the algorithm property (alg).

**Kind**: instance method of [<code>Jwk</code>](#Jwk)  
<a name="Jwk+kid"></a>

### jwk.kid() ⇒ <code>string</code> \| <code>undefined</code>
Returns the value of the key ID property (kid).

**Kind**: instance method of [<code>Jwk</code>](#Jwk)  
<a name="Jwk+x5u"></a>

### jwk.x5u() ⇒ <code>string</code> \| <code>undefined</code>
Returns the value of the X.509 URL property (x5u).

**Kind**: instance method of [<code>Jwk</code>](#Jwk)  
<a name="Jwk+x5c"></a>

### jwk.x5c() ⇒ <code>Array.&lt;string&gt;</code>
Returns the value of the X.509 certificate chain property (x5c).

**Kind**: instance method of [<code>Jwk</code>](#Jwk)  
<a name="Jwk+x5t"></a>

### jwk.x5t() ⇒ <code>string</code> \| <code>undefined</code>
Returns the value of the X.509 certificate SHA-1 thumbprint property (x5t).

**Kind**: instance method of [<code>Jwk</code>](#Jwk)  
<a name="Jwk+x5t256"></a>

### jwk.x5t256() ⇒ <code>string</code> \| <code>undefined</code>
Returns the value of the X.509 certificate SHA-256 thumbprint property (x5t#S256).

**Kind**: instance method of [<code>Jwk</code>](#Jwk)  
<a name="Jwk+paramsEc"></a>

### jwk.paramsEc() ⇒ <code>JwkParamsEc</code> \| <code>undefined</code>
If this JWK is of kty EC, returns those parameters.

**Kind**: instance method of [<code>Jwk</code>](#Jwk)  
<a name="Jwk+paramsOkp"></a>

### jwk.paramsOkp() ⇒ <code>JwkParamsOkp</code> \| <code>undefined</code>
If this JWK is of kty OKP, returns those parameters.

**Kind**: instance method of [<code>Jwk</code>](#Jwk)  
<a name="Jwk+paramsOct"></a>

### jwk.paramsOct() ⇒ <code>JwkParamsOct</code> \| <code>undefined</code>
If this JWK is of kty OCT, returns those parameters.

**Kind**: instance method of [<code>Jwk</code>](#Jwk)  
<a name="Jwk+paramsRsa"></a>

### jwk.paramsRsa() ⇒ <code>JwkParamsRsa</code> \| <code>undefined</code>
If this JWK is of kty RSA, returns those parameters.

**Kind**: instance method of [<code>Jwk</code>](#Jwk)  
<a name="Jwk+toPublic"></a>

### jwk.toPublic() ⇒ [<code>Jwk</code>](#Jwk) \| <code>undefined</code>
Returns a clone of the [Jwk](#Jwk) with _all_ private key components unset.
Nothing is returned when `kty = oct` as this key type is not considered public by this library.

**Kind**: instance method of [<code>Jwk</code>](#Jwk)  
<a name="Jwk+isPublic"></a>

### jwk.isPublic() ⇒ <code>boolean</code>
Returns `true` if _all_ private key components of the key are unset, `false` otherwise.

**Kind**: instance method of [<code>Jwk</code>](#Jwk)  
<a name="Jwk+isPrivate"></a>

### jwk.isPrivate() ⇒ <code>boolean</code>
Returns `true` if _all_ private key components of the key are set, `false` otherwise.

**Kind**: instance method of [<code>Jwk</code>](#Jwk)  
<a name="Jwk+toJSON"></a>

### jwk.toJSON() ⇒ <code>any</code>
Serializes this to a JSON object.

**Kind**: instance method of [<code>Jwk</code>](#Jwk)  
<a name="Jwk+clone"></a>

### jwk.clone() ⇒ [<code>Jwk</code>](#Jwk)
Deep clones the object.

**Kind**: instance method of [<code>Jwk</code>](#Jwk)  
<a name="Jwk.fromJSON"></a>

### Jwk.fromJSON(json) ⇒ [<code>Jwk</code>](#Jwk)
Deserializes an instance from a JSON object.

**Kind**: static method of [<code>Jwk</code>](#Jwk)  

| Param | Type |
| --- | --- |
| json | <code>any</code> | 

<a name="JwkGenOutput"></a>

## JwkGenOutput
The result of a key generation in `JwkStorage`.

**Kind**: global class  

* [JwkGenOutput](#JwkGenOutput)
    * [new JwkGenOutput(key_id, jwk)](#new_JwkGenOutput_new)
    * _instance_
        * [.jwk()](#JwkGenOutput+jwk) ⇒ [<code>Jwk</code>](#Jwk)
        * [.keyId()](#JwkGenOutput+keyId) ⇒ <code>string</code>
        * [.toJSON()](#JwkGenOutput+toJSON) ⇒ <code>any</code>
        * [.clone()](#JwkGenOutput+clone) ⇒ [<code>JwkGenOutput</code>](#JwkGenOutput)
    * _static_
        * [.fromJSON(json)](#JwkGenOutput.fromJSON) ⇒ [<code>JwkGenOutput</code>](#JwkGenOutput)

<a name="new_JwkGenOutput_new"></a>

### new JwkGenOutput(key_id, jwk)

| Param | Type |
| --- | --- |
| key_id | <code>string</code> | 
| jwk | [<code>Jwk</code>](#Jwk) | 

<a name="JwkGenOutput+jwk"></a>

### jwkGenOutput.jwk() ⇒ [<code>Jwk</code>](#Jwk)
Returns the generated public [Jwk](#Jwk).

**Kind**: instance method of [<code>JwkGenOutput</code>](#JwkGenOutput)  
<a name="JwkGenOutput+keyId"></a>

### jwkGenOutput.keyId() ⇒ <code>string</code>
Returns the key id of the generated [Jwk](#Jwk).

**Kind**: instance method of [<code>JwkGenOutput</code>](#JwkGenOutput)  
<a name="JwkGenOutput+toJSON"></a>

### jwkGenOutput.toJSON() ⇒ <code>any</code>
Serializes this to a JSON object.

**Kind**: instance method of [<code>JwkGenOutput</code>](#JwkGenOutput)  
<a name="JwkGenOutput+clone"></a>

### jwkGenOutput.clone() ⇒ [<code>JwkGenOutput</code>](#JwkGenOutput)
Deep clones the object.

**Kind**: instance method of [<code>JwkGenOutput</code>](#JwkGenOutput)  
<a name="JwkGenOutput.fromJSON"></a>

### JwkGenOutput.fromJSON(json) ⇒ [<code>JwkGenOutput</code>](#JwkGenOutput)
Deserializes an instance from a JSON object.

**Kind**: static method of [<code>JwkGenOutput</code>](#JwkGenOutput)  

| Param | Type |
| --- | --- |
| json | <code>any</code> | 

<a name="Jws"></a>

## Jws
A wrapper around a JSON Web Signature (JWS).

**Kind**: global class  

* [Jws](#Jws)
    * [new Jws(jws_string)](#new_Jws_new)
    * [.toString()](#Jws+toString) ⇒ <code>string</code>

<a name="new_Jws_new"></a>

### new Jws(jws_string)
Creates a new [Jws](#Jws) from the given string.


| Param | Type |
| --- | --- |
| jws_string | <code>string</code> | 

<a name="Jws+toString"></a>

### jws.toString() ⇒ <code>string</code>
Returns a clone of the JWS string.

**Kind**: instance method of [<code>Jws</code>](#Jws)  
<a name="JwsHeader"></a>

## JwsHeader
**Kind**: global class  

* [JwsHeader](#JwsHeader)
    * [new JwsHeader()](#new_JwsHeader_new)
    * _instance_
        * [.alg()](#JwsHeader+alg) ⇒ <code>JwsAlgorithm</code> \| <code>undefined</code>
        * [.setAlg(value)](#JwsHeader+setAlg)
        * [.b64()](#JwsHeader+b64) ⇒ <code>boolean</code> \| <code>undefined</code>
        * [.setB64(value)](#JwsHeader+setB64)
        * [.custom()](#JwsHeader+custom) ⇒ <code>Record.&lt;string, any&gt;</code> \| <code>undefined</code>
        * [.has(claim)](#JwsHeader+has) ⇒ <code>boolean</code>
        * [.isDisjoint(other)](#JwsHeader+isDisjoint) ⇒ <code>boolean</code>
        * [.jku()](#JwsHeader+jku) ⇒ <code>string</code> \| <code>undefined</code>
        * [.setJku(value)](#JwsHeader+setJku)
        * [.jwk()](#JwsHeader+jwk) ⇒ [<code>Jwk</code>](#Jwk) \| <code>undefined</code>
        * [.setJwk(value)](#JwsHeader+setJwk)
        * [.kid()](#JwsHeader+kid) ⇒ <code>string</code> \| <code>undefined</code>
        * [.setKid(value)](#JwsHeader+setKid)
        * [.x5u()](#JwsHeader+x5u) ⇒ <code>string</code> \| <code>undefined</code>
        * [.setX5u(value)](#JwsHeader+setX5u)
        * [.x5c()](#JwsHeader+x5c) ⇒ <code>Array.&lt;string&gt;</code>
        * [.setX5c(value)](#JwsHeader+setX5c)
        * [.x5t()](#JwsHeader+x5t) ⇒ <code>string</code> \| <code>undefined</code>
        * [.setX5t(value)](#JwsHeader+setX5t)
        * [.x5tS256()](#JwsHeader+x5tS256) ⇒ <code>string</code> \| <code>undefined</code>
        * [.setX5tS256(value)](#JwsHeader+setX5tS256)
        * [.typ()](#JwsHeader+typ) ⇒ <code>string</code> \| <code>undefined</code>
        * [.setTyp(value)](#JwsHeader+setTyp)
        * [.cty()](#JwsHeader+cty) ⇒ <code>string</code> \| <code>undefined</code>
        * [.setCty(value)](#JwsHeader+setCty)
        * [.crit()](#JwsHeader+crit) ⇒ <code>Array.&lt;string&gt;</code>
        * [.setCrit(value)](#JwsHeader+setCrit)
        * [.url()](#JwsHeader+url) ⇒ <code>string</code> \| <code>undefined</code>
        * [.setUrl(value)](#JwsHeader+setUrl)
        * [.nonce()](#JwsHeader+nonce) ⇒ <code>string</code> \| <code>undefined</code>
        * [.setNonce(value)](#JwsHeader+setNonce)
        * [.toJSON()](#JwsHeader+toJSON) ⇒ <code>any</code>
        * [.clone()](#JwsHeader+clone) ⇒ [<code>JwsHeader</code>](#JwsHeader)
    * _static_
        * [.fromJSON(json)](#JwsHeader.fromJSON) ⇒ [<code>JwsHeader</code>](#JwsHeader)

<a name="new_JwsHeader_new"></a>

### new JwsHeader()
Create a new empty [JwsHeader](#JwsHeader).

<a name="JwsHeader+alg"></a>

### jwsHeader.alg() ⇒ <code>JwsAlgorithm</code> \| <code>undefined</code>
Returns the value for the algorithm claim (alg).

**Kind**: instance method of [<code>JwsHeader</code>](#JwsHeader)  
<a name="JwsHeader+setAlg"></a>

### jwsHeader.setAlg(value)
Sets a value for the algorithm claim (alg).

**Kind**: instance method of [<code>JwsHeader</code>](#JwsHeader)  

| Param | Type |
| --- | --- |
| value | <code>JwsAlgorithm</code> | 

<a name="JwsHeader+b64"></a>

### jwsHeader.b64() ⇒ <code>boolean</code> \| <code>undefined</code>
Returns the value of the base64url-encode payload claim (b64).

**Kind**: instance method of [<code>JwsHeader</code>](#JwsHeader)  
<a name="JwsHeader+setB64"></a>

### jwsHeader.setB64(value)
Sets a value for the base64url-encode payload claim (b64).

**Kind**: instance method of [<code>JwsHeader</code>](#JwsHeader)  

| Param | Type |
| --- | --- |
| value | <code>boolean</code> | 

<a name="JwsHeader+custom"></a>

### jwsHeader.custom() ⇒ <code>Record.&lt;string, any&gt;</code> \| <code>undefined</code>
Additional header parameters.

**Kind**: instance method of [<code>JwsHeader</code>](#JwsHeader)  
<a name="JwsHeader+has"></a>

### jwsHeader.has(claim) ⇒ <code>boolean</code>
**Kind**: instance method of [<code>JwsHeader</code>](#JwsHeader)  

| Param | Type |
| --- | --- |
| claim | <code>string</code> | 

<a name="JwsHeader+isDisjoint"></a>

### jwsHeader.isDisjoint(other) ⇒ <code>boolean</code>
Returns `true` if none of the fields are set in both `self` and `other`.

**Kind**: instance method of [<code>JwsHeader</code>](#JwsHeader)  

| Param | Type |
| --- | --- |
| other | [<code>JwsHeader</code>](#JwsHeader) | 

<a name="JwsHeader+jku"></a>

### jwsHeader.jku() ⇒ <code>string</code> \| <code>undefined</code>
Returns the value of the JWK Set URL claim (jku).

**Kind**: instance method of [<code>JwsHeader</code>](#JwsHeader)  
<a name="JwsHeader+setJku"></a>

### jwsHeader.setJku(value)
Sets a value for the JWK Set URL claim (jku).

**Kind**: instance method of [<code>JwsHeader</code>](#JwsHeader)  

| Param | Type |
| --- | --- |
| value | <code>string</code> | 

<a name="JwsHeader+jwk"></a>

### jwsHeader.jwk() ⇒ [<code>Jwk</code>](#Jwk) \| <code>undefined</code>
Returns the value of the JWK claim (jwk).

**Kind**: instance method of [<code>JwsHeader</code>](#JwsHeader)  
<a name="JwsHeader+setJwk"></a>

### jwsHeader.setJwk(value)
Sets a value for the JWK claim (jwk).

**Kind**: instance method of [<code>JwsHeader</code>](#JwsHeader)  

| Param | Type |
| --- | --- |
| value | [<code>Jwk</code>](#Jwk) | 

<a name="JwsHeader+kid"></a>

### jwsHeader.kid() ⇒ <code>string</code> \| <code>undefined</code>
Returns the value of the key ID claim (kid).

**Kind**: instance method of [<code>JwsHeader</code>](#JwsHeader)  
<a name="JwsHeader+setKid"></a>

### jwsHeader.setKid(value)
Sets a value for the key ID claim (kid).

**Kind**: instance method of [<code>JwsHeader</code>](#JwsHeader)  

| Param | Type |
| --- | --- |
| value | <code>string</code> | 

<a name="JwsHeader+x5u"></a>

### jwsHeader.x5u() ⇒ <code>string</code> \| <code>undefined</code>
Returns the value of the X.509 URL claim (x5u).

**Kind**: instance method of [<code>JwsHeader</code>](#JwsHeader)  
<a name="JwsHeader+setX5u"></a>

### jwsHeader.setX5u(value)
Sets a value for the X.509 URL claim (x5u).

**Kind**: instance method of [<code>JwsHeader</code>](#JwsHeader)  

| Param | Type |
| --- | --- |
| value | <code>string</code> | 

<a name="JwsHeader+x5c"></a>

### jwsHeader.x5c() ⇒ <code>Array.&lt;string&gt;</code>
Returns the value of the X.509 certificate chain claim (x5c).

**Kind**: instance method of [<code>JwsHeader</code>](#JwsHeader)  
<a name="JwsHeader+setX5c"></a>

### jwsHeader.setX5c(value)
Sets values for the X.509 certificate chain claim (x5c).

**Kind**: instance method of [<code>JwsHeader</code>](#JwsHeader)  

| Param | Type |
| --- | --- |
| value | <code>Array.&lt;string&gt;</code> | 

<a name="JwsHeader+x5t"></a>

### jwsHeader.x5t() ⇒ <code>string</code> \| <code>undefined</code>
Returns the value of the X.509 certificate SHA-1 thumbprint claim (x5t).

**Kind**: instance method of [<code>JwsHeader</code>](#JwsHeader)  
<a name="JwsHeader+setX5t"></a>

### jwsHeader.setX5t(value)
Sets a value for the X.509 certificate SHA-1 thumbprint claim (x5t).

**Kind**: instance method of [<code>JwsHeader</code>](#JwsHeader)  

| Param | Type |
| --- | --- |
| value | <code>string</code> | 

<a name="JwsHeader+x5tS256"></a>

### jwsHeader.x5tS256() ⇒ <code>string</code> \| <code>undefined</code>
Returns the value of the X.509 certificate SHA-256 thumbprint claim
(x5t#S256).

**Kind**: instance method of [<code>JwsHeader</code>](#JwsHeader)  
<a name="JwsHeader+setX5tS256"></a>

### jwsHeader.setX5tS256(value)
Sets a value for the X.509 certificate SHA-256 thumbprint claim
(x5t#S256).

**Kind**: instance method of [<code>JwsHeader</code>](#JwsHeader)  

| Param | Type |
| --- | --- |
| value | <code>string</code> | 

<a name="JwsHeader+typ"></a>

### jwsHeader.typ() ⇒ <code>string</code> \| <code>undefined</code>
Returns the value of the token type claim (typ).

**Kind**: instance method of [<code>JwsHeader</code>](#JwsHeader)  
<a name="JwsHeader+setTyp"></a>

### jwsHeader.setTyp(value)
Sets a value for the token type claim (typ).

**Kind**: instance method of [<code>JwsHeader</code>](#JwsHeader)  

| Param | Type |
| --- | --- |
| value | <code>string</code> | 

<a name="JwsHeader+cty"></a>

### jwsHeader.cty() ⇒ <code>string</code> \| <code>undefined</code>
Returns the value of the content type claim (cty).

**Kind**: instance method of [<code>JwsHeader</code>](#JwsHeader)  
<a name="JwsHeader+setCty"></a>

### jwsHeader.setCty(value)
Sets a value for the content type claim (cty).

**Kind**: instance method of [<code>JwsHeader</code>](#JwsHeader)  

| Param | Type |
| --- | --- |
| value | <code>string</code> | 

<a name="JwsHeader+crit"></a>

### jwsHeader.crit() ⇒ <code>Array.&lt;string&gt;</code>
Returns the value of the critical claim (crit).

**Kind**: instance method of [<code>JwsHeader</code>](#JwsHeader)  
<a name="JwsHeader+setCrit"></a>

### jwsHeader.setCrit(value)
Sets values for the critical claim (crit).

**Kind**: instance method of [<code>JwsHeader</code>](#JwsHeader)  

| Param | Type |
| --- | --- |
| value | <code>Array.&lt;string&gt;</code> | 

<a name="JwsHeader+url"></a>

### jwsHeader.url() ⇒ <code>string</code> \| <code>undefined</code>
Returns the value of the url claim (url).

**Kind**: instance method of [<code>JwsHeader</code>](#JwsHeader)  
<a name="JwsHeader+setUrl"></a>

### jwsHeader.setUrl(value)
Sets a value for the url claim (url).

**Kind**: instance method of [<code>JwsHeader</code>](#JwsHeader)  

| Param | Type |
| --- | --- |
| value | <code>string</code> | 

<a name="JwsHeader+nonce"></a>

### jwsHeader.nonce() ⇒ <code>string</code> \| <code>undefined</code>
Returns the value of the nonce claim (nonce).

**Kind**: instance method of [<code>JwsHeader</code>](#JwsHeader)  
<a name="JwsHeader+setNonce"></a>

### jwsHeader.setNonce(value)
Sets a value for the nonce claim (nonce).

**Kind**: instance method of [<code>JwsHeader</code>](#JwsHeader)  

| Param | Type |
| --- | --- |
| value | <code>string</code> | 

<a name="JwsHeader+toJSON"></a>

### jwsHeader.toJSON() ⇒ <code>any</code>
Serializes this to a JSON object.

**Kind**: instance method of [<code>JwsHeader</code>](#JwsHeader)  
<a name="JwsHeader+clone"></a>

### jwsHeader.clone() ⇒ [<code>JwsHeader</code>](#JwsHeader)
Deep clones the object.

**Kind**: instance method of [<code>JwsHeader</code>](#JwsHeader)  
<a name="JwsHeader.fromJSON"></a>

### JwsHeader.fromJSON(json) ⇒ [<code>JwsHeader</code>](#JwsHeader)
Deserializes an instance from a JSON object.

**Kind**: static method of [<code>JwsHeader</code>](#JwsHeader)  

| Param | Type |
| --- | --- |
| json | <code>any</code> | 

<a name="JwsSignatureOptions"></a>

## JwsSignatureOptions
**Kind**: global class  

* [JwsSignatureOptions](#JwsSignatureOptions)
    * [new JwsSignatureOptions([options])](#new_JwsSignatureOptions_new)
    * _instance_
        * [.setAttachJwk(value)](#JwsSignatureOptions+setAttachJwk)
        * [.setB64(value)](#JwsSignatureOptions+setB64)
        * [.setTyp(value)](#JwsSignatureOptions+setTyp)
        * [.setCty(value)](#JwsSignatureOptions+setCty)
        * [.serUrl(value)](#JwsSignatureOptions+serUrl)
        * [.setNonce(value)](#JwsSignatureOptions+setNonce)
        * [.setKid(value)](#JwsSignatureOptions+setKid)
        * [.setDetachedPayload(value)](#JwsSignatureOptions+setDetachedPayload)
        * [.setCustomHeaderParameters(value)](#JwsSignatureOptions+setCustomHeaderParameters)
        * [.toJSON()](#JwsSignatureOptions+toJSON) ⇒ <code>any</code>
        * [.clone()](#JwsSignatureOptions+clone) ⇒ [<code>JwsSignatureOptions</code>](#JwsSignatureOptions)
    * _static_
        * [.fromJSON(json)](#JwsSignatureOptions.fromJSON) ⇒ [<code>JwsSignatureOptions</code>](#JwsSignatureOptions)

<a name="new_JwsSignatureOptions_new"></a>

### new JwsSignatureOptions([options])

| Param | Type |
| --- | --- |
| [options] | <code>IJwsSignatureOptions</code> \| <code>undefined</code> | 

<a name="JwsSignatureOptions+setAttachJwk"></a>

### jwsSignatureOptions.setAttachJwk(value)
Replace the value of the `attachJwk` field.

**Kind**: instance method of [<code>JwsSignatureOptions</code>](#JwsSignatureOptions)  

| Param | Type |
| --- | --- |
| value | <code>boolean</code> | 

<a name="JwsSignatureOptions+setB64"></a>

### jwsSignatureOptions.setB64(value)
Replace the value of the `b64` field.

**Kind**: instance method of [<code>JwsSignatureOptions</code>](#JwsSignatureOptions)  

| Param | Type |
| --- | --- |
| value | <code>boolean</code> | 

<a name="JwsSignatureOptions+setTyp"></a>

### jwsSignatureOptions.setTyp(value)
Replace the value of the `typ` field.

**Kind**: instance method of [<code>JwsSignatureOptions</code>](#JwsSignatureOptions)  

| Param | Type |
| --- | --- |
| value | <code>string</code> | 

<a name="JwsSignatureOptions+setCty"></a>

### jwsSignatureOptions.setCty(value)
Replace the value of the `cty` field.

**Kind**: instance method of [<code>JwsSignatureOptions</code>](#JwsSignatureOptions)  

| Param | Type |
| --- | --- |
| value | <code>string</code> | 

<a name="JwsSignatureOptions+serUrl"></a>

### jwsSignatureOptions.serUrl(value)
Replace the value of the `url` field.

**Kind**: instance method of [<code>JwsSignatureOptions</code>](#JwsSignatureOptions)  

| Param | Type |
| --- | --- |
| value | <code>string</code> | 

<a name="JwsSignatureOptions+setNonce"></a>

### jwsSignatureOptions.setNonce(value)
Replace the value of the `nonce` field.

**Kind**: instance method of [<code>JwsSignatureOptions</code>](#JwsSignatureOptions)  

| Param | Type |
| --- | --- |
| value | <code>string</code> | 

<a name="JwsSignatureOptions+setKid"></a>

### jwsSignatureOptions.setKid(value)
Replace the value of the `kid` field.

**Kind**: instance method of [<code>JwsSignatureOptions</code>](#JwsSignatureOptions)  

| Param | Type |
| --- | --- |
| value | <code>string</code> | 

<a name="JwsSignatureOptions+setDetachedPayload"></a>

### jwsSignatureOptions.setDetachedPayload(value)
Replace the value of the `detached_payload` field.

**Kind**: instance method of [<code>JwsSignatureOptions</code>](#JwsSignatureOptions)  

| Param | Type |
| --- | --- |
| value | <code>boolean</code> | 

<a name="JwsSignatureOptions+setCustomHeaderParameters"></a>

### jwsSignatureOptions.setCustomHeaderParameters(value)
Add additional header parameters.

**Kind**: instance method of [<code>JwsSignatureOptions</code>](#JwsSignatureOptions)  

| Param | Type |
| --- | --- |
| value | <code>Record.&lt;string, any&gt;</code> | 

<a name="JwsSignatureOptions+toJSON"></a>

### jwsSignatureOptions.toJSON() ⇒ <code>any</code>
Serializes this to a JSON object.

**Kind**: instance method of [<code>JwsSignatureOptions</code>](#JwsSignatureOptions)  
<a name="JwsSignatureOptions+clone"></a>

### jwsSignatureOptions.clone() ⇒ [<code>JwsSignatureOptions</code>](#JwsSignatureOptions)
Deep clones the object.

**Kind**: instance method of [<code>JwsSignatureOptions</code>](#JwsSignatureOptions)  
<a name="JwsSignatureOptions.fromJSON"></a>

### JwsSignatureOptions.fromJSON(json) ⇒ [<code>JwsSignatureOptions</code>](#JwsSignatureOptions)
Deserializes an instance from a JSON object.

**Kind**: static method of [<code>JwsSignatureOptions</code>](#JwsSignatureOptions)  

| Param | Type |
| --- | --- |
| json | <code>any</code> | 

<a name="JwsVerificationOptions"></a>

## JwsVerificationOptions
**Kind**: global class  

* [JwsVerificationOptions](#JwsVerificationOptions)
    * [new JwsVerificationOptions([options])](#new_JwsVerificationOptions_new)
    * _instance_
        * [.setNonce(value)](#JwsVerificationOptions+setNonce)
        * [.setMethodScope(value)](#JwsVerificationOptions+setMethodScope)
        * [.setMethodId(value)](#JwsVerificationOptions+setMethodId)
        * [.toJSON()](#JwsVerificationOptions+toJSON) ⇒ <code>any</code>
        * [.clone()](#JwsVerificationOptions+clone) ⇒ [<code>JwsVerificationOptions</code>](#JwsVerificationOptions)
    * _static_
        * [.fromJSON(json)](#JwsVerificationOptions.fromJSON) ⇒ [<code>JwsVerificationOptions</code>](#JwsVerificationOptions)

<a name="new_JwsVerificationOptions_new"></a>

### new JwsVerificationOptions([options])
Creates a new [JwsVerificationOptions](#JwsVerificationOptions) from the given fields.


| Param | Type |
| --- | --- |
| [options] | <code>IJwsVerificationOptions</code> \| <code>undefined</code> | 

<a name="JwsVerificationOptions+setNonce"></a>

### jwsVerificationOptions.setNonce(value)
Set the expected value for the `nonce` parameter of the protected header.

**Kind**: instance method of [<code>JwsVerificationOptions</code>](#JwsVerificationOptions)  

| Param | Type |
| --- | --- |
| value | <code>string</code> | 

<a name="JwsVerificationOptions+setMethodScope"></a>

### jwsVerificationOptions.setMethodScope(value)
Set the scope of the verification methods that may be used to verify the given JWS.

**Kind**: instance method of [<code>JwsVerificationOptions</code>](#JwsVerificationOptions)  

| Param | Type |
| --- | --- |
| value | [<code>MethodScope</code>](#MethodScope) | 

<a name="JwsVerificationOptions+setMethodId"></a>

### jwsVerificationOptions.setMethodId(value)
Set the DID URl of the method, whose JWK should be used to verify the JWS.

**Kind**: instance method of [<code>JwsVerificationOptions</code>](#JwsVerificationOptions)  

| Param | Type |
| --- | --- |
| value | [<code>DIDUrl</code>](#DIDUrl) | 

<a name="JwsVerificationOptions+toJSON"></a>

### jwsVerificationOptions.toJSON() ⇒ <code>any</code>
Serializes this to a JSON object.

**Kind**: instance method of [<code>JwsVerificationOptions</code>](#JwsVerificationOptions)  
<a name="JwsVerificationOptions+clone"></a>

### jwsVerificationOptions.clone() ⇒ [<code>JwsVerificationOptions</code>](#JwsVerificationOptions)
Deep clones the object.

**Kind**: instance method of [<code>JwsVerificationOptions</code>](#JwsVerificationOptions)  
<a name="JwsVerificationOptions.fromJSON"></a>

### JwsVerificationOptions.fromJSON(json) ⇒ [<code>JwsVerificationOptions</code>](#JwsVerificationOptions)
Deserializes an instance from a JSON object.

**Kind**: static method of [<code>JwsVerificationOptions</code>](#JwsVerificationOptions)  

| Param | Type |
| --- | --- |
| json | <code>any</code> | 

<a name="Jwt"></a>

## Jwt
A wrapper around a JSON Web Token (JWK).

**Kind**: global class  

* [Jwt](#Jwt)
    * [new Jwt(jwt_string)](#new_Jwt_new)
    * _instance_
        * [.toString()](#Jwt+toString) ⇒ <code>string</code>
        * [.toJSON()](#Jwt+toJSON) ⇒ <code>any</code>
        * [.clone()](#Jwt+clone) ⇒ [<code>Jwt</code>](#Jwt)
    * _static_
        * [.fromJSON(json)](#Jwt.fromJSON) ⇒ [<code>Jwt</code>](#Jwt)

<a name="new_Jwt_new"></a>

### new Jwt(jwt_string)
Creates a new [Jwt](#Jwt) from the given string.


| Param | Type |
| --- | --- |
| jwt_string | <code>string</code> | 

<a name="Jwt+toString"></a>

### jwt.toString() ⇒ <code>string</code>
Returns a clone of the JWT string.

**Kind**: instance method of [<code>Jwt</code>](#Jwt)  
<a name="Jwt+toJSON"></a>

### jwt.toJSON() ⇒ <code>any</code>
Serializes this to a JSON object.

**Kind**: instance method of [<code>Jwt</code>](#Jwt)  
<a name="Jwt+clone"></a>

### jwt.clone() ⇒ [<code>Jwt</code>](#Jwt)
Deep clones the object.

**Kind**: instance method of [<code>Jwt</code>](#Jwt)  
<a name="Jwt.fromJSON"></a>

### Jwt.fromJSON(json) ⇒ [<code>Jwt</code>](#Jwt)
Deserializes an instance from a JSON object.

**Kind**: static method of [<code>Jwt</code>](#Jwt)  

| Param | Type |
| --- | --- |
| json | <code>any</code> | 

<a name="JwtCredentialValidationOptions"></a>

## JwtCredentialValidationOptions
Options to declare validation criteria when validating credentials.

**Kind**: global class  

* [JwtCredentialValidationOptions](#JwtCredentialValidationOptions)
    * [new JwtCredentialValidationOptions([options])](#new_JwtCredentialValidationOptions_new)
    * _instance_
        * [.toJSON()](#JwtCredentialValidationOptions+toJSON) ⇒ <code>any</code>
        * [.clone()](#JwtCredentialValidationOptions+clone) ⇒ [<code>JwtCredentialValidationOptions</code>](#JwtCredentialValidationOptions)
    * _static_
        * [.fromJSON(json)](#JwtCredentialValidationOptions.fromJSON) ⇒ [<code>JwtCredentialValidationOptions</code>](#JwtCredentialValidationOptions)

<a name="new_JwtCredentialValidationOptions_new"></a>

### new JwtCredentialValidationOptions([options])

| Param | Type |
| --- | --- |
| [options] | <code>IJwtCredentialValidationOptions</code> \| <code>undefined</code> | 

<a name="JwtCredentialValidationOptions+toJSON"></a>

### jwtCredentialValidationOptions.toJSON() ⇒ <code>any</code>
Serializes this to a JSON object.

**Kind**: instance method of [<code>JwtCredentialValidationOptions</code>](#JwtCredentialValidationOptions)  
<a name="JwtCredentialValidationOptions+clone"></a>

### jwtCredentialValidationOptions.clone() ⇒ [<code>JwtCredentialValidationOptions</code>](#JwtCredentialValidationOptions)
Deep clones the object.

**Kind**: instance method of [<code>JwtCredentialValidationOptions</code>](#JwtCredentialValidationOptions)  
<a name="JwtCredentialValidationOptions.fromJSON"></a>

### JwtCredentialValidationOptions.fromJSON(json) ⇒ [<code>JwtCredentialValidationOptions</code>](#JwtCredentialValidationOptions)
Deserializes an instance from a JSON object.

**Kind**: static method of [<code>JwtCredentialValidationOptions</code>](#JwtCredentialValidationOptions)  

| Param | Type |
| --- | --- |
| json | <code>any</code> | 

<a name="JwtCredentialValidator"></a>

## JwtCredentialValidator
A type for decoding and validating [Credential](#Credential).

**Kind**: global class  

* [JwtCredentialValidator](#JwtCredentialValidator)
    * [new JwtCredentialValidator(signatureVerifier)](#new_JwtCredentialValidator_new)
    * _instance_
        * [.validate(credential_jwt, issuer, options, fail_fast)](#JwtCredentialValidator+validate) ⇒ [<code>DecodedJwtCredential</code>](#DecodedJwtCredential)
        * [.verifySignature(credential, trustedIssuers, options)](#JwtCredentialValidator+verifySignature) ⇒ [<code>DecodedJwtCredential</code>](#DecodedJwtCredential)
    * _static_
        * [.checkExpiresOnOrAfter(credential, timestamp)](#JwtCredentialValidator.checkExpiresOnOrAfter)
        * [.checkIssuedOnOrBefore(credential, timestamp)](#JwtCredentialValidator.checkIssuedOnOrBefore)
        * [.checkSubjectHolderRelationship(credential, holder, relationship)](#JwtCredentialValidator.checkSubjectHolderRelationship)
        * [.checkStatus(credential, trustedIssuers, statusCheck)](#JwtCredentialValidator.checkStatus)
        * [.checkStatusWithStatusList2021(credential, status_list, status_check)](#JwtCredentialValidator.checkStatusWithStatusList2021)
        * [.extractIssuer(credential)](#JwtCredentialValidator.extractIssuer) ⇒ [<code>CoreDID</code>](#CoreDID)
        * [.extractIssuerFromJwt(credential)](#JwtCredentialValidator.extractIssuerFromJwt) ⇒ [<code>CoreDID</code>](#CoreDID)

<a name="new_JwtCredentialValidator_new"></a>

### new JwtCredentialValidator(signatureVerifier)
Creates a new [JwtCredentialValidator](#JwtCredentialValidator). If a `signatureVerifier` is provided it will be used when
verifying decoded JWS signatures, otherwise the default which is only capable of handling the `EdDSA`
algorithm will be used.


| Param | Type |
| --- | --- |
| signatureVerifier | <code>IJwsVerifier</code> | 

<a name="JwtCredentialValidator+validate"></a>

### jwtCredentialValidator.validate(credential_jwt, issuer, options, fail_fast) ⇒ [<code>DecodedJwtCredential</code>](#DecodedJwtCredential)
Decodes and validates a [Credential](#Credential) issued as a JWS. A [DecodedJwtCredential](#DecodedJwtCredential) is returned upon
success.

The following properties are validated according to `options`:
- the issuer's signature on the JWS,
- the expiration date,
- the issuance date,
- the semantic structure.

# Warning
The lack of an error returned from this method is in of itself not enough to conclude that the credential can be
trusted. This section contains more information on additional checks that should be carried out before and after
calling this method.

## The state of the issuer's DID Document
The caller must ensure that `issuer` represents an up-to-date DID Document.

## Properties that are not validated
 There are many properties defined in [The Verifiable Credentials Data Model](https://www.w3.org/TR/vc-data-model/) that are **not** validated, such as:
`proof`, `credentialStatus`, `type`, `credentialSchema`, `refreshService` **and more**.
These should be manually checked after validation, according to your requirements.

# Errors
An error is returned whenever a validated condition is not satisfied.

**Kind**: instance method of [<code>JwtCredentialValidator</code>](#JwtCredentialValidator)  

| Param | Type |
| --- | --- |
| credential_jwt | [<code>Jwt</code>](#Jwt) | 
| issuer | [<code>CoreDocument</code>](#CoreDocument) \| <code>IToCoreDocument</code> | 
| options | [<code>JwtCredentialValidationOptions</code>](#JwtCredentialValidationOptions) | 
| fail_fast | [<code>FailFast</code>](#FailFast) | 

<a name="JwtCredentialValidator+verifySignature"></a>

### jwtCredentialValidator.verifySignature(credential, trustedIssuers, options) ⇒ [<code>DecodedJwtCredential</code>](#DecodedJwtCredential)
Decode and verify the JWS signature of a [Credential](#Credential) issued as a JWT using the DID Document of a trusted
issuer.

A [DecodedJwtCredential](#DecodedJwtCredential) is returned upon success.

# Warning
The caller must ensure that the DID Documents of the trusted issuers are up-to-date.

## Proofs
 Only the JWS signature is verified. If the [Credential](#Credential) contains a `proof` property this will not be
verified by this method.

# Errors
This method immediately returns an error if
the credential issuer' url cannot be parsed to a DID belonging to one of the trusted issuers. Otherwise an attempt
to verify the credential's signature will be made and an error is returned upon failure.

**Kind**: instance method of [<code>JwtCredentialValidator</code>](#JwtCredentialValidator)  

| Param | Type |
| --- | --- |
| credential | [<code>Jwt</code>](#Jwt) | 
| trustedIssuers | <code>Array.&lt;(CoreDocument\|IToCoreDocument)&gt;</code> | 
| options | [<code>JwsVerificationOptions</code>](#JwsVerificationOptions) | 

<a name="JwtCredentialValidator.checkExpiresOnOrAfter"></a>

### JwtCredentialValidator.checkExpiresOnOrAfter(credential, timestamp)
Validate that the credential expires on or after the specified timestamp.

**Kind**: static method of [<code>JwtCredentialValidator</code>](#JwtCredentialValidator)  

| Param | Type |
| --- | --- |
| credential | [<code>Credential</code>](#Credential) | 
| timestamp | [<code>Timestamp</code>](#Timestamp) | 

<a name="JwtCredentialValidator.checkIssuedOnOrBefore"></a>

### JwtCredentialValidator.checkIssuedOnOrBefore(credential, timestamp)
Validate that the credential is issued on or before the specified timestamp.

**Kind**: static method of [<code>JwtCredentialValidator</code>](#JwtCredentialValidator)  

| Param | Type |
| --- | --- |
| credential | [<code>Credential</code>](#Credential) | 
| timestamp | [<code>Timestamp</code>](#Timestamp) | 

<a name="JwtCredentialValidator.checkSubjectHolderRelationship"></a>

### JwtCredentialValidator.checkSubjectHolderRelationship(credential, holder, relationship)
Validate that the relationship between the `holder` and the credential subjects is in accordance with
`relationship`. The `holder` parameter is expected to be the URL of the holder.

**Kind**: static method of [<code>JwtCredentialValidator</code>](#JwtCredentialValidator)  

| Param | Type |
| --- | --- |
| credential | [<code>Credential</code>](#Credential) | 
| holder | <code>string</code> | 
| relationship | [<code>SubjectHolderRelationship</code>](#SubjectHolderRelationship) | 

<a name="JwtCredentialValidator.checkStatus"></a>

### JwtCredentialValidator.checkStatus(credential, trustedIssuers, statusCheck)
Checks whether the credential status has been revoked.

Only supports `RevocationBitmap2022`.

**Kind**: static method of [<code>JwtCredentialValidator</code>](#JwtCredentialValidator)  

| Param | Type |
| --- | --- |
| credential | [<code>Credential</code>](#Credential) | 
| trustedIssuers | <code>Array.&lt;(CoreDocument\|IToCoreDocument)&gt;</code> | 
| statusCheck | [<code>StatusCheck</code>](#StatusCheck) | 

<a name="JwtCredentialValidator.checkStatusWithStatusList2021"></a>

### JwtCredentialValidator.checkStatusWithStatusList2021(credential, status_list, status_check)
Checks wheter the credential status has been revoked using `StatusList2021`.

**Kind**: static method of [<code>JwtCredentialValidator</code>](#JwtCredentialValidator)  

| Param | Type |
| --- | --- |
| credential | [<code>Credential</code>](#Credential) | 
| status_list | [<code>StatusList2021Credential</code>](#StatusList2021Credential) | 
| status_check | [<code>StatusCheck</code>](#StatusCheck) | 

<a name="JwtCredentialValidator.extractIssuer"></a>

### JwtCredentialValidator.extractIssuer(credential) ⇒ [<code>CoreDID</code>](#CoreDID)
Utility for extracting the issuer field of a [Credential](#Credential) as a DID.

### Errors

Fails if the issuer field is not a valid DID.

**Kind**: static method of [<code>JwtCredentialValidator</code>](#JwtCredentialValidator)  

| Param | Type |
| --- | --- |
| credential | [<code>Credential</code>](#Credential) | 

<a name="JwtCredentialValidator.extractIssuerFromJwt"></a>

### JwtCredentialValidator.extractIssuerFromJwt(credential) ⇒ [<code>CoreDID</code>](#CoreDID)
Utility for extracting the issuer field of a credential in JWT representation as DID.

# Errors

If the JWT decoding fails or the issuer field is not a valid DID.

**Kind**: static method of [<code>JwtCredentialValidator</code>](#JwtCredentialValidator)  

| Param | Type |
| --- | --- |
| credential | [<code>Jwt</code>](#Jwt) | 

<a name="JwtDomainLinkageValidator"></a>

## JwtDomainLinkageValidator
A validator for a Domain Linkage Configuration and Credentials.

**Kind**: global class  

* [JwtDomainLinkageValidator](#JwtDomainLinkageValidator)
    * [new JwtDomainLinkageValidator(signatureVerifier)](#new_JwtDomainLinkageValidator_new)
    * [.validateLinkage(issuer, configuration, domain, options)](#JwtDomainLinkageValidator+validateLinkage)
    * [.validateCredential(issuer, credentialJwt, domain, options)](#JwtDomainLinkageValidator+validateCredential)

<a name="new_JwtDomainLinkageValidator_new"></a>

### new JwtDomainLinkageValidator(signatureVerifier)
Creates a new [JwtDomainLinkageValidator](#JwtDomainLinkageValidator). If a `signatureVerifier` is provided it will be used when
verifying decoded JWS signatures, otherwise the default which is only capable of handling the `EdDSA`
algorithm will be used.


| Param | Type |
| --- | --- |
| signatureVerifier | <code>IJwsVerifier</code> | 

<a name="JwtDomainLinkageValidator+validateLinkage"></a>

### jwtDomainLinkageValidator.validateLinkage(issuer, configuration, domain, options)
Validates the linkage between a domain and a DID.
[DomainLinkageConfiguration](#DomainLinkageConfiguration) is validated according to [DID Configuration Resource Verification](https://identity.foundation/.well-known/resources/did-configuration/#did-configuration-resource-verification).

Linkage is valid if no error is thrown.

# Note:
- Only the [JSON Web Token Proof Format](https://identity.foundation/.well-known/resources/did-configuration/#json-web-token-proof-format)
  is supported.
- Only the Credential issued by `issuer` is verified.

# Errors

 - Semantic structure of `configuration` is invalid.
 - `configuration` includes multiple credentials issued by `issuer`.
 - Validation of the matched Domain Linkage Credential fails.

**Kind**: instance method of [<code>JwtDomainLinkageValidator</code>](#JwtDomainLinkageValidator)  

| Param | Type |
| --- | --- |
| issuer | [<code>CoreDocument</code>](#CoreDocument) \| <code>IToCoreDocument</code> | 
| configuration | [<code>DomainLinkageConfiguration</code>](#DomainLinkageConfiguration) | 
| domain | <code>string</code> | 
| options | [<code>JwtCredentialValidationOptions</code>](#JwtCredentialValidationOptions) | 

<a name="JwtDomainLinkageValidator+validateCredential"></a>

### jwtDomainLinkageValidator.validateCredential(issuer, credentialJwt, domain, options)
Validates a [Domain Linkage Credential](https://identity.foundation/.well-known/resources/did-configuration/#domain-linkage-credential).

Error will be thrown in case the validation fails.

**Kind**: instance method of [<code>JwtDomainLinkageValidator</code>](#JwtDomainLinkageValidator)  

| Param | Type |
| --- | --- |
| issuer | [<code>CoreDocument</code>](#CoreDocument) \| <code>IToCoreDocument</code> | 
| credentialJwt | [<code>Jwt</code>](#Jwt) | 
| domain | <code>string</code> | 
| options | [<code>JwtCredentialValidationOptions</code>](#JwtCredentialValidationOptions) | 

<a name="JwtPresentationOptions"></a>

## JwtPresentationOptions
**Kind**: global class  

* [JwtPresentationOptions](#JwtPresentationOptions)
    * [new JwtPresentationOptions([options])](#new_JwtPresentationOptions_new)
    * _instance_
        * [.toJSON()](#JwtPresentationOptions+toJSON) ⇒ <code>any</code>
        * [.clone()](#JwtPresentationOptions+clone) ⇒ [<code>JwtPresentationOptions</code>](#JwtPresentationOptions)
    * _static_
        * [.fromJSON(json)](#JwtPresentationOptions.fromJSON) ⇒ [<code>JwtPresentationOptions</code>](#JwtPresentationOptions)

<a name="new_JwtPresentationOptions_new"></a>

### new JwtPresentationOptions([options])
Creates a new [JwtPresentationOptions](#JwtPresentationOptions) from the given fields.

Throws an error if any of the options are invalid.


| Param | Type |
| --- | --- |
| [options] | <code>IJwtPresentationOptions</code> \| <code>undefined</code> | 

<a name="JwtPresentationOptions+toJSON"></a>

### jwtPresentationOptions.toJSON() ⇒ <code>any</code>
Serializes this to a JSON object.

**Kind**: instance method of [<code>JwtPresentationOptions</code>](#JwtPresentationOptions)  
<a name="JwtPresentationOptions+clone"></a>

### jwtPresentationOptions.clone() ⇒ [<code>JwtPresentationOptions</code>](#JwtPresentationOptions)
Deep clones the object.

**Kind**: instance method of [<code>JwtPresentationOptions</code>](#JwtPresentationOptions)  
<a name="JwtPresentationOptions.fromJSON"></a>

### JwtPresentationOptions.fromJSON(json) ⇒ [<code>JwtPresentationOptions</code>](#JwtPresentationOptions)
Deserializes an instance from a JSON object.

**Kind**: static method of [<code>JwtPresentationOptions</code>](#JwtPresentationOptions)  

| Param | Type |
| --- | --- |
| json | <code>any</code> | 

<a name="JwtPresentationValidationOptions"></a>

## JwtPresentationValidationOptions
Options to declare validation criteria when validating presentation.

**Kind**: global class  

* [JwtPresentationValidationOptions](#JwtPresentationValidationOptions)
    * [new JwtPresentationValidationOptions([options])](#new_JwtPresentationValidationOptions_new)
    * _instance_
        * [.toJSON()](#JwtPresentationValidationOptions+toJSON) ⇒ <code>any</code>
        * [.clone()](#JwtPresentationValidationOptions+clone) ⇒ [<code>JwtPresentationValidationOptions</code>](#JwtPresentationValidationOptions)
    * _static_
        * [.fromJSON(json)](#JwtPresentationValidationOptions.fromJSON) ⇒ [<code>JwtPresentationValidationOptions</code>](#JwtPresentationValidationOptions)

<a name="new_JwtPresentationValidationOptions_new"></a>

### new JwtPresentationValidationOptions([options])
Creates a new [JwtPresentationValidationOptions](#JwtPresentationValidationOptions) from the given fields.

Throws an error if any of the options are invalid.


| Param | Type |
| --- | --- |
| [options] | <code>IJwtPresentationValidationOptions</code> \| <code>undefined</code> | 

<a name="JwtPresentationValidationOptions+toJSON"></a>

### jwtPresentationValidationOptions.toJSON() ⇒ <code>any</code>
Serializes this to a JSON object.

**Kind**: instance method of [<code>JwtPresentationValidationOptions</code>](#JwtPresentationValidationOptions)  
<a name="JwtPresentationValidationOptions+clone"></a>

### jwtPresentationValidationOptions.clone() ⇒ [<code>JwtPresentationValidationOptions</code>](#JwtPresentationValidationOptions)
Deep clones the object.

**Kind**: instance method of [<code>JwtPresentationValidationOptions</code>](#JwtPresentationValidationOptions)  
<a name="JwtPresentationValidationOptions.fromJSON"></a>

### JwtPresentationValidationOptions.fromJSON(json) ⇒ [<code>JwtPresentationValidationOptions</code>](#JwtPresentationValidationOptions)
Deserializes an instance from a JSON object.

**Kind**: static method of [<code>JwtPresentationValidationOptions</code>](#JwtPresentationValidationOptions)  

| Param | Type |
| --- | --- |
| json | <code>any</code> | 

<a name="JwtPresentationValidator"></a>

## JwtPresentationValidator
**Kind**: global class  

* [JwtPresentationValidator](#JwtPresentationValidator)
    * [new JwtPresentationValidator(signatureVerifier)](#new_JwtPresentationValidator_new)
    * _instance_
        * [.validate(presentationJwt, holder, validation_options)](#JwtPresentationValidator+validate) ⇒ [<code>DecodedJwtPresentation</code>](#DecodedJwtPresentation)
    * _static_
        * [.checkStructure(presentation)](#JwtPresentationValidator.checkStructure)
        * [.extractHolder(presentation)](#JwtPresentationValidator.extractHolder) ⇒ [<code>CoreDID</code>](#CoreDID)

<a name="new_JwtPresentationValidator_new"></a>

### new JwtPresentationValidator(signatureVerifier)
Creates a new [JwtPresentationValidator](#JwtPresentationValidator). If a `signatureVerifier` is provided it will be used when
verifying decoded JWS signatures, otherwise the default which is only capable of handling the `EdDSA`
algorithm will be used.


| Param | Type |
| --- | --- |
| signatureVerifier | <code>IJwsVerifier</code> | 

<a name="JwtPresentationValidator+validate"></a>

### jwtPresentationValidator.validate(presentationJwt, holder, validation_options) ⇒ [<code>DecodedJwtPresentation</code>](#DecodedJwtPresentation)
Validates a [Presentation](#Presentation) encoded as a [Jwt](#Jwt).

The following properties are validated according to `options`:
- the JWT can be decoded into a semantically valid presentation.
- the expiration and issuance date contained in the JWT claims.
- the holder's signature.

Validation is done with respect to the properties set in `options`.

# Warning

* This method does NOT validate the constituent credentials and therefore also not the relationship between the
credentials' subjects and the presentation holder. This can be done with [JwtCredentialValidationOptions](#JwtCredentialValidationOptions).
* The lack of an error returned from this method is in of itself not enough to conclude that the presentation can
be trusted. This section contains more information on additional checks that should be carried out before and
after calling this method.

## The state of the supplied DID Documents.

The caller must ensure that the DID Documents in `holder` are up-to-date.

# Errors

An error is returned whenever a validated condition is not satisfied or when decoding fails.

**Kind**: instance method of [<code>JwtPresentationValidator</code>](#JwtPresentationValidator)  

| Param | Type |
| --- | --- |
| presentationJwt | [<code>Jwt</code>](#Jwt) | 
| holder | [<code>CoreDocument</code>](#CoreDocument) \| <code>IToCoreDocument</code> | 
| validation_options | [<code>JwtPresentationValidationOptions</code>](#JwtPresentationValidationOptions) | 

<a name="JwtPresentationValidator.checkStructure"></a>

### JwtPresentationValidator.checkStructure(presentation)
Validates the semantic structure of the [Presentation](#Presentation).

**Kind**: static method of [<code>JwtPresentationValidator</code>](#JwtPresentationValidator)  

| Param | Type |
| --- | --- |
| presentation | [<code>Presentation</code>](#Presentation) | 

<a name="JwtPresentationValidator.extractHolder"></a>

### JwtPresentationValidator.extractHolder(presentation) ⇒ [<code>CoreDID</code>](#CoreDID)
Attempt to extract the holder of the presentation.

# Errors:
* If deserialization/decoding of the presentation fails.
* If the holder can't be parsed as DIDs.

**Kind**: static method of [<code>JwtPresentationValidator</code>](#JwtPresentationValidator)  

| Param | Type |
| --- | --- |
| presentation | [<code>Jwt</code>](#Jwt) | 

<a name="KeyBindingJWTValidationOptions"></a>

## KeyBindingJWTValidationOptions
Options to declare validation criteria when validating credentials.

**Kind**: global class  

* [KeyBindingJWTValidationOptions](#KeyBindingJWTValidationOptions)
    * [new KeyBindingJWTValidationOptions(options)](#new_KeyBindingJWTValidationOptions_new)
    * _instance_
        * [.toJSON()](#KeyBindingJWTValidationOptions+toJSON) ⇒ <code>any</code>
        * [.clone()](#KeyBindingJWTValidationOptions+clone) ⇒ [<code>KeyBindingJWTValidationOptions</code>](#KeyBindingJWTValidationOptions)
    * _static_
        * [.fromJSON(json)](#KeyBindingJWTValidationOptions.fromJSON) ⇒ [<code>KeyBindingJWTValidationOptions</code>](#KeyBindingJWTValidationOptions)

<a name="new_KeyBindingJWTValidationOptions_new"></a>

### new KeyBindingJWTValidationOptions(options)

| Param | Type |
| --- | --- |
| options | <code>IKeyBindingJWTValidationOptions</code> \| <code>undefined</code> | 

<a name="KeyBindingJWTValidationOptions+toJSON"></a>

### keyBindingJWTValidationOptions.toJSON() ⇒ <code>any</code>
Serializes this to a JSON object.

**Kind**: instance method of [<code>KeyBindingJWTValidationOptions</code>](#KeyBindingJWTValidationOptions)  
<a name="KeyBindingJWTValidationOptions+clone"></a>

### keyBindingJWTValidationOptions.clone() ⇒ [<code>KeyBindingJWTValidationOptions</code>](#KeyBindingJWTValidationOptions)
Deep clones the object.

**Kind**: instance method of [<code>KeyBindingJWTValidationOptions</code>](#KeyBindingJWTValidationOptions)  
<a name="KeyBindingJWTValidationOptions.fromJSON"></a>

### KeyBindingJWTValidationOptions.fromJSON(json) ⇒ [<code>KeyBindingJWTValidationOptions</code>](#KeyBindingJWTValidationOptions)
Deserializes an instance from a JSON object.

**Kind**: static method of [<code>KeyBindingJWTValidationOptions</code>](#KeyBindingJWTValidationOptions)  

| Param | Type |
| --- | --- |
| json | <code>any</code> | 

<a name="KeyBindingJwtClaims"></a>

## KeyBindingJwtClaims
Claims set for key binding JWT.

**Kind**: global class  

* [KeyBindingJwtClaims](#KeyBindingJwtClaims)
    * [new KeyBindingJwtClaims(jwt, disclosures, nonce, aud, issued_at, custom_properties)](#new_KeyBindingJwtClaims_new)
    * _instance_
        * [.toString()](#KeyBindingJwtClaims+toString) ⇒ <code>string</code>
        * [.iat()](#KeyBindingJwtClaims+iat) ⇒ <code>bigint</code>
        * [.aud()](#KeyBindingJwtClaims+aud) ⇒ <code>string</code>
        * [.nonce()](#KeyBindingJwtClaims+nonce) ⇒ <code>string</code>
        * [.sdHash()](#KeyBindingJwtClaims+sdHash) ⇒ <code>string</code>
        * [.customProperties()](#KeyBindingJwtClaims+customProperties) ⇒ <code>Record.&lt;string, any&gt;</code>
        * [.toJSON()](#KeyBindingJwtClaims+toJSON) ⇒ <code>any</code>
        * [.clone()](#KeyBindingJwtClaims+clone) ⇒ [<code>KeyBindingJwtClaims</code>](#KeyBindingJwtClaims)
    * _static_
        * [.keyBindingJwtHeaderTyp()](#KeyBindingJwtClaims.keyBindingJwtHeaderTyp) ⇒ <code>string</code>
        * [.fromJSON(json)](#KeyBindingJwtClaims.fromJSON) ⇒ [<code>KeyBindingJwtClaims</code>](#KeyBindingJwtClaims)

<a name="new_KeyBindingJwtClaims_new"></a>

### new KeyBindingJwtClaims(jwt, disclosures, nonce, aud, issued_at, custom_properties)
Creates a new [`KeyBindingJwtClaims`].
When `issued_at` is left as None, it will automatically default to the current time.

# Error
When `issued_at` is set to `None` and the system returns time earlier than `SystemTime::UNIX_EPOCH`.


| Param | Type |
| --- | --- |
| jwt | <code>string</code> | 
| disclosures | <code>Array.&lt;string&gt;</code> | 
| nonce | <code>string</code> | 
| aud | <code>string</code> | 
| issued_at | [<code>Timestamp</code>](#Timestamp) \| <code>undefined</code> | 
| custom_properties | <code>Record.&lt;string, any&gt;</code> \| <code>undefined</code> | 

<a name="KeyBindingJwtClaims+toString"></a>

### keyBindingJwtClaims.toString() ⇒ <code>string</code>
Returns a string representation of the claims.

**Kind**: instance method of [<code>KeyBindingJwtClaims</code>](#KeyBindingJwtClaims)  
<a name="KeyBindingJwtClaims+iat"></a>

### keyBindingJwtClaims.iat() ⇒ <code>bigint</code>
Returns a copy of the issued at `iat` property.

**Kind**: instance method of [<code>KeyBindingJwtClaims</code>](#KeyBindingJwtClaims)  
<a name="KeyBindingJwtClaims+aud"></a>

### keyBindingJwtClaims.aud() ⇒ <code>string</code>
Returns a copy of the audience `aud` property.

**Kind**: instance method of [<code>KeyBindingJwtClaims</code>](#KeyBindingJwtClaims)  
<a name="KeyBindingJwtClaims+nonce"></a>

### keyBindingJwtClaims.nonce() ⇒ <code>string</code>
Returns a copy of the `nonce` property.

**Kind**: instance method of [<code>KeyBindingJwtClaims</code>](#KeyBindingJwtClaims)  
<a name="KeyBindingJwtClaims+sdHash"></a>

### keyBindingJwtClaims.sdHash() ⇒ <code>string</code>
Returns a copy of the `sd_hash` property.

**Kind**: instance method of [<code>KeyBindingJwtClaims</code>](#KeyBindingJwtClaims)  
<a name="KeyBindingJwtClaims+customProperties"></a>

### keyBindingJwtClaims.customProperties() ⇒ <code>Record.&lt;string, any&gt;</code>
Returns a copy of the custom properties.

**Kind**: instance method of [<code>KeyBindingJwtClaims</code>](#KeyBindingJwtClaims)  
<a name="KeyBindingJwtClaims+toJSON"></a>

### keyBindingJwtClaims.toJSON() ⇒ <code>any</code>
Serializes this to a JSON object.

**Kind**: instance method of [<code>KeyBindingJwtClaims</code>](#KeyBindingJwtClaims)  
<a name="KeyBindingJwtClaims+clone"></a>

### keyBindingJwtClaims.clone() ⇒ [<code>KeyBindingJwtClaims</code>](#KeyBindingJwtClaims)
Deep clones the object.

**Kind**: instance method of [<code>KeyBindingJwtClaims</code>](#KeyBindingJwtClaims)  
<a name="KeyBindingJwtClaims.keyBindingJwtHeaderTyp"></a>

### KeyBindingJwtClaims.keyBindingJwtHeaderTyp() ⇒ <code>string</code>
Returns the value of the `typ` property of the JWT header according to
https://www.ietf.org/archive/id/draft-ietf-oauth-selective-disclosure-jwt-07.html#name-key-binding-jwt

**Kind**: static method of [<code>KeyBindingJwtClaims</code>](#KeyBindingJwtClaims)  
<a name="KeyBindingJwtClaims.fromJSON"></a>

### KeyBindingJwtClaims.fromJSON(json) ⇒ [<code>KeyBindingJwtClaims</code>](#KeyBindingJwtClaims)
Deserializes an instance from a JSON object.

**Kind**: static method of [<code>KeyBindingJwtClaims</code>](#KeyBindingJwtClaims)  

| Param | Type |
| --- | --- |
| json | <code>any</code> | 

<a name="LinkedDomainService"></a>

## LinkedDomainService
**Kind**: global class  

* [LinkedDomainService](#LinkedDomainService)
    * [new LinkedDomainService(options)](#new_LinkedDomainService_new)
    * _instance_
        * [.domains()](#LinkedDomainService+domains) ⇒ <code>Array.&lt;string&gt;</code>
        * [.toService()](#LinkedDomainService+toService) ⇒ [<code>Service</code>](#Service)
        * [.clone()](#LinkedDomainService+clone) ⇒ [<code>LinkedDomainService</code>](#LinkedDomainService)
    * _static_
        * [.fromService(service)](#LinkedDomainService.fromService) ⇒ [<code>LinkedDomainService</code>](#LinkedDomainService)
        * [.isValid(service)](#LinkedDomainService.isValid) ⇒ <code>boolean</code>

<a name="new_LinkedDomainService_new"></a>

### new LinkedDomainService(options)
Constructs a new [LinkedDomainService](#LinkedDomainService) that wraps a spec compliant [Linked Domain Service Endpoint](https://identity.foundation/.well-known/resources/did-configuration/#linked-domain-service-endpoint).

Domain URLs must include the `https` scheme in order to pass the domain linkage validation.


| Param | Type |
| --- | --- |
| options | <code>ILinkedDomainService</code> | 

<a name="LinkedDomainService+domains"></a>

### linkedDomainService.domains() ⇒ <code>Array.&lt;string&gt;</code>
Returns the domains contained in the Linked Domain Service.

**Kind**: instance method of [<code>LinkedDomainService</code>](#LinkedDomainService)  
<a name="LinkedDomainService+toService"></a>

### linkedDomainService.toService() ⇒ [<code>Service</code>](#Service)
Returns the inner service which can be added to a DID Document.

**Kind**: instance method of [<code>LinkedDomainService</code>](#LinkedDomainService)  
<a name="LinkedDomainService+clone"></a>

### linkedDomainService.clone() ⇒ [<code>LinkedDomainService</code>](#LinkedDomainService)
Deep clones the object.

**Kind**: instance method of [<code>LinkedDomainService</code>](#LinkedDomainService)  
<a name="LinkedDomainService.fromService"></a>

### LinkedDomainService.fromService(service) ⇒ [<code>LinkedDomainService</code>](#LinkedDomainService)
Creates a new [LinkedDomainService](#LinkedDomainService) from a [Service](#Service).

# Error

Errors if `service` is not a valid Linked Domain Service.

**Kind**: static method of [<code>LinkedDomainService</code>](#LinkedDomainService)  

| Param | Type |
| --- | --- |
| service | [<code>Service</code>](#Service) | 

<a name="LinkedDomainService.isValid"></a>

### LinkedDomainService.isValid(service) ⇒ <code>boolean</code>
Returns `true` if a [Service](#Service) is a valid Linked Domain Service.

**Kind**: static method of [<code>LinkedDomainService</code>](#LinkedDomainService)  

| Param | Type |
| --- | --- |
| service | [<code>Service</code>](#Service) | 

<a name="MethodData"></a>

## MethodData
Supported verification method data formats.

**Kind**: global class  

* [MethodData](#MethodData)
    * _instance_
        * [.tryDecode()](#MethodData+tryDecode) ⇒ <code>Uint8Array</code>
        * [.tryPublicKeyJwk()](#MethodData+tryPublicKeyJwk) ⇒ [<code>Jwk</code>](#Jwk)
        * [.toJSON()](#MethodData+toJSON) ⇒ <code>any</code>
        * [.clone()](#MethodData+clone) ⇒ [<code>MethodData</code>](#MethodData)
    * _static_
        * [.newBase58(data)](#MethodData.newBase58) ⇒ [<code>MethodData</code>](#MethodData)
        * [.newMultibase(data)](#MethodData.newMultibase) ⇒ [<code>MethodData</code>](#MethodData)
        * [.newJwk(key)](#MethodData.newJwk) ⇒ [<code>MethodData</code>](#MethodData)
        * [.fromJSON(json)](#MethodData.fromJSON) ⇒ [<code>MethodData</code>](#MethodData)

<a name="MethodData+tryDecode"></a>

### methodData.tryDecode() ⇒ <code>Uint8Array</code>
Returns a `Uint8Array` containing the decoded bytes of the [MethodData](#MethodData).

This is generally a public key identified by a [MethodData](#MethodData) value.

### Errors
Decoding can fail if [MethodData](#MethodData) has invalid content or cannot be
represented as a vector of bytes.

**Kind**: instance method of [<code>MethodData</code>](#MethodData)  
<a name="MethodData+tryPublicKeyJwk"></a>

### methodData.tryPublicKeyJwk() ⇒ [<code>Jwk</code>](#Jwk)
Returns the wrapped [Jwk](#Jwk) if the format is `PublicKeyJwk`.

**Kind**: instance method of [<code>MethodData</code>](#MethodData)  
<a name="MethodData+toJSON"></a>

### methodData.toJSON() ⇒ <code>any</code>
Serializes this to a JSON object.

**Kind**: instance method of [<code>MethodData</code>](#MethodData)  
<a name="MethodData+clone"></a>

### methodData.clone() ⇒ [<code>MethodData</code>](#MethodData)
Deep clones the object.

**Kind**: instance method of [<code>MethodData</code>](#MethodData)  
<a name="MethodData.newBase58"></a>

### MethodData.newBase58(data) ⇒ [<code>MethodData</code>](#MethodData)
Creates a new [MethodData](#MethodData) variant with Base58-BTC encoded content.

**Kind**: static method of [<code>MethodData</code>](#MethodData)  

| Param | Type |
| --- | --- |
| data | <code>Uint8Array</code> | 

<a name="MethodData.newMultibase"></a>

### MethodData.newMultibase(data) ⇒ [<code>MethodData</code>](#MethodData)
Creates a new [MethodData](#MethodData) variant with Multibase-encoded content.

**Kind**: static method of [<code>MethodData</code>](#MethodData)  

| Param | Type |
| --- | --- |
| data | <code>Uint8Array</code> | 

<a name="MethodData.newJwk"></a>

### MethodData.newJwk(key) ⇒ [<code>MethodData</code>](#MethodData)
Creates a new [MethodData](#MethodData) variant consisting of the given `key`.

### Errors
An error is thrown if the given `key` contains any private components.

**Kind**: static method of [<code>MethodData</code>](#MethodData)  

| Param | Type |
| --- | --- |
| key | [<code>Jwk</code>](#Jwk) | 

<a name="MethodData.fromJSON"></a>

### MethodData.fromJSON(json) ⇒ [<code>MethodData</code>](#MethodData)
Deserializes an instance from a JSON object.

**Kind**: static method of [<code>MethodData</code>](#MethodData)  

| Param | Type |
| --- | --- |
| json | <code>any</code> | 

<a name="MethodDigest"></a>

## MethodDigest
Unique identifier of a [VerificationMethod](#VerificationMethod).

NOTE:
This class does not have a JSON representation,
use the methods `pack` and `unpack` instead.

**Kind**: global class  

* [MethodDigest](#MethodDigest)
    * [new MethodDigest(verification_method)](#new_MethodDigest_new)
    * _instance_
        * [.pack()](#MethodDigest+pack) ⇒ <code>Uint8Array</code>
        * [.clone()](#MethodDigest+clone) ⇒ [<code>MethodDigest</code>](#MethodDigest)
    * _static_
        * [.unpack(bytes)](#MethodDigest.unpack) ⇒ [<code>MethodDigest</code>](#MethodDigest)

<a name="new_MethodDigest_new"></a>

### new MethodDigest(verification_method)

| Param | Type |
| --- | --- |
| verification_method | [<code>VerificationMethod</code>](#VerificationMethod) | 

<a name="MethodDigest+pack"></a>

### methodDigest.pack() ⇒ <code>Uint8Array</code>
Packs [MethodDigest](#MethodDigest) into bytes.

**Kind**: instance method of [<code>MethodDigest</code>](#MethodDigest)  
<a name="MethodDigest+clone"></a>

### methodDigest.clone() ⇒ [<code>MethodDigest</code>](#MethodDigest)
Deep clones the object.

**Kind**: instance method of [<code>MethodDigest</code>](#MethodDigest)  
<a name="MethodDigest.unpack"></a>

### MethodDigest.unpack(bytes) ⇒ [<code>MethodDigest</code>](#MethodDigest)
Unpacks bytes into [MethodDigest](#MethodDigest).

**Kind**: static method of [<code>MethodDigest</code>](#MethodDigest)  

| Param | Type |
| --- | --- |
| bytes | <code>Uint8Array</code> | 

<a name="MethodScope"></a>

## MethodScope
Supported verification method types.

**Kind**: global class  

* [MethodScope](#MethodScope)
    * _instance_
        * [.toString()](#MethodScope+toString) ⇒ <code>string</code>
        * [.toJSON()](#MethodScope+toJSON) ⇒ <code>any</code>
        * [.clone()](#MethodScope+clone) ⇒ [<code>MethodScope</code>](#MethodScope)
    * _static_
        * [.VerificationMethod()](#MethodScope.VerificationMethod) ⇒ [<code>MethodScope</code>](#MethodScope)
        * [.Authentication()](#MethodScope.Authentication) ⇒ [<code>MethodScope</code>](#MethodScope)
        * [.AssertionMethod()](#MethodScope.AssertionMethod) ⇒ [<code>MethodScope</code>](#MethodScope)
        * [.KeyAgreement()](#MethodScope.KeyAgreement) ⇒ [<code>MethodScope</code>](#MethodScope)
        * [.CapabilityDelegation()](#MethodScope.CapabilityDelegation) ⇒ [<code>MethodScope</code>](#MethodScope)
        * [.CapabilityInvocation()](#MethodScope.CapabilityInvocation) ⇒ [<code>MethodScope</code>](#MethodScope)
        * [.fromJSON(json)](#MethodScope.fromJSON) ⇒ [<code>MethodScope</code>](#MethodScope)

<a name="MethodScope+toString"></a>

### methodScope.toString() ⇒ <code>string</code>
Returns the [MethodScope](#MethodScope) as a string.

**Kind**: instance method of [<code>MethodScope</code>](#MethodScope)  
<a name="MethodScope+toJSON"></a>

### methodScope.toJSON() ⇒ <code>any</code>
Serializes this to a JSON object.

**Kind**: instance method of [<code>MethodScope</code>](#MethodScope)  
<a name="MethodScope+clone"></a>

### methodScope.clone() ⇒ [<code>MethodScope</code>](#MethodScope)
Deep clones the object.

**Kind**: instance method of [<code>MethodScope</code>](#MethodScope)  
<a name="MethodScope.VerificationMethod"></a>

### MethodScope.VerificationMethod() ⇒ [<code>MethodScope</code>](#MethodScope)
**Kind**: static method of [<code>MethodScope</code>](#MethodScope)  
<a name="MethodScope.Authentication"></a>

### MethodScope.Authentication() ⇒ [<code>MethodScope</code>](#MethodScope)
**Kind**: static method of [<code>MethodScope</code>](#MethodScope)  
<a name="MethodScope.AssertionMethod"></a>

### MethodScope.AssertionMethod() ⇒ [<code>MethodScope</code>](#MethodScope)
**Kind**: static method of [<code>MethodScope</code>](#MethodScope)  
<a name="MethodScope.KeyAgreement"></a>

### MethodScope.KeyAgreement() ⇒ [<code>MethodScope</code>](#MethodScope)
**Kind**: static method of [<code>MethodScope</code>](#MethodScope)  
<a name="MethodScope.CapabilityDelegation"></a>

### MethodScope.CapabilityDelegation() ⇒ [<code>MethodScope</code>](#MethodScope)
**Kind**: static method of [<code>MethodScope</code>](#MethodScope)  
<a name="MethodScope.CapabilityInvocation"></a>

### MethodScope.CapabilityInvocation() ⇒ [<code>MethodScope</code>](#MethodScope)
**Kind**: static method of [<code>MethodScope</code>](#MethodScope)  
<a name="MethodScope.fromJSON"></a>

### MethodScope.fromJSON(json) ⇒ [<code>MethodScope</code>](#MethodScope)
Deserializes an instance from a JSON object.

**Kind**: static method of [<code>MethodScope</code>](#MethodScope)  

| Param | Type |
| --- | --- |
| json | <code>any</code> | 

<a name="MethodType"></a>

## MethodType
Supported verification method types.

**Kind**: global class  

* [MethodType](#MethodType)
    * _instance_
        * [.toString()](#MethodType+toString) ⇒ <code>string</code>
        * [.toJSON()](#MethodType+toJSON) ⇒ <code>any</code>
        * [.clone()](#MethodType+clone) ⇒ [<code>MethodType</code>](#MethodType)
    * _static_
        * [.Ed25519VerificationKey2018()](#MethodType.Ed25519VerificationKey2018) ⇒ [<code>MethodType</code>](#MethodType)
        * [.X25519KeyAgreementKey2019()](#MethodType.X25519KeyAgreementKey2019) ⇒ [<code>MethodType</code>](#MethodType)
        * [.JsonWebKey()](#MethodType.JsonWebKey) ⇒ [<code>MethodType</code>](#MethodType)
        * [.fromJSON(json)](#MethodType.fromJSON) ⇒ [<code>MethodType</code>](#MethodType)

<a name="MethodType+toString"></a>

### methodType.toString() ⇒ <code>string</code>
Returns the [MethodType](#MethodType) as a string.

**Kind**: instance method of [<code>MethodType</code>](#MethodType)  
<a name="MethodType+toJSON"></a>

### methodType.toJSON() ⇒ <code>any</code>
Serializes this to a JSON object.

**Kind**: instance method of [<code>MethodType</code>](#MethodType)  
<a name="MethodType+clone"></a>

### methodType.clone() ⇒ [<code>MethodType</code>](#MethodType)
Deep clones the object.

**Kind**: instance method of [<code>MethodType</code>](#MethodType)  
<a name="MethodType.Ed25519VerificationKey2018"></a>

### MethodType.Ed25519VerificationKey2018() ⇒ [<code>MethodType</code>](#MethodType)
**Kind**: static method of [<code>MethodType</code>](#MethodType)  
<a name="MethodType.X25519KeyAgreementKey2019"></a>

### MethodType.X25519KeyAgreementKey2019() ⇒ [<code>MethodType</code>](#MethodType)
**Kind**: static method of [<code>MethodType</code>](#MethodType)  
<a name="MethodType.JsonWebKey"></a>

### MethodType.JsonWebKey() ⇒ [<code>MethodType</code>](#MethodType)
A verification method for use with JWT verification as prescribed by the [Jwk](#Jwk)
in the `publicKeyJwk` entry.

**Kind**: static method of [<code>MethodType</code>](#MethodType)  
<a name="MethodType.fromJSON"></a>

### MethodType.fromJSON(json) ⇒ [<code>MethodType</code>](#MethodType)
Deserializes an instance from a JSON object.

**Kind**: static method of [<code>MethodType</code>](#MethodType)  

| Param | Type |
| --- | --- |
| json | <code>any</code> | 

<a name="Presentation"></a>

## Presentation
**Kind**: global class  

* [Presentation](#Presentation)
    * [new Presentation(values)](#new_Presentation_new)
    * _instance_
        * [.context()](#Presentation+context) ⇒ <code>Array.&lt;(string\|Record.&lt;string, any&gt;)&gt;</code>
        * [.id()](#Presentation+id) ⇒ <code>string</code> \| <code>undefined</code>
        * [.type()](#Presentation+type) ⇒ <code>Array.&lt;string&gt;</code>
        * [.verifiableCredential()](#Presentation+verifiableCredential) ⇒ [<code>Array.&lt;UnknownCredential&gt;</code>](#UnknownCredential)
        * [.holder()](#Presentation+holder) ⇒ <code>string</code>
        * [.refreshService()](#Presentation+refreshService) ⇒ <code>Array.&lt;RefreshService&gt;</code>
        * [.termsOfUse()](#Presentation+termsOfUse) ⇒ <code>Array.&lt;Policy&gt;</code>
        * [.proof()](#Presentation+proof) ⇒ [<code>Proof</code>](#Proof) \| <code>undefined</code>
        * [.setProof([proof])](#Presentation+setProof)
        * [.properties()](#Presentation+properties) ⇒ <code>Map.&lt;string, any&gt;</code>
        * [.toJSON()](#Presentation+toJSON) ⇒ <code>any</code>
        * [.clone()](#Presentation+clone) ⇒ [<code>Presentation</code>](#Presentation)
    * _static_
        * [.BaseContext()](#Presentation.BaseContext) ⇒ <code>string</code>
        * [.BaseType()](#Presentation.BaseType) ⇒ <code>string</code>
        * [.fromJSON(json)](#Presentation.fromJSON) ⇒ [<code>Presentation</code>](#Presentation)

<a name="new_Presentation_new"></a>

### new Presentation(values)
Constructs a new presentation.


| Param | Type |
| --- | --- |
| values | <code>IPresentation</code> | 

<a name="Presentation+context"></a>

### presentation.context() ⇒ <code>Array.&lt;(string\|Record.&lt;string, any&gt;)&gt;</code>
Returns a copy of the JSON-LD context(s) applicable to the presentation.

**Kind**: instance method of [<code>Presentation</code>](#Presentation)  
<a name="Presentation+id"></a>

### presentation.id() ⇒ <code>string</code> \| <code>undefined</code>
Returns a copy of the unique `URI` identifying the presentation.

**Kind**: instance method of [<code>Presentation</code>](#Presentation)  
<a name="Presentation+type"></a>

### presentation.type() ⇒ <code>Array.&lt;string&gt;</code>
Returns a copy of the URIs defining the type of the presentation.

**Kind**: instance method of [<code>Presentation</code>](#Presentation)  
<a name="Presentation+verifiableCredential"></a>

### presentation.verifiableCredential() ⇒ [<code>Array.&lt;UnknownCredential&gt;</code>](#UnknownCredential)
Returns the JWT credentials expressing the claims of the presentation.

**Kind**: instance method of [<code>Presentation</code>](#Presentation)  
<a name="Presentation+holder"></a>

### presentation.holder() ⇒ <code>string</code>
Returns a copy of the URI of the entity that generated the presentation.

**Kind**: instance method of [<code>Presentation</code>](#Presentation)  
<a name="Presentation+refreshService"></a>

### presentation.refreshService() ⇒ <code>Array.&lt;RefreshService&gt;</code>
Returns a copy of the service(s) used to refresh an expired [Credential](#Credential) in the presentation.

**Kind**: instance method of [<code>Presentation</code>](#Presentation)  
<a name="Presentation+termsOfUse"></a>

### presentation.termsOfUse() ⇒ <code>Array.&lt;Policy&gt;</code>
Returns a copy of the terms-of-use specified by the presentation holder

**Kind**: instance method of [<code>Presentation</code>](#Presentation)  
<a name="Presentation+proof"></a>

### presentation.proof() ⇒ [<code>Proof</code>](#Proof) \| <code>undefined</code>
Optional cryptographic proof, unrelated to JWT.

**Kind**: instance method of [<code>Presentation</code>](#Presentation)  
<a name="Presentation+setProof"></a>

### presentation.setProof([proof])
Sets the proof property of the [Presentation](#Presentation).

Note that this proof is not related to JWT.

**Kind**: instance method of [<code>Presentation</code>](#Presentation)  

| Param | Type |
| --- | --- |
| [proof] | [<code>Proof</code>](#Proof) \| <code>undefined</code> | 

<a name="Presentation+properties"></a>

### presentation.properties() ⇒ <code>Map.&lt;string, any&gt;</code>
Returns a copy of the miscellaneous properties on the presentation.

**Kind**: instance method of [<code>Presentation</code>](#Presentation)  
<a name="Presentation+toJSON"></a>

### presentation.toJSON() ⇒ <code>any</code>
Serializes this to a JSON object.

**Kind**: instance method of [<code>Presentation</code>](#Presentation)  
<a name="Presentation+clone"></a>

### presentation.clone() ⇒ [<code>Presentation</code>](#Presentation)
Deep clones the object.

**Kind**: instance method of [<code>Presentation</code>](#Presentation)  
<a name="Presentation.BaseContext"></a>

### Presentation.BaseContext() ⇒ <code>string</code>
Returns the base JSON-LD context.

**Kind**: static method of [<code>Presentation</code>](#Presentation)  
<a name="Presentation.BaseType"></a>

### Presentation.BaseType() ⇒ <code>string</code>
Returns the base type.

**Kind**: static method of [<code>Presentation</code>](#Presentation)  
<a name="Presentation.fromJSON"></a>

### Presentation.fromJSON(json) ⇒ [<code>Presentation</code>](#Presentation)
Deserializes an instance from a JSON object.

**Kind**: static method of [<code>Presentation</code>](#Presentation)  

| Param | Type |
| --- | --- |
| json | <code>any</code> | 

<a name="Proof"></a>

## Proof
Represents a cryptographic proof that can be used to validate verifiable credentials and
presentations.

This representation does not inherently implement any standard; instead, it
can be utilized to implement standards or user-defined proofs. The presence of the
`type` field is necessary to accommodate different types of cryptographic proofs.

Note that this proof is not related to JWT and can be used in combination or as an alternative
to it.

**Kind**: global class  

* [Proof](#Proof)
    * [new Proof(type_, properties)](#new_Proof_new)
    * _instance_
        * [.type()](#Proof+type) ⇒ <code>string</code>
        * [.properties()](#Proof+properties) ⇒ <code>any</code>
        * [.toJSON()](#Proof+toJSON) ⇒ <code>any</code>
        * [.clone()](#Proof+clone) ⇒ [<code>Proof</code>](#Proof)
    * _static_
        * [.fromJSON(json)](#Proof.fromJSON) ⇒ [<code>Proof</code>](#Proof)

<a name="new_Proof_new"></a>

### new Proof(type_, properties)

| Param | Type |
| --- | --- |
| type_ | <code>string</code> | 
| properties | <code>any</code> | 

<a name="Proof+type"></a>

### proof.type() ⇒ <code>string</code>
Returns the type of proof.

**Kind**: instance method of [<code>Proof</code>](#Proof)  
<a name="Proof+properties"></a>

### proof.properties() ⇒ <code>any</code>
Returns the properties of the proof.

**Kind**: instance method of [<code>Proof</code>](#Proof)  
<a name="Proof+toJSON"></a>

### proof.toJSON() ⇒ <code>any</code>
Serializes this to a JSON object.

**Kind**: instance method of [<code>Proof</code>](#Proof)  
<a name="Proof+clone"></a>

### proof.clone() ⇒ [<code>Proof</code>](#Proof)
Deep clones the object.

**Kind**: instance method of [<code>Proof</code>](#Proof)  
<a name="Proof.fromJSON"></a>

### Proof.fromJSON(json) ⇒ [<code>Proof</code>](#Proof)
Deserializes an instance from a JSON object.

**Kind**: static method of [<code>Proof</code>](#Proof)  

| Param | Type |
| --- | --- |
| json | <code>any</code> | 

<a name="Resolver"></a>

## Resolver
Convenience type for resolving DID documents from different DID methods.

Also provides methods for resolving DID Documents associated with
verifiable [Credential](#Credential)s and [Presentation](#Presentation)s.

# Configuration

The resolver will only be able to resolve DID documents for methods it has been configured for in the constructor.

**Kind**: global class  

* [Resolver](#Resolver)
    * [new Resolver(config)](#new_Resolver_new)
    * [.resolve(did)](#Resolver+resolve) ⇒ <code>Promise.&lt;(CoreDocument\|IToCoreDocument)&gt;</code>
    * [.resolveMultiple(dids)](#Resolver+resolveMultiple) ⇒ <code>Promise.&lt;Array.&lt;(CoreDocument\|IToCoreDocument)&gt;&gt;</code>

<a name="new_Resolver_new"></a>

### new Resolver(config)
Constructs a new [Resolver](#Resolver).

# Errors
If both a `client` is given and the `handlers` map contains the "iota" key the construction process
will throw an error because the handler for the "iota" method then becomes ambiguous.


| Param | Type |
| --- | --- |
| config | <code>ResolverConfig</code> | 

<a name="Resolver+resolve"></a>

### resolver.resolve(did) ⇒ <code>Promise.&lt;(CoreDocument\|IToCoreDocument)&gt;</code>
Fetches the DID Document of the given DID.

### Errors

Errors if the resolver has not been configured to handle the method
corresponding to the given DID or the resolution process itself fails.

**Kind**: instance method of [<code>Resolver</code>](#Resolver)  

| Param | Type |
| --- | --- |
| did | <code>string</code> | 

<a name="Resolver+resolveMultiple"></a>

### resolver.resolveMultiple(dids) ⇒ <code>Promise.&lt;Array.&lt;(CoreDocument\|IToCoreDocument)&gt;&gt;</code>
Concurrently fetches the DID Documents of the multiple given DIDs.

# Errors
* If the resolver has not been configured to handle the method of any of the given DIDs.
* If the resolution process of any DID fails.

## Note
* The order of the documents in the returned array matches that in `dids`.
* If `dids` contains duplicates, these will be resolved only once and the resolved document
is copied into the returned array to match the order of `dids`.

**Kind**: instance method of [<code>Resolver</code>](#Resolver)  

| Param | Type |
| --- | --- |
| dids | <code>Array.&lt;string&gt;</code> | 

<a name="RevocationBitmap"></a>

## RevocationBitmap
A compressed bitmap for managing credential revocation.

**Kind**: global class  

* [RevocationBitmap](#RevocationBitmap)
    * [new RevocationBitmap()](#new_RevocationBitmap_new)
    * _instance_
        * [.isRevoked(index)](#RevocationBitmap+isRevoked) ⇒ <code>boolean</code>
        * [.revoke(index)](#RevocationBitmap+revoke) ⇒ <code>boolean</code>
        * [.unrevoke(index)](#RevocationBitmap+unrevoke) ⇒ <code>boolean</code>
        * [.len()](#RevocationBitmap+len) ⇒ <code>number</code>
        * [.toService(serviceId)](#RevocationBitmap+toService) ⇒ [<code>Service</code>](#Service)
    * _static_
        * [.type()](#RevocationBitmap.type) ⇒ <code>string</code>
        * [.fromEndpoint(service)](#RevocationBitmap.fromEndpoint) ⇒ [<code>RevocationBitmap</code>](#RevocationBitmap)

<a name="new_RevocationBitmap_new"></a>

### new RevocationBitmap()
Creates a new [RevocationBitmap](#RevocationBitmap) instance.

<a name="RevocationBitmap+isRevoked"></a>

### revocationBitmap.isRevoked(index) ⇒ <code>boolean</code>
Returns `true` if the credential at the given `index` is revoked.

**Kind**: instance method of [<code>RevocationBitmap</code>](#RevocationBitmap)  

| Param | Type |
| --- | --- |
| index | <code>number</code> | 

<a name="RevocationBitmap+revoke"></a>

### revocationBitmap.revoke(index) ⇒ <code>boolean</code>
Mark the given index as revoked.

Returns true if the index was absent from the set.

**Kind**: instance method of [<code>RevocationBitmap</code>](#RevocationBitmap)  

| Param | Type |
| --- | --- |
| index | <code>number</code> | 

<a name="RevocationBitmap+unrevoke"></a>

### revocationBitmap.unrevoke(index) ⇒ <code>boolean</code>
Mark the index as not revoked.

Returns true if the index was present in the set.

**Kind**: instance method of [<code>RevocationBitmap</code>](#RevocationBitmap)  

| Param | Type |
| --- | --- |
| index | <code>number</code> | 

<a name="RevocationBitmap+len"></a>

### revocationBitmap.len() ⇒ <code>number</code>
Returns the number of revoked credentials.

**Kind**: instance method of [<code>RevocationBitmap</code>](#RevocationBitmap)  
<a name="RevocationBitmap+toService"></a>

### revocationBitmap.toService(serviceId) ⇒ [<code>Service</code>](#Service)
Return a `Service` with:
- the service's id set to `serviceId`,
- of type `RevocationBitmap2022`,
- and with the bitmap embedded in a data url in the service's endpoint.

**Kind**: instance method of [<code>RevocationBitmap</code>](#RevocationBitmap)  

| Param | Type |
| --- | --- |
| serviceId | [<code>DIDUrl</code>](#DIDUrl) | 

<a name="RevocationBitmap.type"></a>

### RevocationBitmap.type() ⇒ <code>string</code>
The name of the service type.

**Kind**: static method of [<code>RevocationBitmap</code>](#RevocationBitmap)  
<a name="RevocationBitmap.fromEndpoint"></a>

### RevocationBitmap.fromEndpoint(service) ⇒ [<code>RevocationBitmap</code>](#RevocationBitmap)
Try to construct a [RevocationBitmap](#RevocationBitmap) from a service
if it is a valid Revocation Bitmap Service.

**Kind**: static method of [<code>RevocationBitmap</code>](#RevocationBitmap)  

| Param | Type |
| --- | --- |
| service | [<code>Service</code>](#Service) | 

<a name="SdJwt"></a>

## SdJwt
Representation of an SD-JWT of the format
`<Issuer-signed JWT>~<Disclosure 1>~<Disclosure 2>~...~<Disclosure N>~<optional KB-JWT>`.

**Kind**: global class  

* [SdJwt](#SdJwt)
    * [new SdJwt(jwt, disclosures, key_binding_jwt)](#new_SdJwt_new)
    * _instance_
        * [.presentation()](#SdJwt+presentation) ⇒ <code>string</code>
        * [.toString()](#SdJwt+toString) ⇒ <code>string</code>
        * [.jwt()](#SdJwt+jwt) ⇒ <code>string</code>
        * [.disclosures()](#SdJwt+disclosures) ⇒ <code>Array.&lt;string&gt;</code>
        * [.keyBindingJwt()](#SdJwt+keyBindingJwt) ⇒ <code>string</code> \| <code>undefined</code>
        * [.toJSON()](#SdJwt+toJSON) ⇒ <code>any</code>
        * [.clone()](#SdJwt+clone) ⇒ [<code>SdJwt</code>](#SdJwt)
    * _static_
        * [.parse(sd_jwt)](#SdJwt.parse) ⇒ [<code>SdJwt</code>](#SdJwt)
        * [.fromJSON(json)](#SdJwt.fromJSON) ⇒ [<code>SdJwt</code>](#SdJwt)

<a name="new_SdJwt_new"></a>

### new SdJwt(jwt, disclosures, key_binding_jwt)
Creates a new `SdJwt` from its components.


| Param | Type |
| --- | --- |
| jwt | <code>string</code> | 
| disclosures | <code>Array.&lt;string&gt;</code> | 
| key_binding_jwt | <code>string</code> \| <code>undefined</code> | 

<a name="SdJwt+presentation"></a>

### sdJwt.presentation() ⇒ <code>string</code>
Serializes the components into the final SD-JWT.

**Kind**: instance method of [<code>SdJwt</code>](#SdJwt)  
<a name="SdJwt+toString"></a>

### sdJwt.toString() ⇒ <code>string</code>
Serializes the components into the final SD-JWT.

**Kind**: instance method of [<code>SdJwt</code>](#SdJwt)  
<a name="SdJwt+jwt"></a>

### sdJwt.jwt() ⇒ <code>string</code>
The JWT part.

**Kind**: instance method of [<code>SdJwt</code>](#SdJwt)  
<a name="SdJwt+disclosures"></a>

### sdJwt.disclosures() ⇒ <code>Array.&lt;string&gt;</code>
The disclosures part.

**Kind**: instance method of [<code>SdJwt</code>](#SdJwt)  
<a name="SdJwt+keyBindingJwt"></a>

### sdJwt.keyBindingJwt() ⇒ <code>string</code> \| <code>undefined</code>
The optional key binding JWT.

**Kind**: instance method of [<code>SdJwt</code>](#SdJwt)  
<a name="SdJwt+toJSON"></a>

### sdJwt.toJSON() ⇒ <code>any</code>
Serializes this to a JSON object.

**Kind**: instance method of [<code>SdJwt</code>](#SdJwt)  
<a name="SdJwt+clone"></a>

### sdJwt.clone() ⇒ [<code>SdJwt</code>](#SdJwt)
Deep clones the object.

**Kind**: instance method of [<code>SdJwt</code>](#SdJwt)  
<a name="SdJwt.parse"></a>

### SdJwt.parse(sd_jwt) ⇒ [<code>SdJwt</code>](#SdJwt)
Parses an SD-JWT into its components as [`SdJwt`].

## Error
Returns `DeserializationError` if parsing fails.

**Kind**: static method of [<code>SdJwt</code>](#SdJwt)  

| Param | Type |
| --- | --- |
| sd_jwt | <code>string</code> | 

<a name="SdJwt.fromJSON"></a>

### SdJwt.fromJSON(json) ⇒ [<code>SdJwt</code>](#SdJwt)
Deserializes an instance from a JSON object.

**Kind**: static method of [<code>SdJwt</code>](#SdJwt)  

| Param | Type |
| --- | --- |
| json | <code>any</code> | 

<a name="SdJwtCredentialValidator"></a>

## SdJwtCredentialValidator
A type for decoding and validating [Credential](#Credential).

**Kind**: global class  

* [SdJwtCredentialValidator](#SdJwtCredentialValidator)
    * [new SdJwtCredentialValidator(signatureVerifier)](#new_SdJwtCredentialValidator_new)
    * [.validateCredential(sd_jwt, issuer, options, fail_fast)](#SdJwtCredentialValidator+validateCredential) ⇒ [<code>DecodedJwtCredential</code>](#DecodedJwtCredential)
    * [.verifySignature(credential, trustedIssuers, options)](#SdJwtCredentialValidator+verifySignature) ⇒ [<code>DecodedJwtCredential</code>](#DecodedJwtCredential)
    * [.validateKeyBindingJwt(sdJwt, holder, options)](#SdJwtCredentialValidator+validateKeyBindingJwt) ⇒ [<code>KeyBindingJwtClaims</code>](#KeyBindingJwtClaims)

<a name="new_SdJwtCredentialValidator_new"></a>

### new SdJwtCredentialValidator(signatureVerifier)
Creates a new `SdJwtCredentialValidator`. If a `signatureVerifier` is provided it will be used when
verifying decoded JWS signatures, otherwise the default which is only capable of handling the `EdDSA`
algorithm will be used.


| Param | Type |
| --- | --- |
| signatureVerifier | <code>IJwsVerifier</code> | 

<a name="SdJwtCredentialValidator+validateCredential"></a>

### sdJwtCredentialValidator.validateCredential(sd_jwt, issuer, options, fail_fast) ⇒ [<code>DecodedJwtCredential</code>](#DecodedJwtCredential)
Decodes and validates a `Credential` issued as an SD-JWT. A `DecodedJwtCredential` is returned upon success.
The credential is constructed by replacing disclosures following the
[`Selective Disclosure for JWTs (SD-JWT)`](https://www.ietf.org/archive/id/draft-ietf-oauth-selective-disclosure-jwt-07.html) standard.

The following properties are validated according to `options`:
- the issuer's signature on the JWS,
- the expiration date,
- the issuance date,
- the semantic structure.

# Warning
* The key binding JWT is not validated. If needed, it must be validated separately using
`SdJwtValidator::validate_key_binding_jwt`.
* The lack of an error returned from this method is in of itself not enough to conclude that the credential can be
trusted. This section contains more information on additional checks that should be carried out before and after
calling this method.

## The state of the issuer's DID Document
The caller must ensure that `issuer` represents an up-to-date DID Document.

## Properties that are not validated
 There are many properties defined in [The Verifiable Credentials Data Model](https://www.w3.org/TR/vc-data-model/) that are **not** validated, such as:
`proof`, `credentialStatus`, `type`, `credentialSchema`, `refreshService` **and more**.
These should be manually checked after validation, according to your requirements.

# Errors
An error is returned whenever a validated condition is not satisfied.

**Kind**: instance method of [<code>SdJwtCredentialValidator</code>](#SdJwtCredentialValidator)  

| Param | Type |
| --- | --- |
| sd_jwt | [<code>SdJwt</code>](#SdJwt) | 
| issuer | [<code>CoreDocument</code>](#CoreDocument) \| <code>IToCoreDocument</code> | 
| options | [<code>JwtCredentialValidationOptions</code>](#JwtCredentialValidationOptions) | 
| fail_fast | <code>number</code> | 

<a name="SdJwtCredentialValidator+verifySignature"></a>

### sdJwtCredentialValidator.verifySignature(credential, trustedIssuers, options) ⇒ [<code>DecodedJwtCredential</code>](#DecodedJwtCredential)
Decode and verify the JWS signature of a `Credential` issued as an SD-JWT using the DID Document of a trusted
issuer and replaces the disclosures.

A `DecodedJwtCredential` is returned upon success.

# Warning
The caller must ensure that the DID Documents of the trusted issuers are up-to-date.

## Proofs
 Only the JWS signature is verified. If the `Credential` contains a `proof` property this will not be verified
by this method.

# Errors
* If the issuer' URL cannot be parsed.
* If Signature verification fails.
* If SD decoding fails.

**Kind**: instance method of [<code>SdJwtCredentialValidator</code>](#SdJwtCredentialValidator)  

| Param | Type |
| --- | --- |
| credential | [<code>SdJwt</code>](#SdJwt) | 
| trustedIssuers | <code>Array.&lt;(CoreDocument\|IToCoreDocument)&gt;</code> | 
| options | [<code>JwsVerificationOptions</code>](#JwsVerificationOptions) | 

<a name="SdJwtCredentialValidator+validateKeyBindingJwt"></a>

### sdJwtCredentialValidator.validateKeyBindingJwt(sdJwt, holder, options) ⇒ [<code>KeyBindingJwtClaims</code>](#KeyBindingJwtClaims)
Validates a Key Binding JWT (KB-JWT) according to `https://www.ietf.org/archive/id/draft-ietf-oauth-selective-disclosure-jwt-07.html#name-key-binding-jwt`.
The Validation process includes:
  * Signature validation using public key materials defined in the `holder` document.
  * `typ` value in KB-JWT header.
  * `sd_hash` claim value in the KB-JWT claim.
  * Optional `nonce`, `aud` and issuance date validation.

**Kind**: instance method of [<code>SdJwtCredentialValidator</code>](#SdJwtCredentialValidator)  

| Param | Type |
| --- | --- |
| sdJwt | [<code>SdJwt</code>](#SdJwt) | 
| holder | [<code>CoreDocument</code>](#CoreDocument) \| <code>IToCoreDocument</code> | 
| options | [<code>KeyBindingJWTValidationOptions</code>](#KeyBindingJWTValidationOptions) | 

<a name="SdObjectDecoder"></a>

## SdObjectDecoder
Substitutes digests in an SD-JWT object by their corresponding plaintext values provided by disclosures.

**Kind**: global class  

* [SdObjectDecoder](#SdObjectDecoder)
    * [new SdObjectDecoder()](#new_SdObjectDecoder_new)
    * [.decode(object, disclosures)](#SdObjectDecoder+decode) ⇒ <code>Record.&lt;string, any&gt;</code>

<a name="new_SdObjectDecoder_new"></a>

### new SdObjectDecoder()
Creates a new `SdObjectDecoder` with `sha-256` hasher.

<a name="SdObjectDecoder+decode"></a>

### sdObjectDecoder.decode(object, disclosures) ⇒ <code>Record.&lt;string, any&gt;</code>
Decodes an SD-JWT `object` containing by Substituting the digests with their corresponding
plaintext values provided by `disclosures`.

## Notes
* Claims like `exp` or `iat` are not validated in the process of decoding.
* `_sd_alg` property will be removed if present.

**Kind**: instance method of [<code>SdObjectDecoder</code>](#SdObjectDecoder)  

| Param | Type |
| --- | --- |
| object | <code>Record.&lt;string, any&gt;</code> | 
| disclosures | <code>Array.&lt;string&gt;</code> | 

<a name="SdObjectEncoder"></a>

## SdObjectEncoder
Transforms a JSON object into an SD-JWT object by substituting selected values
with their corresponding disclosure digests.

Note: digests are created using the sha-256 algorithm.

**Kind**: global class  

* [SdObjectEncoder](#SdObjectEncoder)
    * [new SdObjectEncoder(object)](#new_SdObjectEncoder_new)
    * [.conceal(path, salt)](#SdObjectEncoder+conceal) ⇒ [<code>Disclosure</code>](#Disclosure)
    * [.concealArrayEntry(path, element_index, salt)](#SdObjectEncoder+concealArrayEntry) ⇒ [<code>Disclosure</code>](#Disclosure)
    * [.addSdAlgProperty()](#SdObjectEncoder+addSdAlgProperty)
    * [.encodeToString()](#SdObjectEncoder+encodeToString) ⇒ <code>string</code>
    * [.toString()](#SdObjectEncoder+toString) ⇒ <code>string</code>
    * [.encodeToObject()](#SdObjectEncoder+encodeToObject) ⇒ <code>Record.&lt;string, any&gt;</code>
    * [.toJSON()](#SdObjectEncoder+toJSON) ⇒ <code>any</code>
    * [.addDecoys(path, number_of_decoys)](#SdObjectEncoder+addDecoys)

<a name="new_SdObjectEncoder_new"></a>

### new SdObjectEncoder(object)
Creates a new `SdObjectEncoder` with `sha-256` hash function.


| Param | Type |
| --- | --- |
| object | <code>any</code> | 

<a name="SdObjectEncoder+conceal"></a>

### sdObjectEncoder.conceal(path, salt) ⇒ [<code>Disclosure</code>](#Disclosure)
Substitutes a value with the digest of its disclosure.
If no salt is provided, the disclosure will be created with a random salt value.

The value of the key specified in `path` will be concealed. E.g. for path
`["claim", "subclaim"]` the value of `claim.subclaim` will be concealed.

## Error
`InvalidPath` if path is invalid or the path slice is empty.
`DataTypeMismatch` if existing SD format is invalid.

## Note
Use `concealArrayEntry` for values in arrays.

**Kind**: instance method of [<code>SdObjectEncoder</code>](#SdObjectEncoder)  

| Param | Type |
| --- | --- |
| path | <code>Array.&lt;string&gt;</code> | 
| salt | <code>string</code> \| <code>undefined</code> | 

<a name="SdObjectEncoder+concealArrayEntry"></a>

### sdObjectEncoder.concealArrayEntry(path, element_index, salt) ⇒ [<code>Disclosure</code>](#Disclosure)
Substitutes a value within an array with the digest of its disclosure.
If no salt is provided, the disclosure will be created with random salt value.

`path` is used to specify the array in the object, while `element_index` specifies
the index of the element to be concealed (index start at 0).

## Error
`InvalidPath` if path is invalid or the path slice is empty.
`DataTypeMismatch` if existing SD format is invalid.
`IndexOutofBounds` if `element_index` is out of bounds.

**Kind**: instance method of [<code>SdObjectEncoder</code>](#SdObjectEncoder)  

| Param | Type |
| --- | --- |
| path | <code>Array.&lt;string&gt;</code> | 
| element_index | <code>number</code> | 
| salt | <code>string</code> \| <code>undefined</code> | 

<a name="SdObjectEncoder+addSdAlgProperty"></a>

### sdObjectEncoder.addSdAlgProperty()
Adds the `_sd_alg` property to the top level of the object, with
its value set to "sha-256".

**Kind**: instance method of [<code>SdObjectEncoder</code>](#SdObjectEncoder)  
<a name="SdObjectEncoder+encodeToString"></a>

### sdObjectEncoder.encodeToString() ⇒ <code>string</code>
Returns the modified object as a string.

**Kind**: instance method of [<code>SdObjectEncoder</code>](#SdObjectEncoder)  
<a name="SdObjectEncoder+toString"></a>

### sdObjectEncoder.toString() ⇒ <code>string</code>
Returns the modified object as a string.

**Kind**: instance method of [<code>SdObjectEncoder</code>](#SdObjectEncoder)  
<a name="SdObjectEncoder+encodeToObject"></a>

### sdObjectEncoder.encodeToObject() ⇒ <code>Record.&lt;string, any&gt;</code>
Returns the modified object.

**Kind**: instance method of [<code>SdObjectEncoder</code>](#SdObjectEncoder)  
<a name="SdObjectEncoder+toJSON"></a>

### sdObjectEncoder.toJSON() ⇒ <code>any</code>
Returns the modified object.

**Kind**: instance method of [<code>SdObjectEncoder</code>](#SdObjectEncoder)  
<a name="SdObjectEncoder+addDecoys"></a>

### sdObjectEncoder.addDecoys(path, number_of_decoys)
Adds a decoy digest to the specified path.
If path is an empty slice, decoys will be added to the top level.

**Kind**: instance method of [<code>SdObjectEncoder</code>](#SdObjectEncoder)  

| Param | Type |
| --- | --- |
| path | <code>Array.&lt;string&gt;</code> | 
| number_of_decoys | <code>number</code> | 

<a name="Service"></a>

## Service
A DID Document Service used to enable trusted interactions associated with a DID subject.

**Kind**: global class  

* [Service](#Service)
    * [new Service(service)](#new_Service_new)
    * _instance_
        * [.id()](#Service+id) ⇒ [<code>DIDUrl</code>](#DIDUrl)
        * [.type()](#Service+type) ⇒ <code>Array.&lt;string&gt;</code>
        * [.serviceEndpoint()](#Service+serviceEndpoint) ⇒ <code>string</code> \| <code>Array.&lt;string&gt;</code> \| <code>Map.&lt;string, Array.&lt;string&gt;&gt;</code>
        * [.properties()](#Service+properties) ⇒ <code>Map.&lt;string, any&gt;</code>
        * [.toJSON()](#Service+toJSON) ⇒ <code>any</code>
        * [.clone()](#Service+clone) ⇒ [<code>Service</code>](#Service)
    * _static_
        * [.fromJSON(json)](#Service.fromJSON) ⇒ [<code>Service</code>](#Service)

<a name="new_Service_new"></a>

### new Service(service)

| Param | Type |
| --- | --- |
| service | <code>IService</code> | 

<a name="Service+id"></a>

### service.id() ⇒ [<code>DIDUrl</code>](#DIDUrl)
Returns a copy of the [Service](#Service) id.

**Kind**: instance method of [<code>Service</code>](#Service)  
<a name="Service+type"></a>

### service.type() ⇒ <code>Array.&lt;string&gt;</code>
Returns a copy of the [Service](#Service) type.

**Kind**: instance method of [<code>Service</code>](#Service)  
<a name="Service+serviceEndpoint"></a>

### service.serviceEndpoint() ⇒ <code>string</code> \| <code>Array.&lt;string&gt;</code> \| <code>Map.&lt;string, Array.&lt;string&gt;&gt;</code>
Returns a copy of the [Service](#Service) endpoint.

**Kind**: instance method of [<code>Service</code>](#Service)  
<a name="Service+properties"></a>

### service.properties() ⇒ <code>Map.&lt;string, any&gt;</code>
Returns a copy of the custom properties on the [Service](#Service).

**Kind**: instance method of [<code>Service</code>](#Service)  
<a name="Service+toJSON"></a>

### service.toJSON() ⇒ <code>any</code>
Serializes this to a JSON object.

**Kind**: instance method of [<code>Service</code>](#Service)  
<a name="Service+clone"></a>

### service.clone() ⇒ [<code>Service</code>](#Service)
Deep clones the object.

**Kind**: instance method of [<code>Service</code>](#Service)  
<a name="Service.fromJSON"></a>

### Service.fromJSON(json) ⇒ [<code>Service</code>](#Service)
Deserializes an instance from a JSON object.

**Kind**: static method of [<code>Service</code>](#Service)  

| Param | Type |
| --- | --- |
| json | <code>any</code> | 

<a name="StatusList2021"></a>

## StatusList2021
StatusList2021 data structure as described in [W3C's VC status list 2021](https://www.w3.org/TR/2023/WD-vc-status-list-20230427/).

**Kind**: global class  

* [StatusList2021](#StatusList2021)
    * [new StatusList2021([size])](#new_StatusList2021_new)
    * _instance_
        * [.clone()](#StatusList2021+clone) ⇒ [<code>StatusList2021</code>](#StatusList2021)
        * [.len()](#StatusList2021+len) ⇒ <code>number</code>
        * [.get(index)](#StatusList2021+get) ⇒ <code>boolean</code>
        * [.set(index, value)](#StatusList2021+set)
        * [.intoEncodedStr()](#StatusList2021+intoEncodedStr) ⇒ <code>string</code>
    * _static_
        * [.fromEncodedStr(s)](#StatusList2021.fromEncodedStr) ⇒ [<code>StatusList2021</code>](#StatusList2021)

<a name="new_StatusList2021_new"></a>

### new StatusList2021([size])
Creates a new [StatusList2021](#StatusList2021) of `size` entries.


| Param | Type |
| --- | --- |
| [size] | <code>number</code> \| <code>undefined</code> | 

<a name="StatusList2021+clone"></a>

### statusList2021.clone() ⇒ [<code>StatusList2021</code>](#StatusList2021)
Deep clones the object.

**Kind**: instance method of [<code>StatusList2021</code>](#StatusList2021)  
<a name="StatusList2021+len"></a>

### statusList2021.len() ⇒ <code>number</code>
Returns the number of entries in this [StatusList2021](#StatusList2021).

**Kind**: instance method of [<code>StatusList2021</code>](#StatusList2021)  
<a name="StatusList2021+get"></a>

### statusList2021.get(index) ⇒ <code>boolean</code>
Returns whether the entry at `index` is set.

**Kind**: instance method of [<code>StatusList2021</code>](#StatusList2021)  

| Param | Type |
| --- | --- |
| index | <code>number</code> | 

<a name="StatusList2021+set"></a>

### statusList2021.set(index, value)
Sets the value of the `index`-th entry.

**Kind**: instance method of [<code>StatusList2021</code>](#StatusList2021)  

| Param | Type |
| --- | --- |
| index | <code>number</code> | 
| value | <code>boolean</code> | 

<a name="StatusList2021+intoEncodedStr"></a>

### statusList2021.intoEncodedStr() ⇒ <code>string</code>
Encodes this [StatusList2021](#StatusList2021) into its compressed
base64 string representation.

**Kind**: instance method of [<code>StatusList2021</code>](#StatusList2021)  
<a name="StatusList2021.fromEncodedStr"></a>

### StatusList2021.fromEncodedStr(s) ⇒ [<code>StatusList2021</code>](#StatusList2021)
Attempts to decode a [StatusList2021](#StatusList2021) from a string.

**Kind**: static method of [<code>StatusList2021</code>](#StatusList2021)  

| Param | Type |
| --- | --- |
| s | <code>string</code> | 

<a name="StatusList2021Credential"></a>

## StatusList2021Credential
A parsed [StatusList2021Credential](https://www.w3.org/TR/2023/WD-vc-status-list-20230427/#statuslist2021credential).

**Kind**: global class  

* [StatusList2021Credential](#StatusList2021Credential)
    * [new StatusList2021Credential(credential)](#new_StatusList2021Credential_new)
    * _instance_
        * [.id()](#StatusList2021Credential+id) ⇒ <code>string</code>
        * [.setCredentialStatus(credential, index, flag)](#StatusList2021Credential+setCredentialStatus) ⇒ [<code>StatusList2021Entry</code>](#StatusList2021Entry)
        * [.purpose()](#StatusList2021Credential+purpose) ⇒ [<code>StatusPurpose</code>](#StatusPurpose)
        * [.entry(index)](#StatusList2021Credential+entry) ⇒ [<code>CredentialStatus</code>](#CredentialStatus)
        * [.clone()](#StatusList2021Credential+clone) ⇒ [<code>StatusList2021Credential</code>](#StatusList2021Credential)
        * [.toJSON()](#StatusList2021Credential+toJSON) ⇒ <code>any</code>
    * _static_
        * [.fromJSON(json)](#StatusList2021Credential.fromJSON) ⇒ [<code>StatusList2021Credential</code>](#StatusList2021Credential)

<a name="new_StatusList2021Credential_new"></a>

### new StatusList2021Credential(credential)
Creates a new [StatusList2021Credential](#StatusList2021Credential).


| Param | Type |
| --- | --- |
| credential | [<code>Credential</code>](#Credential) | 

<a name="StatusList2021Credential+id"></a>

### statusList2021Credential.id() ⇒ <code>string</code>
**Kind**: instance method of [<code>StatusList2021Credential</code>](#StatusList2021Credential)  
<a name="StatusList2021Credential+setCredentialStatus"></a>

### statusList2021Credential.setCredentialStatus(credential, index, flag) ⇒ [<code>StatusList2021Entry</code>](#StatusList2021Entry)
Sets the given credential's status using the `index`-th entry of this status list.
Returns the created `credentialStatus`.

**Kind**: instance method of [<code>StatusList2021Credential</code>](#StatusList2021Credential)  

| Param | Type |
| --- | --- |
| credential | [<code>Credential</code>](#Credential) | 
| index | <code>number</code> | 
| flag | <code>boolean</code> | 

<a name="StatusList2021Credential+purpose"></a>

### statusList2021Credential.purpose() ⇒ [<code>StatusPurpose</code>](#StatusPurpose)
Returns the [StatusPurpose](#StatusPurpose) of this [StatusList2021Credential](#StatusList2021Credential).

**Kind**: instance method of [<code>StatusList2021Credential</code>](#StatusList2021Credential)  
<a name="StatusList2021Credential+entry"></a>

### statusList2021Credential.entry(index) ⇒ [<code>CredentialStatus</code>](#CredentialStatus)
Returns the state of the `index`-th entry, if any.

**Kind**: instance method of [<code>StatusList2021Credential</code>](#StatusList2021Credential)  

| Param | Type |
| --- | --- |
| index | <code>number</code> | 

<a name="StatusList2021Credential+clone"></a>

### statusList2021Credential.clone() ⇒ [<code>StatusList2021Credential</code>](#StatusList2021Credential)
**Kind**: instance method of [<code>StatusList2021Credential</code>](#StatusList2021Credential)  
<a name="StatusList2021Credential+toJSON"></a>

### statusList2021Credential.toJSON() ⇒ <code>any</code>
**Kind**: instance method of [<code>StatusList2021Credential</code>](#StatusList2021Credential)  
<a name="StatusList2021Credential.fromJSON"></a>

### StatusList2021Credential.fromJSON(json) ⇒ [<code>StatusList2021Credential</code>](#StatusList2021Credential)
**Kind**: static method of [<code>StatusList2021Credential</code>](#StatusList2021Credential)  

| Param | Type |
| --- | --- |
| json | <code>any</code> | 

<a name="StatusList2021CredentialBuilder"></a>

## StatusList2021CredentialBuilder
Builder type to construct valid [StatusList2021Credential](#StatusList2021Credential) istances.

**Kind**: global class  

* [StatusList2021CredentialBuilder](#StatusList2021CredentialBuilder)
    * [new StatusList2021CredentialBuilder([status_list])](#new_StatusList2021CredentialBuilder_new)
    * [.purpose(purpose)](#StatusList2021CredentialBuilder+purpose) ⇒ [<code>StatusList2021CredentialBuilder</code>](#StatusList2021CredentialBuilder)
    * [.subjectId(id)](#StatusList2021CredentialBuilder+subjectId) ⇒ [<code>StatusList2021CredentialBuilder</code>](#StatusList2021CredentialBuilder)
    * [.expirationDate(time)](#StatusList2021CredentialBuilder+expirationDate) ⇒ [<code>StatusList2021CredentialBuilder</code>](#StatusList2021CredentialBuilder)
    * [.issuer(issuer)](#StatusList2021CredentialBuilder+issuer) ⇒ [<code>StatusList2021CredentialBuilder</code>](#StatusList2021CredentialBuilder)
    * [.context(context)](#StatusList2021CredentialBuilder+context) ⇒ [<code>StatusList2021CredentialBuilder</code>](#StatusList2021CredentialBuilder)
    * [.type(t)](#StatusList2021CredentialBuilder+type) ⇒ [<code>StatusList2021CredentialBuilder</code>](#StatusList2021CredentialBuilder)
    * [.proof(proof)](#StatusList2021CredentialBuilder+proof) ⇒ [<code>StatusList2021CredentialBuilder</code>](#StatusList2021CredentialBuilder)
    * [.build()](#StatusList2021CredentialBuilder+build) ⇒ [<code>StatusList2021Credential</code>](#StatusList2021Credential)

<a name="new_StatusList2021CredentialBuilder_new"></a>

### new StatusList2021CredentialBuilder([status_list])
Creates a new [StatusList2021CredentialBuilder](#StatusList2021CredentialBuilder).


| Param | Type |
| --- | --- |
| [status_list] | [<code>StatusList2021</code>](#StatusList2021) \| <code>undefined</code> | 

<a name="StatusList2021CredentialBuilder+purpose"></a>

### statusList2021CredentialBuilder.purpose(purpose) ⇒ [<code>StatusList2021CredentialBuilder</code>](#StatusList2021CredentialBuilder)
Sets the purpose of the [StatusList2021Credential](#StatusList2021Credential) that is being created.

**Kind**: instance method of [<code>StatusList2021CredentialBuilder</code>](#StatusList2021CredentialBuilder)  

| Param | Type |
| --- | --- |
| purpose | [<code>StatusPurpose</code>](#StatusPurpose) | 

<a name="StatusList2021CredentialBuilder+subjectId"></a>

### statusList2021CredentialBuilder.subjectId(id) ⇒ [<code>StatusList2021CredentialBuilder</code>](#StatusList2021CredentialBuilder)
Sets `credentialSubject.id`.

**Kind**: instance method of [<code>StatusList2021CredentialBuilder</code>](#StatusList2021CredentialBuilder)  

| Param | Type |
| --- | --- |
| id | <code>string</code> | 

<a name="StatusList2021CredentialBuilder+expirationDate"></a>

### statusList2021CredentialBuilder.expirationDate(time) ⇒ [<code>StatusList2021CredentialBuilder</code>](#StatusList2021CredentialBuilder)
Sets the expiration date of the credential.

**Kind**: instance method of [<code>StatusList2021CredentialBuilder</code>](#StatusList2021CredentialBuilder)  

| Param | Type |
| --- | --- |
| time | [<code>Timestamp</code>](#Timestamp) | 

<a name="StatusList2021CredentialBuilder+issuer"></a>

### statusList2021CredentialBuilder.issuer(issuer) ⇒ [<code>StatusList2021CredentialBuilder</code>](#StatusList2021CredentialBuilder)
Sets the issuer of the credential.

**Kind**: instance method of [<code>StatusList2021CredentialBuilder</code>](#StatusList2021CredentialBuilder)  

| Param | Type |
| --- | --- |
| issuer | <code>string</code> | 

<a name="StatusList2021CredentialBuilder+context"></a>

### statusList2021CredentialBuilder.context(context) ⇒ [<code>StatusList2021CredentialBuilder</code>](#StatusList2021CredentialBuilder)
Sets the context of the credential.

**Kind**: instance method of [<code>StatusList2021CredentialBuilder</code>](#StatusList2021CredentialBuilder)  

| Param | Type |
| --- | --- |
| context | <code>string</code> | 

<a name="StatusList2021CredentialBuilder+type"></a>

### statusList2021CredentialBuilder.type(t) ⇒ [<code>StatusList2021CredentialBuilder</code>](#StatusList2021CredentialBuilder)
Adds a credential type.

**Kind**: instance method of [<code>StatusList2021CredentialBuilder</code>](#StatusList2021CredentialBuilder)  

| Param | Type |
| --- | --- |
| t | <code>string</code> | 

<a name="StatusList2021CredentialBuilder+proof"></a>

### statusList2021CredentialBuilder.proof(proof) ⇒ [<code>StatusList2021CredentialBuilder</code>](#StatusList2021CredentialBuilder)
Adds a credential's proof.

**Kind**: instance method of [<code>StatusList2021CredentialBuilder</code>](#StatusList2021CredentialBuilder)  

| Param | Type |
| --- | --- |
| proof | [<code>Proof</code>](#Proof) | 

<a name="StatusList2021CredentialBuilder+build"></a>

### statusList2021CredentialBuilder.build() ⇒ [<code>StatusList2021Credential</code>](#StatusList2021Credential)
Attempts to build a valid [StatusList2021Credential](#StatusList2021Credential) with the previously provided data.

**Kind**: instance method of [<code>StatusList2021CredentialBuilder</code>](#StatusList2021CredentialBuilder)  
<a name="StatusList2021Entry"></a>

## StatusList2021Entry
[StatusList2021Entry](https://www.w3.org/TR/2023/WD-vc-status-list-20230427/#statuslist2021entry) implementation.

**Kind**: global class  

* [StatusList2021Entry](#StatusList2021Entry)
    * [new StatusList2021Entry(status_list, purpose, index, [id])](#new_StatusList2021Entry_new)
    * _instance_
        * [.id()](#StatusList2021Entry+id) ⇒ <code>string</code> \| <code>undefined</code>
        * [.purpose()](#StatusList2021Entry+purpose) ⇒ [<code>StatusPurpose</code>](#StatusPurpose)
        * [.index()](#StatusList2021Entry+index) ⇒ <code>number</code>
        * [.credential()](#StatusList2021Entry+credential) ⇒ <code>string</code>
        * [.toStatus()](#StatusList2021Entry+toStatus) ⇒ <code>any</code>
        * [.clone()](#StatusList2021Entry+clone) ⇒ [<code>StatusList2021Entry</code>](#StatusList2021Entry)
        * [.toJSON()](#StatusList2021Entry+toJSON) ⇒ <code>any</code>
    * _static_
        * [.fromJSON(json)](#StatusList2021Entry.fromJSON) ⇒ [<code>StatusList2021Entry</code>](#StatusList2021Entry)

<a name="new_StatusList2021Entry_new"></a>

### new StatusList2021Entry(status_list, purpose, index, [id])
Creates a new [StatusList2021Entry](#StatusList2021Entry).


| Param | Type |
| --- | --- |
| status_list | <code>string</code> | 
| purpose | [<code>StatusPurpose</code>](#StatusPurpose) | 
| index | <code>number</code> | 
| [id] | <code>string</code> \| <code>undefined</code> | 

<a name="StatusList2021Entry+id"></a>

### statusList2021Entry.id() ⇒ <code>string</code> \| <code>undefined</code>
Returns this `credentialStatus`'s `id`.

**Kind**: instance method of [<code>StatusList2021Entry</code>](#StatusList2021Entry)  
<a name="StatusList2021Entry+purpose"></a>

### statusList2021Entry.purpose() ⇒ [<code>StatusPurpose</code>](#StatusPurpose)
Returns the purpose of this entry.

**Kind**: instance method of [<code>StatusList2021Entry</code>](#StatusList2021Entry)  
<a name="StatusList2021Entry+index"></a>

### statusList2021Entry.index() ⇒ <code>number</code>
Returns the index of this entry.

**Kind**: instance method of [<code>StatusList2021Entry</code>](#StatusList2021Entry)  
<a name="StatusList2021Entry+credential"></a>

### statusList2021Entry.credential() ⇒ <code>string</code>
Returns the referenced [StatusList2021Credential](#StatusList2021Credential)'s url.

**Kind**: instance method of [<code>StatusList2021Entry</code>](#StatusList2021Entry)  
<a name="StatusList2021Entry+toStatus"></a>

### statusList2021Entry.toStatus() ⇒ <code>any</code>
Downcasts [this](this) to [Status](Status)

**Kind**: instance method of [<code>StatusList2021Entry</code>](#StatusList2021Entry)  
<a name="StatusList2021Entry+clone"></a>

### statusList2021Entry.clone() ⇒ [<code>StatusList2021Entry</code>](#StatusList2021Entry)
Deep clones the object.

**Kind**: instance method of [<code>StatusList2021Entry</code>](#StatusList2021Entry)  
<a name="StatusList2021Entry+toJSON"></a>

### statusList2021Entry.toJSON() ⇒ <code>any</code>
Serializes this to a JSON object.

**Kind**: instance method of [<code>StatusList2021Entry</code>](#StatusList2021Entry)  
<a name="StatusList2021Entry.fromJSON"></a>

### StatusList2021Entry.fromJSON(json) ⇒ [<code>StatusList2021Entry</code>](#StatusList2021Entry)
Deserializes an instance from a JSON object.

**Kind**: static method of [<code>StatusList2021Entry</code>](#StatusList2021Entry)  

| Param | Type |
| --- | --- |
| json | <code>any</code> | 

<a name="Storage"></a>

## Storage
A type wrapping a `JwkStorage` and `KeyIdStorage` that should always be used together when
working with storage backed DID documents.

**Kind**: global class  

* [Storage](#Storage)
    * [new Storage(jwkStorage, keyIdStorage)](#new_Storage_new)
    * [.keyIdStorage()](#Storage+keyIdStorage) ⇒ <code>KeyIdStorage</code>
    * [.keyStorage()](#Storage+keyStorage) ⇒ <code>JwkStorage</code>

<a name="new_Storage_new"></a>

### new Storage(jwkStorage, keyIdStorage)
Constructs a new `Storage`.


| Param | Type |
| --- | --- |
| jwkStorage | <code>JwkStorage</code> | 
| keyIdStorage | <code>KeyIdStorage</code> | 

<a name="Storage+keyIdStorage"></a>

### storage.keyIdStorage() ⇒ <code>KeyIdStorage</code>
Obtain the wrapped `KeyIdStorage`.

**Kind**: instance method of [<code>Storage</code>](#Storage)  
<a name="Storage+keyStorage"></a>

### storage.keyStorage() ⇒ <code>JwkStorage</code>
Obtain the wrapped `JwkStorage`.

**Kind**: instance method of [<code>Storage</code>](#Storage)  
<a name="Timestamp"></a>

## Timestamp
**Kind**: global class  

* [Timestamp](#Timestamp)
    * [new Timestamp()](#new_Timestamp_new)
    * _instance_
        * [.toRFC3339()](#Timestamp+toRFC3339) ⇒ <code>string</code>
        * [.checkedAdd(duration)](#Timestamp+checkedAdd) ⇒ [<code>Timestamp</code>](#Timestamp) \| <code>undefined</code>
        * [.checkedSub(duration)](#Timestamp+checkedSub) ⇒ [<code>Timestamp</code>](#Timestamp) \| <code>undefined</code>
        * [.toJSON()](#Timestamp+toJSON) ⇒ <code>any</code>
    * _static_
        * [.parse(input)](#Timestamp.parse) ⇒ [<code>Timestamp</code>](#Timestamp)
        * [.nowUTC()](#Timestamp.nowUTC) ⇒ [<code>Timestamp</code>](#Timestamp)
        * [.fromJSON(json)](#Timestamp.fromJSON) ⇒ [<code>Timestamp</code>](#Timestamp)

<a name="new_Timestamp_new"></a>

### new Timestamp()
Creates a new [Timestamp](#Timestamp) with the current date and time.

<a name="Timestamp+toRFC3339"></a>

### timestamp.toRFC3339() ⇒ <code>string</code>
Returns the [Timestamp](#Timestamp) as an RFC 3339 `String`.

**Kind**: instance method of [<code>Timestamp</code>](#Timestamp)  
<a name="Timestamp+checkedAdd"></a>

### timestamp.checkedAdd(duration) ⇒ [<code>Timestamp</code>](#Timestamp) \| <code>undefined</code>
Computes `self + duration`

Returns `null` if the operation leads to a timestamp not in the valid range for [RFC 3339](https://tools.ietf.org/html/rfc3339).

**Kind**: instance method of [<code>Timestamp</code>](#Timestamp)  

| Param | Type |
| --- | --- |
| duration | [<code>Duration</code>](#Duration) | 

<a name="Timestamp+checkedSub"></a>

### timestamp.checkedSub(duration) ⇒ [<code>Timestamp</code>](#Timestamp) \| <code>undefined</code>
Computes `self - duration`

Returns `null` if the operation leads to a timestamp not in the valid range for [RFC 3339](https://tools.ietf.org/html/rfc3339).

**Kind**: instance method of [<code>Timestamp</code>](#Timestamp)  

| Param | Type |
| --- | --- |
| duration | [<code>Duration</code>](#Duration) | 

<a name="Timestamp+toJSON"></a>

### timestamp.toJSON() ⇒ <code>any</code>
Serializes this to a JSON object.

**Kind**: instance method of [<code>Timestamp</code>](#Timestamp)  
<a name="Timestamp.parse"></a>

### Timestamp.parse(input) ⇒ [<code>Timestamp</code>](#Timestamp)
Parses a [Timestamp](#Timestamp) from the provided input string.

**Kind**: static method of [<code>Timestamp</code>](#Timestamp)  

| Param | Type |
| --- | --- |
| input | <code>string</code> | 

<a name="Timestamp.nowUTC"></a>

### Timestamp.nowUTC() ⇒ [<code>Timestamp</code>](#Timestamp)
Creates a new [Timestamp](#Timestamp) with the current date and time.

**Kind**: static method of [<code>Timestamp</code>](#Timestamp)  
<a name="Timestamp.fromJSON"></a>

### Timestamp.fromJSON(json) ⇒ [<code>Timestamp</code>](#Timestamp)
Deserializes an instance from a JSON object.

**Kind**: static method of [<code>Timestamp</code>](#Timestamp)  

| Param | Type |
| --- | --- |
| json | <code>any</code> | 

<a name="UnknownCredential"></a>

## UnknownCredential
**Kind**: global class  

* [UnknownCredential](#UnknownCredential)
    * _instance_
        * [.tryIntoJwt()](#UnknownCredential+tryIntoJwt) ⇒ [<code>Jwt</code>](#Jwt) \| <code>undefined</code>
        * [.tryIntoCredential()](#UnknownCredential+tryIntoCredential) ⇒ [<code>Credential</code>](#Credential) \| <code>undefined</code>
        * [.tryIntoRaw()](#UnknownCredential+tryIntoRaw) ⇒ <code>Record.&lt;string, any&gt;</code> \| <code>undefined</code>
        * [.toJSON()](#UnknownCredential+toJSON) ⇒ <code>any</code>
        * [.clone()](#UnknownCredential+clone) ⇒ [<code>UnknownCredential</code>](#UnknownCredential)
    * _static_
        * [.fromJSON(json)](#UnknownCredential.fromJSON) ⇒ [<code>UnknownCredential</code>](#UnknownCredential)

<a name="UnknownCredential+tryIntoJwt"></a>

### unknownCredential.tryIntoJwt() ⇒ [<code>Jwt</code>](#Jwt) \| <code>undefined</code>
Returns a [Jwt](#Jwt) if the credential is of type string, `undefined` otherwise.

**Kind**: instance method of [<code>UnknownCredential</code>](#UnknownCredential)  
<a name="UnknownCredential+tryIntoCredential"></a>

### unknownCredential.tryIntoCredential() ⇒ [<code>Credential</code>](#Credential) \| <code>undefined</code>
Returns a [Credential](#Credential) if the credential is of said type, `undefined` otherwise.

**Kind**: instance method of [<code>UnknownCredential</code>](#UnknownCredential)  
<a name="UnknownCredential+tryIntoRaw"></a>

### unknownCredential.tryIntoRaw() ⇒ <code>Record.&lt;string, any&gt;</code> \| <code>undefined</code>
Returns the contained value as an Object, if it can be converted, `undefined` otherwise.

**Kind**: instance method of [<code>UnknownCredential</code>](#UnknownCredential)  
<a name="UnknownCredential+toJSON"></a>

### unknownCredential.toJSON() ⇒ <code>any</code>
Serializes this to a JSON object.

**Kind**: instance method of [<code>UnknownCredential</code>](#UnknownCredential)  
<a name="UnknownCredential+clone"></a>

### unknownCredential.clone() ⇒ [<code>UnknownCredential</code>](#UnknownCredential)
Deep clones the object.

**Kind**: instance method of [<code>UnknownCredential</code>](#UnknownCredential)  
<a name="UnknownCredential.fromJSON"></a>

### UnknownCredential.fromJSON(json) ⇒ [<code>UnknownCredential</code>](#UnknownCredential)
Deserializes an instance from a JSON object.

**Kind**: static method of [<code>UnknownCredential</code>](#UnknownCredential)  

| Param | Type |
| --- | --- |
| json | <code>any</code> | 

<a name="VerificationMethod"></a>

## VerificationMethod
A DID Document Verification Method.

**Kind**: global class  

* [VerificationMethod](#VerificationMethod)
    * _instance_
        * [.id()](#VerificationMethod+id) ⇒ [<code>DIDUrl</code>](#DIDUrl)
        * [.setId(id)](#VerificationMethod+setId)
        * [.controller()](#VerificationMethod+controller) ⇒ [<code>CoreDID</code>](#CoreDID)
        * [.setController(did)](#VerificationMethod+setController)
        * [.type()](#VerificationMethod+type) ⇒ [<code>MethodType</code>](#MethodType)
        * [.setType(type_)](#VerificationMethod+setType)
        * [.data()](#VerificationMethod+data) ⇒ [<code>MethodData</code>](#MethodData)
        * [.setData(data)](#VerificationMethod+setData)
        * [.properties()](#VerificationMethod+properties) ⇒ <code>Map.&lt;string, any&gt;</code>
        * [.setPropertyUnchecked(key, value)](#VerificationMethod+setPropertyUnchecked)
        * [.toJSON()](#VerificationMethod+toJSON) ⇒ <code>any</code>
        * [.clone()](#VerificationMethod+clone) ⇒ [<code>VerificationMethod</code>](#VerificationMethod)
    * _static_
        * [.newFromJwk(did, key, [fragment])](#VerificationMethod.newFromJwk) ⇒ [<code>VerificationMethod</code>](#VerificationMethod)
        * [.fromJSON(json)](#VerificationMethod.fromJSON) ⇒ [<code>VerificationMethod</code>](#VerificationMethod)

<a name="VerificationMethod+id"></a>

### verificationMethod.id() ⇒ [<code>DIDUrl</code>](#DIDUrl)
Returns a copy of the [DIDUrl](#DIDUrl) of the [VerificationMethod](#VerificationMethod)'s `id`.

**Kind**: instance method of [<code>VerificationMethod</code>](#VerificationMethod)  
<a name="VerificationMethod+setId"></a>

### verificationMethod.setId(id)
Sets the id of the [VerificationMethod](#VerificationMethod).

**Kind**: instance method of [<code>VerificationMethod</code>](#VerificationMethod)  

| Param | Type |
| --- | --- |
| id | [<code>DIDUrl</code>](#DIDUrl) | 

<a name="VerificationMethod+controller"></a>

### verificationMethod.controller() ⇒ [<code>CoreDID</code>](#CoreDID)
Returns a copy of the `controller` `DID` of the [VerificationMethod](#VerificationMethod).

**Kind**: instance method of [<code>VerificationMethod</code>](#VerificationMethod)  
<a name="VerificationMethod+setController"></a>

### verificationMethod.setController(did)
Sets the `controller` `DID` of the [VerificationMethod](#VerificationMethod) object.

**Kind**: instance method of [<code>VerificationMethod</code>](#VerificationMethod)  

| Param | Type |
| --- | --- |
| did | [<code>CoreDID</code>](#CoreDID) | 

<a name="VerificationMethod+type"></a>

### verificationMethod.type() ⇒ [<code>MethodType</code>](#MethodType)
Returns a copy of the [VerificationMethod](#VerificationMethod) type.

**Kind**: instance method of [<code>VerificationMethod</code>](#VerificationMethod)  
<a name="VerificationMethod+setType"></a>

### verificationMethod.setType(type_)
Sets the [VerificationMethod](#VerificationMethod) type.

**Kind**: instance method of [<code>VerificationMethod</code>](#VerificationMethod)  

| Param | Type |
| --- | --- |
| type_ | [<code>MethodType</code>](#MethodType) | 

<a name="VerificationMethod+data"></a>

### verificationMethod.data() ⇒ [<code>MethodData</code>](#MethodData)
Returns a copy of the [VerificationMethod](#VerificationMethod) public key data.

**Kind**: instance method of [<code>VerificationMethod</code>](#VerificationMethod)  
<a name="VerificationMethod+setData"></a>

### verificationMethod.setData(data)
Sets [VerificationMethod](#VerificationMethod) public key data.

**Kind**: instance method of [<code>VerificationMethod</code>](#VerificationMethod)  

| Param | Type |
| --- | --- |
| data | [<code>MethodData</code>](#MethodData) | 

<a name="VerificationMethod+properties"></a>

### verificationMethod.properties() ⇒ <code>Map.&lt;string, any&gt;</code>
Get custom properties of the Verification Method.

**Kind**: instance method of [<code>VerificationMethod</code>](#VerificationMethod)  
<a name="VerificationMethod+setPropertyUnchecked"></a>

### verificationMethod.setPropertyUnchecked(key, value)
Adds a custom property to the Verification Method.
If the value is set to `null`, the custom property will be removed.

### WARNING
This method can overwrite existing properties like `id` and result
in an invalid Verification Method.

**Kind**: instance method of [<code>VerificationMethod</code>](#VerificationMethod)  

| Param | Type |
| --- | --- |
| key | <code>string</code> | 
| value | <code>any</code> | 

<a name="VerificationMethod+toJSON"></a>

### verificationMethod.toJSON() ⇒ <code>any</code>
Serializes this to a JSON object.

**Kind**: instance method of [<code>VerificationMethod</code>](#VerificationMethod)  
<a name="VerificationMethod+clone"></a>

### verificationMethod.clone() ⇒ [<code>VerificationMethod</code>](#VerificationMethod)
Deep clones the object.

**Kind**: instance method of [<code>VerificationMethod</code>](#VerificationMethod)  
<a name="VerificationMethod.newFromJwk"></a>

### VerificationMethod.newFromJwk(did, key, [fragment]) ⇒ [<code>VerificationMethod</code>](#VerificationMethod)
Creates a new [VerificationMethod](#VerificationMethod) from the given `did` and [Jwk](#Jwk). If `fragment` is not given
the `kid` value of the given `key` will be used, if present, otherwise an error is returned.

### Recommendations
The following recommendations are essentially taken from the `publicKeyJwk` description from the [DID specification](https://www.w3.org/TR/did-core/#dfn-publickeyjwk):
- It is recommended that verification methods that use `Jwks` to represent their public keys use the value of
  `kid` as their fragment identifier. This is
done automatically if `None` is passed in as the fragment.
- It is recommended that [Jwk](#Jwk) kid values are set to the public key fingerprint.

**Kind**: static method of [<code>VerificationMethod</code>](#VerificationMethod)  

| Param | Type |
| --- | --- |
| did | [<code>CoreDID</code>](#CoreDID) \| <code>IToCoreDID</code> | 
| key | [<code>Jwk</code>](#Jwk) | 
| [fragment] | <code>string</code> \| <code>undefined</code> | 

<a name="VerificationMethod.fromJSON"></a>

### VerificationMethod.fromJSON(json) ⇒ [<code>VerificationMethod</code>](#VerificationMethod)
Deserializes an instance from a JSON object.

**Kind**: static method of [<code>VerificationMethod</code>](#VerificationMethod)  

| Param | Type |
| --- | --- |
| json | <code>any</code> | 

<<<<<<< HEAD
=======
<a name="StatusCheck"></a>

## StatusCheck
Controls validation behaviour when checking whether or not a credential has been revoked by its
[`credentialStatus`](https://www.w3.org/TR/vc-data-model/#status).

**Kind**: global variable  
<a name="Strict"></a>

## Strict
Validate the status if supported, reject any unsupported
[`credentialStatus`](https://www.w3.org/TR/vc-data-model/#status) types.

Only `RevocationBitmap2022` is currently supported.

This is the default.

**Kind**: global variable  
<a name="SkipUnsupported"></a>

## SkipUnsupported
Validate the status if supported, skip any unsupported
[`credentialStatus`](https://www.w3.org/TR/vc-data-model/#status) types.

**Kind**: global variable  
<a name="SkipAll"></a>

## SkipAll
Skip all status checks.

**Kind**: global variable  
>>>>>>> 00a18416
<a name="SubjectHolderRelationship"></a>

## SubjectHolderRelationship
Declares how credential subjects must relate to the presentation holder.

See also the [Subject-Holder Relationship](https://www.w3.org/TR/vc-data-model/#subject-holder-relationships) section of the specification.

**Kind**: global variable  
<a name="AlwaysSubject"></a>

## AlwaysSubject
The holder must always match the subject on all credentials, regardless of their [`nonTransferable`](https://www.w3.org/TR/vc-data-model/#nontransferable-property) property.
This variant is the default.

**Kind**: global variable  
<a name="SubjectOnNonTransferable"></a>

## SubjectOnNonTransferable
The holder must match the subject only for credentials where the [`nonTransferable`](https://www.w3.org/TR/vc-data-model/#nontransferable-property) property is `true`.

**Kind**: global variable  
<a name="Any"></a>

## Any
The holder is not required to have any kind of relationship to any credential subject.

**Kind**: global variable  
<a name="CredentialStatus"></a>

## CredentialStatus
**Kind**: global variable  
<a name="MethodRelationship"></a>

## MethodRelationship
**Kind**: global variable  
<a name="FailFast"></a>

## FailFast
Declares when validation should return if an error occurs.

**Kind**: global variable  
<a name="AllErrors"></a>

## AllErrors
Return all errors that occur during validation.

**Kind**: global variable  
<a name="FirstError"></a>

## FirstError
Return after the first error occurs.

**Kind**: global variable  
<<<<<<< HEAD
<a name="StatusPurpose"></a>
=======
<a name="StateMetadataEncoding"></a>

## StateMetadataEncoding
**Kind**: global variable  
<a name="MethodRelationship"></a>

## MethodRelationship
**Kind**: global variable  
<a name="verifyEd25519"></a>

## verifyEd25519(alg, signingInput, decodedSignature, publicKey)
Verify a JWS signature secured with the `EdDSA` algorithm and curve `Ed25519`.

This function is useful when one is composing a `IJwsVerifier` that delegates
`EdDSA` verification with curve `Ed25519` to this function.

# Warning

This function does not check whether `alg = EdDSA` in the protected header. Callers are expected to assert this
prior to calling the function.

**Kind**: global function  

| Param | Type |
| --- | --- |
| alg | <code>JwsAlgorithm</code> | 
| signingInput | <code>Uint8Array</code> | 
| decodedSignature | <code>Uint8Array</code> | 
| publicKey | [<code>Jwk</code>](#Jwk) | 

<a name="start"></a>
>>>>>>> 00a18416

## StatusPurpose
Purpose of a [StatusList2021](#StatusList2021).

**Kind**: global variable  
<a name="StatusCheck"></a>

## StatusCheck
Controls validation behaviour when checking whether or not a credential has been revoked by its
[`credentialStatus`](https://www.w3.org/TR/vc-data-model/#status).

**Kind**: global variable  
<a name="Strict"></a>

## Strict
Validate the status if supported, reject any unsupported
[`credentialStatus`](https://www.w3.org/TR/vc-data-model/#status) types.

Only `RevocationBitmap2022` is currently supported.

This is the default.

**Kind**: global variable  
<a name="SkipUnsupported"></a>

## SkipUnsupported
Validate the status if supported, skip any unsupported
[`credentialStatus`](https://www.w3.org/TR/vc-data-model/#status) types.

**Kind**: global variable  
<a name="SkipAll"></a>

## SkipAll
Skip all status checks.

**Kind**: global variable  
<a name="StateMetadataEncoding"></a>

## StateMetadataEncoding
**Kind**: global variable  
<a name="encodeB64"></a>

## encodeB64(data) ⇒ <code>string</code>
Encode the given bytes in url-safe base64.

**Kind**: global function  

| Param | Type |
| --- | --- |
| data | <code>Uint8Array</code> | 

<a name="decodeB64"></a>

## decodeB64(data) ⇒ <code>Uint8Array</code>
Decode the given url-safe base64-encoded slice into its raw bytes.

**Kind**: global function  

| Param | Type |
| --- | --- |
| data | <code>Uint8Array</code> | 
<<<<<<< HEAD

<a name="verifyEd25519"></a>

## verifyEd25519(alg, signingInput, decodedSignature, publicKey)
Verify a JWS signature secured with the `EdDSA` algorithm and curve `Ed25519`.

This function is useful when one is composing a `IJwsVerifier` that delegates
`EdDSA` verification with curve `Ed25519` to this function.

# Warning

This function does not check whether `alg = EdDSA` in the protected header. Callers are expected to assert this
prior to calling the function.

**Kind**: global function  

| Param | Type |
| --- | --- |
| alg | <code>JwsAlgorithm</code> | 
| signingInput | <code>Uint8Array</code> | 
| decodedSignature | <code>Uint8Array</code> | 
| publicKey | [<code>Jwk</code>](#Jwk) | 

<a name="start"></a>

## start()
Initializes the console error panic hook for better error messages

**Kind**: global function  
=======
>>>>>>> 00a18416
<|MERGE_RESOLUTION|>--- conflicted
+++ resolved
@@ -187,8 +187,6 @@
 ## Members
 
 <dl>
-<<<<<<< HEAD
-=======
 <dt><a href="#StatusCheck">StatusCheck</a></dt>
 <dd><p>Controls validation behaviour when checking whether or not a credential has been revoked by its
 <a href="https://www.w3.org/TR/vc-data-model/#status"><code>credentialStatus</code></a>.</p>
@@ -206,7 +204,6 @@
 <dt><a href="#SkipAll">SkipAll</a></dt>
 <dd><p>Skip all status checks.</p>
 </dd>
->>>>>>> 00a18416
 <dt><a href="#SubjectHolderRelationship">SubjectHolderRelationship</a></dt>
 <dd><p>Declares how credential subjects must relate to the presentation holder.</p>
 <p>See also the <a href="https://www.w3.org/TR/vc-data-model/#subject-holder-relationships">Subject-Holder Relationship</a> section of the specification.</p>
@@ -234,7 +231,6 @@
 <dt><a href="#FirstError">FirstError</a></dt>
 <dd><p>Return after the first error occurs.</p>
 </dd>
-<<<<<<< HEAD
 <dt><a href="#StatusPurpose">StatusPurpose</a></dt>
 <dd><p>Purpose of a <a href="#StatusList2021">StatusList2021</a>.</p>
 </dd>
@@ -257,19 +253,11 @@
 </dd>
 <dt><a href="#StateMetadataEncoding">StateMetadataEncoding</a></dt>
 <dd></dd>
-=======
-<dt><a href="#StateMetadataEncoding">StateMetadataEncoding</a></dt>
-<dd></dd>
-<dt><a href="#MethodRelationship">MethodRelationship</a></dt>
-<dd></dd>
->>>>>>> 00a18416
 </dl>
 
 ## Functions
 
 <dl>
-<<<<<<< HEAD
-=======
 <dt><a href="#verifyEd25519">verifyEd25519(alg, signingInput, decodedSignature, publicKey)</a></dt>
 <dd><p>Verify a JWS signature secured with the <code>EdDSA</code> algorithm and curve <code>Ed25519</code>.</p>
 <p>This function is useful when one is composing a <code>IJwsVerifier</code> that delegates
@@ -281,27 +269,12 @@
 <dt><a href="#start">start()</a></dt>
 <dd><p>Initializes the console error panic hook for better error messages</p>
 </dd>
->>>>>>> 00a18416
 <dt><a href="#encodeB64">encodeB64(data)</a> ⇒ <code>string</code></dt>
 <dd><p>Encode the given bytes in url-safe base64.</p>
 </dd>
 <dt><a href="#decodeB64">decodeB64(data)</a> ⇒ <code>Uint8Array</code></dt>
 <dd><p>Decode the given url-safe base64-encoded slice into its raw bytes.</p>
 </dd>
-<<<<<<< HEAD
-<dt><a href="#verifyEd25519">verifyEd25519(alg, signingInput, decodedSignature, publicKey)</a></dt>
-<dd><p>Verify a JWS signature secured with the <code>EdDSA</code> algorithm and curve <code>Ed25519</code>.</p>
-<p>This function is useful when one is composing a <code>IJwsVerifier</code> that delegates
-<code>EdDSA</code> verification with curve <code>Ed25519</code> to this function.</p>
-<h1 id="warning">Warning</h1>
-<p>This function does not check whether <code>alg = EdDSA</code> in the protected header. Callers are expected to assert this
-prior to calling the function.</p>
-</dd>
-<dt><a href="#start">start()</a></dt>
-<dd><p>Initializes the console error panic hook for better error messages</p>
-</dd>
-=======
->>>>>>> 00a18416
 </dl>
 
 <a name="CoreDID"></a>
@@ -1000,12 +973,8 @@
         * [.nonTransferable()](#Credential+nonTransferable) ⇒ <code>boolean</code> \| <code>undefined</code>
         * [.proof()](#Credential+proof) ⇒ [<code>Proof</code>](#Proof) \| <code>undefined</code>
         * [.properties()](#Credential+properties) ⇒ <code>Map.&lt;string, any&gt;</code>
-<<<<<<< HEAD
-        * [.setProof([proof])](#Credential+setProof)
-=======
         * [.setProof(proof)](#Credential+setProof)
         * [.toJwtClaims(custom_claims)](#Credential+toJwtClaims) ⇒ <code>Record.&lt;string, any&gt;</code>
->>>>>>> 00a18416
         * [.toJSON()](#Credential+toJSON) ⇒ <code>any</code>
         * [.clone()](#Credential+clone) ⇒ [<code>Credential</code>](#Credential)
     * _static_
@@ -2051,14 +2020,9 @@
         * [.toCoreDocument()](#IotaDocument+toCoreDocument) ⇒ [<code>CoreDocument</code>](#CoreDocument)
         * [.generateMethod(storage, keyType, alg, fragment, scope)](#IotaDocument+generateMethod) ⇒ <code>Promise.&lt;string&gt;</code>
         * [.purgeMethod(storage, id)](#IotaDocument+purgeMethod) ⇒ <code>Promise.&lt;void&gt;</code>
-<<<<<<< HEAD
-        * [.createJwt(storage, fragment, payload, options)](#IotaDocument+createJwt) ⇒ [<code>Promise.&lt;Jws&gt;</code>](#Jws)
-        * [.createCredentialJwt(storage, fragment, credential, options, [custom_claims])](#IotaDocument+createCredentialJwt) ⇒ [<code>Promise.&lt;Jwt&gt;</code>](#Jwt)
-=======
         * ~~[.createJwt(storage, fragment, payload, options)](#IotaDocument+createJwt) ⇒ [<code>Promise.&lt;Jws&gt;</code>](#Jws)~~
         * [.createJws(storage, fragment, payload, options)](#IotaDocument+createJws) ⇒ [<code>Promise.&lt;Jws&gt;</code>](#Jws)
         * [.createCredentialJwt(storage, fragment, credential, options, custom_claims)](#IotaDocument+createCredentialJwt) ⇒ [<code>Promise.&lt;Jwt&gt;</code>](#Jwt)
->>>>>>> 00a18416
         * [.createPresentationJwt(storage, fragment, presentation, signature_options, presentation_options)](#IotaDocument+createPresentationJwt) ⇒ [<code>Promise.&lt;Jwt&gt;</code>](#Jwt)
     * _static_
         * [.newWithId(id)](#IotaDocument.newWithId) ⇒ [<code>IotaDocument</code>](#IotaDocument)
@@ -6166,8 +6130,6 @@
 | --- | --- |
 | json | <code>any</code> | 
 
-<<<<<<< HEAD
-=======
 <a name="StatusCheck"></a>
 
 ## StatusCheck
@@ -6199,7 +6161,6 @@
 Skip all status checks.
 
 **Kind**: global variable  
->>>>>>> 00a18416
 <a name="SubjectHolderRelationship"></a>
 
 ## SubjectHolderRelationship
@@ -6253,9 +6214,7 @@
 Return after the first error occurs.
 
 **Kind**: global variable  
-<<<<<<< HEAD
 <a name="StatusPurpose"></a>
-=======
 <a name="StateMetadataEncoding"></a>
 
 ## StateMetadataEncoding
@@ -6287,7 +6246,6 @@
 | publicKey | [<code>Jwk</code>](#Jwk) | 
 
 <a name="start"></a>
->>>>>>> 00a18416
 
 ## StatusPurpose
 Purpose of a [StatusList2021](#StatusList2021).
@@ -6348,36 +6306,4 @@
 
 | Param | Type |
 | --- | --- |
-| data | <code>Uint8Array</code> | 
-<<<<<<< HEAD
-
-<a name="verifyEd25519"></a>
-
-## verifyEd25519(alg, signingInput, decodedSignature, publicKey)
-Verify a JWS signature secured with the `EdDSA` algorithm and curve `Ed25519`.
-
-This function is useful when one is composing a `IJwsVerifier` that delegates
-`EdDSA` verification with curve `Ed25519` to this function.
-
-# Warning
-
-This function does not check whether `alg = EdDSA` in the protected header. Callers are expected to assert this
-prior to calling the function.
-
-**Kind**: global function  
-
-| Param | Type |
-| --- | --- |
-| alg | <code>JwsAlgorithm</code> | 
-| signingInput | <code>Uint8Array</code> | 
-| decodedSignature | <code>Uint8Array</code> | 
-| publicKey | [<code>Jwk</code>](#Jwk) | 
-
-<a name="start"></a>
-
-## start()
-Initializes the console error panic hook for better error messages
-
-**Kind**: global function  
-=======
->>>>>>> 00a18416
+| data | <code>Uint8Array</code> | 