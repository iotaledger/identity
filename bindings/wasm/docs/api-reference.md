## Classes

<dl>
<dt><a href="#Account">Account</a></dt>
<dd><p>An account manages one identity.</p>
<p>It handles private keys, writing to storage and
publishing to the Tangle.</p>
</dd>
<dt><a href="#AccountBuilder">AccountBuilder</a></dt>
<dd><p>An [<code>Account</code>] builder for easy account configuration.</p>
<p>To reduce memory usage, accounts created from the same builder share the same <code>Storage</code>
used to store identities, and the same <a href="#Client">Client</a> used to publish identities to the Tangle.</p>
<p>The configuration on the other hand is cloned, and therefore unique for each built account.
This means a builder can be reconfigured in-between account creations, without affecting
the configuration of previously built accounts.</p>
</dd>
<dt><a href="#AutoSave">AutoSave</a></dt>
<dd></dd>
<dt><a href="#ChainState">ChainState</a></dt>
<dd></dd>
<dt><a href="#Client">Client</a></dt>
<dd></dd>
<dt><a href="#Credential">Credential</a></dt>
<dd></dd>
<dt><a href="#CredentialValidationOptions">CredentialValidationOptions</a></dt>
<dd><p>Options to declare validation criteria when validating credentials.</p>
</dd>
<dt><a href="#CredentialValidator">CredentialValidator</a></dt>
<dd></dd>
<dt><a href="#DID">DID</a></dt>
<dd></dd>
<dt><a href="#DIDUrl">DIDUrl</a></dt>
<dd></dd>
<dt><del><a href="#DiffChainHistory">DiffChainHistory</a></del></dt>
<dd></dd>
<dt><del><a href="#DiffMessage">DiffMessage</a></del></dt>
<dd><p>Defines the difference between two DID <code>Document</code>s&#39; JSON representations.</p>
</dd>
<dt><a href="#Document">Document</a></dt>
<dd></dd>
<dt><a href="#DocumentHistory">DocumentHistory</a></dt>
<dd><p>A DID Document&#39;s history and current state.</p>
</dd>
<dt><a href="#DocumentMetadata">DocumentMetadata</a></dt>
<dd><p>Additional attributes related to an IOTA DID Document.</p>
</dd>
<dt><a href="#Duration">Duration</a></dt>
<dd><p>A span of time.</p>
</dd>
<dt><a href="#Ed25519">Ed25519</a></dt>
<dd></dd>
<dt><a href="#ExplorerUrl">ExplorerUrl</a></dt>
<dd></dd>
<dt><a href="#IntegrationChainHistory">IntegrationChainHistory</a></dt>
<dd></dd>
<dt><a href="#KeyLocation">KeyLocation</a></dt>
<dd><p>The storage location of a verification method key.</p>
<p>A key is uniquely identified by the fragment and a hash of its public key.
Importantly, the fragment alone is insufficient to represent the storage location.
For example, when rotating a key, there will be two keys in storage for the
same identity with the same fragment. The <code>key_hash</code> disambiguates the keys in
situations like these.</p>
<p>The string representation of that location can be obtained via <code>canonicalRepr</code>.</p>
</dd>
<dt><a href="#KeyPair">KeyPair</a></dt>
<dd></dd>
<dt><a href="#MethodContent">MethodContent</a></dt>
<dd></dd>
<dt><a href="#MethodData">MethodData</a></dt>
<dd><p>Supported verification method data formats.</p>
</dd>
<dt><a href="#MethodScope">MethodScope</a></dt>
<dd><p>Supported verification method types.</p>
</dd>
<dt><a href="#MethodType">MethodType</a></dt>
<dd><p>Supported verification method types.</p>
</dd>
<dt><a href="#Network">Network</a></dt>
<dd></dd>
<dt><a href="#Presentation">Presentation</a></dt>
<dd></dd>
<dt><a href="#PresentationValidationOptions">PresentationValidationOptions</a></dt>
<dd><p>Options to declare validation criteria when validating presentation.</p>
</dd>
<dt><a href="#PresentationValidator">PresentationValidator</a></dt>
<dd></dd>
<dt><a href="#Proof">Proof</a></dt>
<dd><p>A digital signature.</p>
<p>For field definitions see: <a href="https://w3c-ccg.github.io/security-vocab/">https://w3c-ccg.github.io/security-vocab/</a></p>
</dd>
<dt><a href="#ProofOptions">ProofOptions</a></dt>
<dd><p>Holds additional options for creating signatures.
See <code>IProofOptions</code>.</p>
</dd>
<dt><a href="#ProofPurpose">ProofPurpose</a></dt>
<dd><p>Associates a purpose with a <a href="#Proof">Proof</a>.</p>
<p>See <a href="https://w3c-ccg.github.io/security-vocab/#proofPurpose">https://w3c-ccg.github.io/security-vocab/#proofPurpose</a></p>
</dd>
<dt><a href="#Receipt">Receipt</a></dt>
<dd></dd>
<dt><a href="#ResolvedDocument">ResolvedDocument</a></dt>
<dd><p>An IOTA DID document resolved from the Tangle. Represents an integration chain message possibly
merged with one or more <code>DiffMessages</code>.</p>
</dd>
<dt><a href="#Resolver">Resolver</a></dt>
<dd></dd>
<dt><a href="#ResolverBuilder">ResolverBuilder</a></dt>
<dd><p>Builder for configuring [<code>Clients</code>][Client] when constructing a [<code>Resolver</code>].</p>
</dd>
<dt><a href="#Service">Service</a></dt>
<dd><p>A DID Document Service used to enable trusted interactions associated
with a DID subject.</p>
<p>See: <a href="https://www.w3.org/TR/did-core/#services">https://www.w3.org/TR/did-core/#services</a></p>
</dd>
<dt><a href="#Signature">Signature</a></dt>
<dd></dd>
<dt><a href="#Timestamp">Timestamp</a></dt>
<dd></dd>
<dt><a href="#VerificationMethod">VerificationMethod</a></dt>
<dd></dd>
<dt><a href="#VerifierOptions">VerifierOptions</a></dt>
<dd><p>Holds additional proof verification options.
See <code>IVerifierOptions</code>.</p>
</dd>
<dt><a href="#X25519">X25519</a></dt>
<dd><p>An implementation of <code>X25519</code> Elliptic-curve Diffie-Hellman (ECDH) cryptographic key exchange.</p>
</dd>
</dl>

## Members

<dl>
<dt><a href="#MethodRelationship">MethodRelationship</a></dt>
<dd></dd>
<dt><a href="#SubjectHolderRelationship">SubjectHolderRelationship</a></dt>
<dd><p>Declares how credential subjects must relate to the presentation holder during validation.
See <code>PresentationValidationOptions::subject_holder_relationship</code>.</p>
<p>See also the <a href="https://www.w3.org/TR/vc-data-model/#subject-holder-relationships">Subject-Holder Relationship</a> section of the specification.</p>
</dd>
<dt><a href="#AlwaysSubject">AlwaysSubject</a></dt>
<dd><p>The holder must always match the subject on all credentials, regardless of their <a href="https://www.w3.org/TR/vc-data-model/#nontransferable-property"><code>nonTransferable</code></a> property.
This variant is the default used if no other variant is specified when constructing a new
<code>PresentationValidationOptions</code>.</p>
</dd>
<dt><a href="#SubjectOnNonTransferable">SubjectOnNonTransferable</a></dt>
<dd><p>The holder must match the subject only for credentials where the <a href="https://www.w3.org/TR/vc-data-model/#nontransferable-property"><code>nonTransferable</code></a> property is <code>true</code>.</p>
</dd>
<dt><a href="#Any">Any</a></dt>
<dd><p>The holder is not required to have any kind of relationship to any credential subject.</p>
</dd>
<dt><a href="#FailFast">FailFast</a></dt>
<dd><p>Declares when validation should return if an error occurs.</p>
</dd>
<dt><a href="#AllErrors">AllErrors</a></dt>
<dd><p>Return all errors that occur during validation.</p>
</dd>
<dt><a href="#FirstError">FirstError</a></dt>
<dd><p>Return after the first error occurs.</p>
</dd>
<dt><a href="#KeyType">KeyType</a></dt>
<dd></dd>
<dt><a href="#DIDMessageEncoding">DIDMessageEncoding</a></dt>
<dd></dd>
</dl>

## Functions

<dl>
<dt><a href="#start">start()</a></dt>
<dd><p>Initializes the console error panic hook for better error messages</p>
</dd>
</dl>

<a name="Account"></a>

## Account
An account manages one identity.

It handles private keys, writing to storage and
publishing to the Tangle.

**Kind**: global class  

* [Account](#Account)
    * [.detachMethodRelationships(options)](#Account+detachMethodRelationships) ⇒ <code>Promise.&lt;void&gt;</code>
    * [.deleteService(options)](#Account+deleteService) ⇒ <code>Promise.&lt;void&gt;</code>
    * [.setAlsoKnownAs(options)](#Account+setAlsoKnownAs) ⇒ <code>Promise.&lt;void&gt;</code>
    * [.setController(options)](#Account+setController) ⇒ <code>Promise.&lt;void&gt;</code>
    * [.did()](#Account+did) ⇒ [<code>DID</code>](#DID)
    * [.autopublish()](#Account+autopublish) ⇒ <code>boolean</code>
    * [.autosave()](#Account+autosave) ⇒ [<code>AutoSave</code>](#AutoSave)
    * [.document()](#Account+document) ⇒ [<code>Document</code>](#Document)
    * [.resolveIdentity()](#Account+resolveIdentity) ⇒ [<code>Promise.&lt;ResolvedDocument&gt;</code>](#ResolvedDocument)
    * [.deleteIdentity()](#Account+deleteIdentity) ⇒ <code>Promise.&lt;void&gt;</code>
    * [.publish(publish_options)](#Account+publish) ⇒ <code>Promise.&lt;void&gt;</code>
    * [.createSignedCredential(fragment, credential, options)](#Account+createSignedCredential) ⇒ [<code>Promise.&lt;Credential&gt;</code>](#Credential)
    * [.createSignedDocument(fragment, document, options)](#Account+createSignedDocument) ⇒ [<code>Promise.&lt;Document&gt;</code>](#Document)
    * [.createSignedPresentation(fragment, presentation, options)](#Account+createSignedPresentation) ⇒ [<code>Promise.&lt;Presentation&gt;</code>](#Presentation)
    * [.createSignedData(fragment, data, options)](#Account+createSignedData) ⇒ <code>Promise.&lt;void&gt;</code>
    * [.updateDocumentUnchecked(document)](#Account+updateDocumentUnchecked) ⇒ <code>Promise.&lt;void&gt;</code>
    * [.fetchDocument()](#Account+fetchDocument) ⇒ <code>Promise.&lt;void&gt;</code>
    * [.deleteMethod(options)](#Account+deleteMethod) ⇒ <code>Promise.&lt;void&gt;</code>
    * [.createService(options)](#Account+createService) ⇒ <code>Promise.&lt;void&gt;</code>
    * [.createMethod(options)](#Account+createMethod) ⇒ <code>Promise.&lt;void&gt;</code>
<<<<<<< HEAD
    * [.attachMethodRelationships(options)](#Account+attachMethodRelationships) ⇒ <code>Promise.&lt;void&gt;</code>
    * [.detachMethodRelationships(options)](#Account+detachMethodRelationships) ⇒ <code>Promise.&lt;void&gt;</code>
=======

<a name="Account+detachMethodRelationships"></a>

### account.detachMethodRelationships(options) ⇒ <code>Promise.&lt;void&gt;</code>
Detaches the given relationship from the given method, if the method exists.

**Kind**: instance method of [<code>Account</code>](#Account)  

| Param | Type |
| --- | --- |
| options | <code>DetachMethodRelationshipOptions</code> | 

<a name="Account+deleteService"></a>

### account.deleteService(options) ⇒ <code>Promise.&lt;void&gt;</code>
Deletes a Service if it exists.

**Kind**: instance method of [<code>Account</code>](#Account)  

| Param | Type |
| --- | --- |
| options | <code>DeleteServiceOptions</code> | 

<a name="Account+setAlsoKnownAs"></a>

### account.setAlsoKnownAs(options) ⇒ <code>Promise.&lt;void&gt;</code>
Sets the `alsoKnownAs` property in the DID document.

**Kind**: instance method of [<code>Account</code>](#Account)  

| Param | Type |
| --- | --- |
| options | <code>SetAlsoKnownAsOptions</code> | 

<a name="Account+setController"></a>

### account.setController(options) ⇒ <code>Promise.&lt;void&gt;</code>
Sets the controllers of the DID document.

**Kind**: instance method of [<code>Account</code>](#Account)  

| Param | Type |
| --- | --- |
| options | <code>SetControllerOptions</code> | 
>>>>>>> 2cc8c70f

<a name="Account+did"></a>

### account.did() ⇒ [<code>DID</code>](#DID)
Returns the [DID](#DID) of the managed identity.

**Kind**: instance method of [<code>Account</code>](#Account)  
<a name="Account+autopublish"></a>

### account.autopublish() ⇒ <code>boolean</code>
Returns whether auto-publish is enabled.

**Kind**: instance method of [<code>Account</code>](#Account)  
<a name="Account+autosave"></a>

### account.autosave() ⇒ [<code>AutoSave</code>](#AutoSave)
Returns the auto-save configuration value.

**Kind**: instance method of [<code>Account</code>](#Account)  
<a name="Account+document"></a>

### account.document() ⇒ [<code>Document</code>](#Document)
Returns a copy of the document managed by the `Account`.

**Kind**: instance method of [<code>Account</code>](#Account)  
<a name="Account+resolveIdentity"></a>

### account.resolveIdentity() ⇒ [<code>Promise.&lt;ResolvedDocument&gt;</code>](#ResolvedDocument)
Resolves the DID Document associated with this `Account` from the Tangle.

**Kind**: instance method of [<code>Account</code>](#Account)  
<a name="Account+deleteIdentity"></a>

### account.deleteIdentity() ⇒ <code>Promise.&lt;void&gt;</code>
Removes the identity from the local storage entirely.

Note: This will remove all associated document updates and key material - recovery is NOT POSSIBLE!

**Kind**: instance method of [<code>Account</code>](#Account)  
<a name="Account+publish"></a>

### account.publish(publish_options) ⇒ <code>Promise.&lt;void&gt;</code>
Push all unpublished changes to the tangle in a single message.

**Kind**: instance method of [<code>Account</code>](#Account)  

| Param | Type |
| --- | --- |
| publish_options | <code>PublishOptions</code> \| <code>undefined</code> | 

<a name="Account+createSignedCredential"></a>

### account.createSignedCredential(fragment, credential, options) ⇒ [<code>Promise.&lt;Credential&gt;</code>](#Credential)
Signs a [Credential](#Credential) with the key specified by `fragment`.

**Kind**: instance method of [<code>Account</code>](#Account)  

| Param | Type |
| --- | --- |
| fragment | <code>string</code> | 
| credential | [<code>Credential</code>](#Credential) | 
| options | [<code>ProofOptions</code>](#ProofOptions) | 

<a name="Account+createSignedDocument"></a>

### account.createSignedDocument(fragment, document, options) ⇒ [<code>Promise.&lt;Document&gt;</code>](#Document)
Signs a [Document](#Document) with the key specified by `fragment`.

**Kind**: instance method of [<code>Account</code>](#Account)  

| Param | Type |
| --- | --- |
| fragment | <code>string</code> | 
| document | [<code>Document</code>](#Document) | 
| options | [<code>ProofOptions</code>](#ProofOptions) | 

<a name="Account+createSignedPresentation"></a>

### account.createSignedPresentation(fragment, presentation, options) ⇒ [<code>Promise.&lt;Presentation&gt;</code>](#Presentation)
Signs a [Presentation](#Presentation) the key specified by `fragment`.

**Kind**: instance method of [<code>Account</code>](#Account)  

| Param | Type |
| --- | --- |
| fragment | <code>string</code> | 
| presentation | [<code>Presentation</code>](#Presentation) | 
| options | [<code>ProofOptions</code>](#ProofOptions) | 

<a name="Account+createSignedData"></a>

### account.createSignedData(fragment, data, options) ⇒ <code>Promise.&lt;void&gt;</code>
Signs arbitrary `data` with the key specified by `fragment`.

**Kind**: instance method of [<code>Account</code>](#Account)  

| Param | Type |
| --- | --- |
| fragment | <code>string</code> | 
| data | <code>any</code> | 
| options | [<code>ProofOptions</code>](#ProofOptions) | 

<a name="Account+updateDocumentUnchecked"></a>

### account.updateDocumentUnchecked(document) ⇒ <code>Promise.&lt;void&gt;</code>
Overwrites the [Document](#Document) this account manages, **without doing any validation**.

### WARNING

This method is dangerous and can easily corrupt the internal state,
potentially making the identity unusable. Only call this if you fully
understand the implications!

**Kind**: instance method of [<code>Account</code>](#Account)  

| Param | Type |
| --- | --- |
| document | [<code>Document</code>](#Document) | 

<a name="Account+fetchDocument"></a>

### account.fetchDocument() ⇒ <code>Promise.&lt;void&gt;</code>
Fetches the latest changes from the tangle and **overwrites** the local document.

If a DID is managed from distributed accounts, this should be called before making changes
to the identity, to avoid publishing updates that would be ignored.

**Kind**: instance method of [<code>Account</code>](#Account)  
<a name="Account+deleteMethod"></a>

### account.deleteMethod(options) ⇒ <code>Promise.&lt;void&gt;</code>
Deletes a verification method if the method exists.

**Kind**: instance method of [<code>Account</code>](#Account)  

| Param | Type |
| --- | --- |
| options | <code>DeleteMethodOptions</code> | 

<a name="Account+createService"></a>

### account.createService(options) ⇒ <code>Promise.&lt;void&gt;</code>
Adds a new Service to the DID Document.

**Kind**: instance method of [<code>Account</code>](#Account)  

| Param | Type |
| --- | --- |
| options | <code>CreateServiceOptions</code> | 

<a name="Account+createMethod"></a>

### account.createMethod(options) ⇒ <code>Promise.&lt;void&gt;</code>
Adds a new verification method to the DID document.

**Kind**: instance method of [<code>Account</code>](#Account)  

| Param | Type |
| --- | --- |
| options | <code>CreateMethodOptions</code> | 

<a name="Account+attachMethodRelationships"></a>

### account.attachMethodRelationships(options) ⇒ <code>Promise.&lt;void&gt;</code>
Attach one or more verification relationships to a method.

Note: the method must exist and be in the set of verification methods;
it cannot be an embedded method.

**Kind**: instance method of [<code>Account</code>](#Account)  

| Param | Type |
| --- | --- |
| options | <code>AttachMethodRelationshipOptions</code> | 

<a name="AccountBuilder"></a>

## AccountBuilder
An [`Account`] builder for easy account configuration.

To reduce memory usage, accounts created from the same builder share the same `Storage`
used to store identities, and the same [Client](#Client) used to publish identities to the Tangle.

The configuration on the other hand is cloned, and therefore unique for each built account.
This means a builder can be reconfigured in-between account creations, without affecting
the configuration of previously built accounts.

**Kind**: global class  

* [AccountBuilder](#AccountBuilder)
    * [new AccountBuilder(options)](#new_AccountBuilder_new)
    * [.loadIdentity(did)](#AccountBuilder+loadIdentity) ⇒ [<code>Promise.&lt;Account&gt;</code>](#Account)
    * [.createIdentity(identity_setup)](#AccountBuilder+createIdentity) ⇒ [<code>Promise.&lt;Account&gt;</code>](#Account)

<a name="new_AccountBuilder_new"></a>

### new AccountBuilder(options)
Creates a new `AccountBuilder`.


| Param | Type |
| --- | --- |
| options | <code>AccountBuilderOptions</code> \| <code>undefined</code> | 

<a name="AccountBuilder+loadIdentity"></a>

### accountBuilder.loadIdentity(did) ⇒ [<code>Promise.&lt;Account&gt;</code>](#Account)
Loads an existing identity with the specified `did` using the current builder configuration.
The identity must exist in the configured `Storage`.

**Kind**: instance method of [<code>AccountBuilder</code>](#AccountBuilder)  

| Param | Type |
| --- | --- |
| did | [<code>DID</code>](#DID) | 

<a name="AccountBuilder+createIdentity"></a>

### accountBuilder.createIdentity(identity_setup) ⇒ [<code>Promise.&lt;Account&gt;</code>](#Account)
Creates a new identity based on the builder configuration and returns
an [Account](#Account) object to manage it.

The identity is stored locally in the `Storage`. The DID network is automatically determined
by the [Client](#Client) used to publish it.

**Kind**: instance method of [<code>AccountBuilder</code>](#AccountBuilder)  
**See**: [IdentitySetup](IdentitySetup) to customize the identity creation.  

| Param | Type |
| --- | --- |
| identity_setup | <code>IdentitySetup</code> \| <code>undefined</code> | 

<a name="AutoSave"></a>

## AutoSave
**Kind**: global class  

* [AutoSave](#AutoSave)
    * _instance_
        * [.toJSON()](#AutoSave+toJSON) ⇒ <code>any</code>
    * _static_
        * [.never()](#AutoSave.never) ⇒ [<code>AutoSave</code>](#AutoSave)
        * [.every()](#AutoSave.every) ⇒ [<code>AutoSave</code>](#AutoSave)
        * [.batch(number_of_actions)](#AutoSave.batch) ⇒ [<code>AutoSave</code>](#AutoSave)
        * [.fromJSON(json_value)](#AutoSave.fromJSON) ⇒ [<code>AutoSave</code>](#AutoSave)

<a name="AutoSave+toJSON"></a>

### autoSave.toJSON() ⇒ <code>any</code>
Serializes `AutoSave` as a JSON object.

**Kind**: instance method of [<code>AutoSave</code>](#AutoSave)  
<a name="AutoSave.never"></a>

### AutoSave.never() ⇒ [<code>AutoSave</code>](#AutoSave)
Never save.

**Kind**: static method of [<code>AutoSave</code>](#AutoSave)  
<a name="AutoSave.every"></a>

### AutoSave.every() ⇒ [<code>AutoSave</code>](#AutoSave)
Save after every action.

**Kind**: static method of [<code>AutoSave</code>](#AutoSave)  
<a name="AutoSave.batch"></a>

### AutoSave.batch(number_of_actions) ⇒ [<code>AutoSave</code>](#AutoSave)
Save after every N actions.

**Kind**: static method of [<code>AutoSave</code>](#AutoSave)  

| Param | Type |
| --- | --- |
| number_of_actions | <code>number</code> | 

<a name="AutoSave.fromJSON"></a>

### AutoSave.fromJSON(json_value) ⇒ [<code>AutoSave</code>](#AutoSave)
Deserializes `AutoSave` from a JSON object.

**Kind**: static method of [<code>AutoSave</code>](#AutoSave)  

| Param | Type |
| --- | --- |
| json_value | <code>any</code> | 

<a name="ChainState"></a>

## ChainState
**Kind**: global class  

* [ChainState](#ChainState)
    * _instance_
        * [.toJSON()](#ChainState+toJSON) ⇒ <code>any</code>
    * _static_
        * [.fromJSON(json_value)](#ChainState.fromJSON) ⇒ [<code>ChainState</code>](#ChainState)

<a name="ChainState+toJSON"></a>

### chainState.toJSON() ⇒ <code>any</code>
Serializes a `ChainState` object as a JSON object.

**Kind**: instance method of [<code>ChainState</code>](#ChainState)  
<a name="ChainState.fromJSON"></a>

### ChainState.fromJSON(json_value) ⇒ [<code>ChainState</code>](#ChainState)
Deserializes a JSON object as `ChainState`.

**Kind**: static method of [<code>ChainState</code>](#ChainState)  

| Param | Type |
| --- | --- |
| json_value | <code>any</code> | 

<a name="Client"></a>

## Client
**Kind**: global class  

* [Client](#Client)
    * [new Client()](#new_Client_new)
    * _instance_
        * [.network()](#Client+network) ⇒ [<code>Network</code>](#Network)
        * [.publishDocument(document)](#Client+publishDocument) ⇒ [<code>Promise.&lt;Receipt&gt;</code>](#Receipt)
        * ~~[.publishDiff(message_id, diff)](#Client+publishDiff) ⇒ [<code>Promise.&lt;Receipt&gt;</code>](#Receipt)~~
        * [.publishJSON(index, data)](#Client+publishJSON) ⇒ [<code>Promise.&lt;Receipt&gt;</code>](#Receipt)
        * [.publishJsonWithRetry(index, data, interval, max_attempts)](#Client+publishJsonWithRetry) ⇒ <code>Promise.&lt;any&gt;</code>
        * [.resolve(did)](#Client+resolve) ⇒ [<code>Promise.&lt;ResolvedDocument&gt;</code>](#ResolvedDocument)
        * [.resolveHistory(did)](#Client+resolveHistory) ⇒ [<code>Promise.&lt;DocumentHistory&gt;</code>](#DocumentHistory)
        * ~~[.resolveDiffHistory(document)](#Client+resolveDiffHistory) ⇒ [<code>Promise.&lt;DiffChainHistory&gt;</code>](#DiffChainHistory)~~
    * _static_
        * [.fromConfig(config)](#Client.fromConfig) ⇒ [<code>Promise.&lt;Client&gt;</code>](#Client)

<a name="new_Client_new"></a>

### new Client()
Creates a new `Client` with default settings.

<a name="Client+network"></a>

### client.network() ⇒ [<code>Network</code>](#Network)
Returns the `Client` Tangle network.

**Kind**: instance method of [<code>Client</code>](#Client)  
<a name="Client+publishDocument"></a>

### client.publishDocument(document) ⇒ [<code>Promise.&lt;Receipt&gt;</code>](#Receipt)
Publishes an `IotaDocument` to the Tangle.

**Kind**: instance method of [<code>Client</code>](#Client)  

| Param | Type |
| --- | --- |
| document | [<code>Document</code>](#Document) | 

<a name="Client+publishDiff"></a>

### ~~client.publishDiff(message_id, diff) ⇒ [<code>Promise.&lt;Receipt&gt;</code>](#Receipt)~~
***Deprecated***

Publishes a `DiffMessage` to the Tangle.

**Kind**: instance method of [<code>Client</code>](#Client)  

| Param | Type |
| --- | --- |
| message_id | <code>string</code> | 
| diff | [<code>DiffMessage</code>](#DiffMessage) | 

<a name="Client+publishJSON"></a>

### client.publishJSON(index, data) ⇒ [<code>Promise.&lt;Receipt&gt;</code>](#Receipt)
Publishes arbitrary JSON data to the specified index on the Tangle.

**Kind**: instance method of [<code>Client</code>](#Client)  

| Param | Type |
| --- | --- |
| index | <code>string</code> | 
| data | <code>any</code> | 

<a name="Client+publishJsonWithRetry"></a>

### client.publishJsonWithRetry(index, data, interval, max_attempts) ⇒ <code>Promise.&lt;any&gt;</code>
Publishes arbitrary JSON data to the specified index on the Tangle.
Retries (promotes or reattaches) the message until it’s included (referenced by a milestone).
Default interval is 5 seconds and max attempts is 40.

**Kind**: instance method of [<code>Client</code>](#Client)  

| Param | Type |
| --- | --- |
| index | <code>string</code> | 
| data | <code>any</code> | 
| interval | <code>number</code> \| <code>undefined</code> | 
| max_attempts | <code>number</code> \| <code>undefined</code> | 

<a name="Client+resolve"></a>

### client.resolve(did) ⇒ [<code>Promise.&lt;ResolvedDocument&gt;</code>](#ResolvedDocument)
Fetch the DID document specified by the given `DID`.

**Kind**: instance method of [<code>Client</code>](#Client)  

| Param | Type |
| --- | --- |
| did | [<code>DID</code>](#DID) \| <code>string</code> | 

<a name="Client+resolveHistory"></a>

### client.resolveHistory(did) ⇒ [<code>Promise.&lt;DocumentHistory&gt;</code>](#DocumentHistory)
Returns the message history of the given DID.

**Kind**: instance method of [<code>Client</code>](#Client)  

| Param | Type |
| --- | --- |
| did | [<code>DID</code>](#DID) \| <code>string</code> | 

<a name="Client+resolveDiffHistory"></a>

### ~~client.resolveDiffHistory(document) ⇒ [<code>Promise.&lt;DiffChainHistory&gt;</code>](#DiffChainHistory)~~
***Deprecated***

Returns the `DiffChainHistory` of a diff chain starting from a document on the
integration chain.

NOTE: the document must have been published to the tangle and have a valid message id and
capability invocation method.

**Kind**: instance method of [<code>Client</code>](#Client)  

| Param | Type |
| --- | --- |
| document | [<code>ResolvedDocument</code>](#ResolvedDocument) | 

<a name="Client.fromConfig"></a>

### Client.fromConfig(config) ⇒ [<code>Promise.&lt;Client&gt;</code>](#Client)
Creates a new `Client` with the given settings.

**Kind**: static method of [<code>Client</code>](#Client)  

| Param | Type |
| --- | --- |
| config | <code>IClientConfig</code> | 

<a name="Credential"></a>

## Credential
**Kind**: global class  

* [Credential](#Credential)
    * _instance_
        * [.toJSON()](#Credential+toJSON) ⇒ <code>any</code>
        * [.clone()](#Credential+clone) ⇒ [<code>Credential</code>](#Credential)
    * _static_
        * [.extend(value)](#Credential.extend) ⇒ [<code>Credential</code>](#Credential)
        * [.issue(issuer_doc, subject_data, credential_type, credential_id)](#Credential.issue) ⇒ [<code>Credential</code>](#Credential)
        * [.fromJSON(json)](#Credential.fromJSON) ⇒ [<code>Credential</code>](#Credential)

<a name="Credential+toJSON"></a>

### credential.toJSON() ⇒ <code>any</code>
Serializes a `Credential` object as a JSON object.

**Kind**: instance method of [<code>Credential</code>](#Credential)  
<a name="Credential+clone"></a>

### credential.clone() ⇒ [<code>Credential</code>](#Credential)
Deep clones the object.

**Kind**: instance method of [<code>Credential</code>](#Credential)  
<a name="Credential.extend"></a>

### Credential.extend(value) ⇒ [<code>Credential</code>](#Credential)
**Kind**: static method of [<code>Credential</code>](#Credential)  

| Param | Type |
| --- | --- |
| value | <code>any</code> | 

<a name="Credential.issue"></a>

### Credential.issue(issuer_doc, subject_data, credential_type, credential_id) ⇒ [<code>Credential</code>](#Credential)
**Kind**: static method of [<code>Credential</code>](#Credential)  

| Param | Type |
| --- | --- |
| issuer_doc | [<code>Document</code>](#Document) | 
| subject_data | <code>any</code> | 
| credential_type | <code>string</code> \| <code>undefined</code> | 
| credential_id | <code>string</code> \| <code>undefined</code> | 

<a name="Credential.fromJSON"></a>

### Credential.fromJSON(json) ⇒ [<code>Credential</code>](#Credential)
Deserializes a `Credential` object from a JSON object.

**Kind**: static method of [<code>Credential</code>](#Credential)  

| Param | Type |
| --- | --- |
| json | <code>any</code> | 

<a name="CredentialValidationOptions"></a>

## CredentialValidationOptions
Options to declare validation criteria when validating credentials.

**Kind**: global class  

* [CredentialValidationOptions](#CredentialValidationOptions)
    * [new CredentialValidationOptions(options)](#new_CredentialValidationOptions_new)
    * _instance_
        * [.toJSON()](#CredentialValidationOptions+toJSON) ⇒ <code>any</code>
        * [.clone()](#CredentialValidationOptions+clone) ⇒ [<code>CredentialValidationOptions</code>](#CredentialValidationOptions)
    * _static_
        * [.default()](#CredentialValidationOptions.default) ⇒ [<code>CredentialValidationOptions</code>](#CredentialValidationOptions)
        * [.fromJSON(json)](#CredentialValidationOptions.fromJSON) ⇒ [<code>CredentialValidationOptions</code>](#CredentialValidationOptions)

<a name="new_CredentialValidationOptions_new"></a>

### new CredentialValidationOptions(options)
Creates a new `CredentialValidationOptions` from the given fields.

Throws an error if any of the options are invalid.


| Param | Type |
| --- | --- |
| options | <code>ICredentialValidationOptions</code> | 

<a name="CredentialValidationOptions+toJSON"></a>

### credentialValidationOptions.toJSON() ⇒ <code>any</code>
Serializes a `CredentialValidationOptions` as a JSON object.

**Kind**: instance method of [<code>CredentialValidationOptions</code>](#CredentialValidationOptions)  
<a name="CredentialValidationOptions+clone"></a>

### credentialValidationOptions.clone() ⇒ [<code>CredentialValidationOptions</code>](#CredentialValidationOptions)
Deep clones the object.

**Kind**: instance method of [<code>CredentialValidationOptions</code>](#CredentialValidationOptions)  
<a name="CredentialValidationOptions.default"></a>

### CredentialValidationOptions.default() ⇒ [<code>CredentialValidationOptions</code>](#CredentialValidationOptions)
Creates a new `CredentialValidationOptions` with defaults.

**Kind**: static method of [<code>CredentialValidationOptions</code>](#CredentialValidationOptions)  
<a name="CredentialValidationOptions.fromJSON"></a>

### CredentialValidationOptions.fromJSON(json) ⇒ [<code>CredentialValidationOptions</code>](#CredentialValidationOptions)
Deserializes a `CredentialValidationOptions` from a JSON object.

**Kind**: static method of [<code>CredentialValidationOptions</code>](#CredentialValidationOptions)  

| Param | Type |
| --- | --- |
| json | <code>any</code> | 

<a name="CredentialValidator"></a>

## CredentialValidator
**Kind**: global class  

* [CredentialValidator](#CredentialValidator)
    * [.validate(credential, issuer, options, fail_fast)](#CredentialValidator.validate)
    * [.checkStructure(credential)](#CredentialValidator.checkStructure)
    * [.checkExpiresOnOrAfter(credential, timestamp)](#CredentialValidator.checkExpiresOnOrAfter)
    * [.checkIssuedOnOrBefore(credential, timestamp)](#CredentialValidator.checkIssuedOnOrBefore)
    * [.verifySignature(credential, trusted_issuers, options)](#CredentialValidator.verifySignature)
    * [.check_subject_holder_relationship(credential, holder_url, relationship)](#CredentialValidator.check_subject_holder_relationship)

<a name="CredentialValidator.validate"></a>

### CredentialValidator.validate(credential, issuer, options, fail_fast)
Validates a `Credential`.

The following properties are validated according to `options`:
- the issuer's signature,
- the expiration date,
- the issuance date,
- the semantic structure.

### Warning
The lack of an error returned from this method is in of itself not enough to conclude that the credential can be
trusted. This section contains more information on additional checks that should be carried out before and after
calling this method.

#### The state of the issuer's DID Document
The caller must ensure that `issuer` represents an up-to-date DID Document. The convenience method
`Resolver::resolveCredentialIssuer` can help extract the latest available state of the issuer's DID Document.

#### Properties that are not validated
 There are many properties defined in [The Verifiable Credentials Data Model](https://www.w3.org/TR/vc-data-model/) that are **not** validated, such as:
`credentialStatus`, `type`, `credentialSchema`, `refreshService`, **and more**.
These should be manually checked after validation, according to your requirements.

### Errors
An error is returned whenever a validated condition is not satisfied.

**Kind**: static method of [<code>CredentialValidator</code>](#CredentialValidator)  

| Param | Type |
| --- | --- |
| credential | [<code>Credential</code>](#Credential) | 
| issuer | [<code>Document</code>](#Document) \| [<code>ResolvedDocument</code>](#ResolvedDocument) | 
| options | [<code>CredentialValidationOptions</code>](#CredentialValidationOptions) | 
| fail_fast | <code>number</code> | 

<a name="CredentialValidator.checkStructure"></a>

### CredentialValidator.checkStructure(credential)
Validates the semantic structure of the `Credential`.

### Warning
This does not validate against the credential's schema nor the structure of the subject claims.

**Kind**: static method of [<code>CredentialValidator</code>](#CredentialValidator)  

| Param | Type |
| --- | --- |
| credential | [<code>Credential</code>](#Credential) | 

<a name="CredentialValidator.checkExpiresOnOrAfter"></a>

### CredentialValidator.checkExpiresOnOrAfter(credential, timestamp)
Validate that the credential expires on or after the specified timestamp.

**Kind**: static method of [<code>CredentialValidator</code>](#CredentialValidator)  

| Param | Type |
| --- | --- |
| credential | [<code>Credential</code>](#Credential) | 
| timestamp | [<code>Timestamp</code>](#Timestamp) | 

<a name="CredentialValidator.checkIssuedOnOrBefore"></a>

### CredentialValidator.checkIssuedOnOrBefore(credential, timestamp)
Validate that the credential is issued on or before the specified timestamp.

**Kind**: static method of [<code>CredentialValidator</code>](#CredentialValidator)  

| Param | Type |
| --- | --- |
| credential | [<code>Credential</code>](#Credential) | 
| timestamp | [<code>Timestamp</code>](#Timestamp) | 

<a name="CredentialValidator.verifySignature"></a>

### CredentialValidator.verifySignature(credential, trusted_issuers, options)
Verify the signature using the DID Document of a trusted issuer.

# Warning
The caller must ensure that the DID Documents of the trusted issuers are up-to-date.
### Errors
This method immediately returns an error if
the credential issuer' url cannot be parsed to a DID belonging to one of the trusted issuers. Otherwise an attempt
to verify the credential's signature will be made and an error is returned upon failure.

**Kind**: static method of [<code>CredentialValidator</code>](#CredentialValidator)  

| Param | Type |
| --- | --- |
| credential | [<code>Credential</code>](#Credential) | 
| trusted_issuers | [<code>Array.&lt;Document&gt;</code>](#Document) \| [<code>Array.&lt;ResolvedDocument&gt;</code>](#ResolvedDocument) | 
| options | [<code>VerifierOptions</code>](#VerifierOptions) | 

<a name="CredentialValidator.check_subject_holder_relationship"></a>

### CredentialValidator.check\_subject\_holder\_relationship(credential, holder_url, relationship)
Validate that the relationship between the `holder` and the credential subjects is in accordance with
`relationship`. The `holder_url` parameter is expected to be the URL of the holder.

**Kind**: static method of [<code>CredentialValidator</code>](#CredentialValidator)  

| Param | Type |
| --- | --- |
| credential | [<code>Credential</code>](#Credential) | 
| holder_url | <code>string</code> | 
| relationship | <code>number</code> | 

<a name="DID"></a>

## DID
**Kind**: global class  

* [DID](#DID)
    * [new DID(public_key, network)](#new_DID_new)
    * _instance_
        * [.networkName](#DID+networkName) ⇒ <code>string</code>
        * [.network()](#DID+network) ⇒ [<code>Network</code>](#Network)
        * [.tag()](#DID+tag) ⇒ <code>string</code>
        * [.join(segment)](#DID+join) ⇒ [<code>DIDUrl</code>](#DIDUrl)
        * [.toUrl()](#DID+toUrl) ⇒ [<code>DIDUrl</code>](#DIDUrl)
        * [.intoUrl()](#DID+intoUrl) ⇒ [<code>DIDUrl</code>](#DIDUrl)
        * [.toString()](#DID+toString) ⇒ <code>string</code>
        * [.toJSON()](#DID+toJSON) ⇒ <code>any</code>
        * [.clone()](#DID+clone) ⇒ [<code>DID</code>](#DID)
    * _static_
        * [.parse(input)](#DID.parse) ⇒ [<code>DID</code>](#DID)
        * [.fromJSON(json_value)](#DID.fromJSON) ⇒ [<code>DID</code>](#DID)

<a name="new_DID_new"></a>

### new DID(public_key, network)
Creates a new `DID` from a public key.


| Param | Type |
| --- | --- |
| public_key | <code>Uint8Array</code> | 
| network | <code>string</code> \| <code>undefined</code> | 

<a name="DID+networkName"></a>

### did.networkName ⇒ <code>string</code>
Returns the IOTA tangle network of the `DID`.

**Kind**: instance property of [<code>DID</code>](#DID)  
<a name="DID+network"></a>

### did.network() ⇒ [<code>Network</code>](#Network)
Returns the IOTA tangle network of the `DID`.

**Kind**: instance method of [<code>DID</code>](#DID)  
<a name="DID+tag"></a>

### did.tag() ⇒ <code>string</code>
Returns a copy of the unique tag of the `DID`.

**Kind**: instance method of [<code>DID</code>](#DID)  
<a name="DID+join"></a>

### did.join(segment) ⇒ [<code>DIDUrl</code>](#DIDUrl)
Construct a new `DIDUrl` by joining with a relative DID Url string.

**Kind**: instance method of [<code>DID</code>](#DID)  

| Param | Type |
| --- | --- |
| segment | <code>string</code> | 

<a name="DID+toUrl"></a>

### did.toUrl() ⇒ [<code>DIDUrl</code>](#DIDUrl)
Clones the `DID` into a `DIDUrl`.

**Kind**: instance method of [<code>DID</code>](#DID)  
<a name="DID+intoUrl"></a>

### did.intoUrl() ⇒ [<code>DIDUrl</code>](#DIDUrl)
Converts the `DID` into a `DIDUrl`.

**Kind**: instance method of [<code>DID</code>](#DID)  
<a name="DID+toString"></a>

### did.toString() ⇒ <code>string</code>
Returns the `DID` as a string.

**Kind**: instance method of [<code>DID</code>](#DID)  
<a name="DID+toJSON"></a>

### did.toJSON() ⇒ <code>any</code>
Serializes a `DID` as a JSON object.

**Kind**: instance method of [<code>DID</code>](#DID)  
<a name="DID+clone"></a>

### did.clone() ⇒ [<code>DID</code>](#DID)
Deep clones the object.

**Kind**: instance method of [<code>DID</code>](#DID)  
<a name="DID.parse"></a>

### DID.parse(input) ⇒ [<code>DID</code>](#DID)
Parses a `DID` from the input string.

**Kind**: static method of [<code>DID</code>](#DID)  

| Param | Type |
| --- | --- |
| input | <code>string</code> | 

<a name="DID.fromJSON"></a>

### DID.fromJSON(json_value) ⇒ [<code>DID</code>](#DID)
Deserializes a JSON object as `DID`.

**Kind**: static method of [<code>DID</code>](#DID)  

| Param | Type |
| --- | --- |
| json_value | <code>any</code> | 

<a name="DIDUrl"></a>

## DIDUrl
**Kind**: global class  

* [DIDUrl](#DIDUrl)
    * _instance_
        * [.did()](#DIDUrl+did) ⇒ [<code>DID</code>](#DID)
        * [.urlStr()](#DIDUrl+urlStr) ⇒ <code>string</code>
        * [.fragment()](#DIDUrl+fragment) ⇒ <code>string</code> \| <code>undefined</code>
        * [.setFragment(value)](#DIDUrl+setFragment)
        * [.path()](#DIDUrl+path) ⇒ <code>string</code> \| <code>undefined</code>
        * [.setPath(value)](#DIDUrl+setPath)
        * [.query()](#DIDUrl+query) ⇒ <code>string</code> \| <code>undefined</code>
        * [.setQuery(value)](#DIDUrl+setQuery)
        * [.join(segment)](#DIDUrl+join) ⇒ [<code>DIDUrl</code>](#DIDUrl)
        * [.toString()](#DIDUrl+toString) ⇒ <code>string</code>
        * [.toJSON()](#DIDUrl+toJSON) ⇒ <code>any</code>
        * [.clone()](#DIDUrl+clone) ⇒ [<code>DIDUrl</code>](#DIDUrl)
    * _static_
        * [.parse(input)](#DIDUrl.parse) ⇒ [<code>DIDUrl</code>](#DIDUrl)

<a name="DIDUrl+did"></a>

### didUrl.did() ⇒ [<code>DID</code>](#DID)
Return a copy of the `DID` section of the `DIDUrl`.

**Kind**: instance method of [<code>DIDUrl</code>](#DIDUrl)  
<a name="DIDUrl+urlStr"></a>

### didUrl.urlStr() ⇒ <code>string</code>
Return a copy of the relative DID Url as a string, including only the path, query, and fragment.

**Kind**: instance method of [<code>DIDUrl</code>](#DIDUrl)  
<a name="DIDUrl+fragment"></a>

### didUrl.fragment() ⇒ <code>string</code> \| <code>undefined</code>
Returns a copy of the `DIDUrl` method fragment, if any. Excludes the leading '#'.

**Kind**: instance method of [<code>DIDUrl</code>](#DIDUrl)  
<a name="DIDUrl+setFragment"></a>

### didUrl.setFragment(value)
Sets the `fragment` component of the `DIDUrl`.

**Kind**: instance method of [<code>DIDUrl</code>](#DIDUrl)  

| Param | Type |
| --- | --- |
| value | <code>string</code> \| <code>undefined</code> | 

<a name="DIDUrl+path"></a>

### didUrl.path() ⇒ <code>string</code> \| <code>undefined</code>
Returns a copy of the `DIDUrl` path.

**Kind**: instance method of [<code>DIDUrl</code>](#DIDUrl)  
<a name="DIDUrl+setPath"></a>

### didUrl.setPath(value)
Sets the `path` component of the `DIDUrl`.

**Kind**: instance method of [<code>DIDUrl</code>](#DIDUrl)  

| Param | Type |
| --- | --- |
| value | <code>string</code> \| <code>undefined</code> | 

<a name="DIDUrl+query"></a>

### didUrl.query() ⇒ <code>string</code> \| <code>undefined</code>
Returns a copy of the `DIDUrl` method query, if any. Excludes the leading '?'.

**Kind**: instance method of [<code>DIDUrl</code>](#DIDUrl)  
<a name="DIDUrl+setQuery"></a>

### didUrl.setQuery(value)
Sets the `query` component of the `DIDUrl`.

**Kind**: instance method of [<code>DIDUrl</code>](#DIDUrl)  

| Param | Type |
| --- | --- |
| value | <code>string</code> \| <code>undefined</code> | 

<a name="DIDUrl+join"></a>

### didUrl.join(segment) ⇒ [<code>DIDUrl</code>](#DIDUrl)
Append a string representing a path, query, and/or fragment to this `DIDUrl`.

Must begin with a valid delimiter character: '/', '?', '#'. Overwrites the existing URL
segment and any following segments in order of path, query, then fragment.

I.e.
- joining a path will clear the query and fragment.
- joining a query will clear the fragment.
- joining a fragment will only overwrite the fragment.

**Kind**: instance method of [<code>DIDUrl</code>](#DIDUrl)  

| Param | Type |
| --- | --- |
| segment | <code>string</code> | 

<a name="DIDUrl+toString"></a>

### didUrl.toString() ⇒ <code>string</code>
Returns the `DIDUrl` as a string.

**Kind**: instance method of [<code>DIDUrl</code>](#DIDUrl)  
<a name="DIDUrl+toJSON"></a>

### didUrl.toJSON() ⇒ <code>any</code>
Serializes a `DIDUrl` as a JSON object.

**Kind**: instance method of [<code>DIDUrl</code>](#DIDUrl)  
<a name="DIDUrl+clone"></a>

### didUrl.clone() ⇒ [<code>DIDUrl</code>](#DIDUrl)
Deep clones the object.

**Kind**: instance method of [<code>DIDUrl</code>](#DIDUrl)  
<a name="DIDUrl.parse"></a>

### DIDUrl.parse(input) ⇒ [<code>DIDUrl</code>](#DIDUrl)
Parses a `DIDUrl` from the input string.

**Kind**: static method of [<code>DIDUrl</code>](#DIDUrl)  

| Param | Type |
| --- | --- |
| input | <code>string</code> | 

<a name="DiffChainHistory"></a>

## ~~DiffChainHistory~~
***Deprecated***

**Kind**: global class  

* ~~[DiffChainHistory](#DiffChainHistory)~~
    * _instance_
        * [.chainData()](#DiffChainHistory+chainData) ⇒ [<code>Array.&lt;DiffMessage&gt;</code>](#DiffMessage)
        * [.spam()](#DiffChainHistory+spam) ⇒ <code>Array.&lt;string&gt;</code>
        * [.toJSON()](#DiffChainHistory+toJSON) ⇒ <code>any</code>
    * _static_
        * [.fromJSON(json)](#DiffChainHistory.fromJSON) ⇒ [<code>DiffChainHistory</code>](#DiffChainHistory)

<a name="DiffChainHistory+chainData"></a>

### diffChainHistory.chainData() ⇒ [<code>Array.&lt;DiffMessage&gt;</code>](#DiffMessage)
Returns an `Array` of the diff chain `DiffMessages`.

NOTE: this clones the field.

**Kind**: instance method of [<code>DiffChainHistory</code>](#DiffChainHistory)  
<a name="DiffChainHistory+spam"></a>

### diffChainHistory.spam() ⇒ <code>Array.&lt;string&gt;</code>
Returns an `Array` of `MessageIds` as strings.

NOTE: this clones the field.

**Kind**: instance method of [<code>DiffChainHistory</code>](#DiffChainHistory)  
<a name="DiffChainHistory+toJSON"></a>

### diffChainHistory.toJSON() ⇒ <code>any</code>
Serializes as a JSON object.

**Kind**: instance method of [<code>DiffChainHistory</code>](#DiffChainHistory)  
<a name="DiffChainHistory.fromJSON"></a>

### DiffChainHistory.fromJSON(json) ⇒ [<code>DiffChainHistory</code>](#DiffChainHistory)
Deserializes from a JSON object.

**Kind**: static method of [<code>DiffChainHistory</code>](#DiffChainHistory)  

| Param | Type |
| --- | --- |
| json | <code>any</code> | 

<a name="DiffMessage"></a>

## ~~DiffMessage~~
***Deprecated***

Defines the difference between two DID `Document`s' JSON representations.

**Kind**: global class  

* ~~[DiffMessage](#DiffMessage)~~
    * _instance_
        * ~~[.id()](#DiffMessage+id) ⇒ [<code>DID</code>](#DID)~~
        * ~~[.did()](#DiffMessage+did) ⇒ [<code>DID</code>](#DID)~~
        * ~~[.diff()](#DiffMessage+diff) ⇒ <code>string</code>~~
        * ~~[.messageId()](#DiffMessage+messageId) ⇒ <code>string</code>~~
        * ~~[.setMessageId(message_id)](#DiffMessage+setMessageId)~~
        * ~~[.previousMessageId()](#DiffMessage+previousMessageId) ⇒ <code>string</code>~~
        * ~~[.setPreviousMessageId(message_id)](#DiffMessage+setPreviousMessageId)~~
        * ~~[.proof()](#DiffMessage+proof) ⇒ [<code>Proof</code>](#Proof) \| <code>undefined</code>~~
        * ~~[.merge(document)](#DiffMessage+merge) ⇒ [<code>Document</code>](#Document)~~
        * ~~[.toJSON()](#DiffMessage+toJSON) ⇒ <code>any</code>~~
        * [.clone()](#DiffMessage+clone) ⇒ [<code>DiffMessage</code>](#DiffMessage)
    * _static_
        * ~~[.fromJSON(json)](#DiffMessage.fromJSON) ⇒ [<code>DiffMessage</code>](#DiffMessage)~~

<a name="DiffMessage+id"></a>

### ~~diffMessage.id() ⇒ [<code>DID</code>](#DID)~~
***Deprecated***

Returns the DID of the associated DID Document.

NOTE: clones the data.

**Kind**: instance method of [<code>DiffMessage</code>](#DiffMessage)  
<a name="DiffMessage+did"></a>

### ~~diffMessage.did() ⇒ [<code>DID</code>](#DID)~~
***Deprecated***

Returns a copy of the DID of the associated DID Document.

**Kind**: instance method of [<code>DiffMessage</code>](#DiffMessage)  
<a name="DiffMessage+diff"></a>

### ~~diffMessage.diff() ⇒ <code>string</code>~~
***Deprecated***

Returns a copy of the raw contents of the DID Document diff as a JSON string.

**Kind**: instance method of [<code>DiffMessage</code>](#DiffMessage)  
<a name="DiffMessage+messageId"></a>

### ~~diffMessage.messageId() ⇒ <code>string</code>~~
***Deprecated***

Returns a copy of the message_id of the DID Document diff.

**Kind**: instance method of [<code>DiffMessage</code>](#DiffMessage)  
<a name="DiffMessage+setMessageId"></a>

### ~~diffMessage.setMessageId(message_id)~~
***Deprecated***

Sets the message_id of the DID Document diff.

**Kind**: instance method of [<code>DiffMessage</code>](#DiffMessage)  

| Param | Type |
| --- | --- |
| message_id | <code>string</code> | 

<a name="DiffMessage+previousMessageId"></a>

### ~~diffMessage.previousMessageId() ⇒ <code>string</code>~~
***Deprecated***

Returns a copy of the Tangle message id of the previous DID Document diff.

**Kind**: instance method of [<code>DiffMessage</code>](#DiffMessage)  
<a name="DiffMessage+setPreviousMessageId"></a>

### ~~diffMessage.setPreviousMessageId(message_id)~~
***Deprecated***

Sets the Tangle message id of the previous DID Document diff.

**Kind**: instance method of [<code>DiffMessage</code>](#DiffMessage)  

| Param | Type |
| --- | --- |
| message_id | <code>string</code> | 

<a name="DiffMessage+proof"></a>

### ~~diffMessage.proof() ⇒ [<code>Proof</code>](#Proof) \| <code>undefined</code>~~
***Deprecated***

Returns a copy of the proof.

**Kind**: instance method of [<code>DiffMessage</code>](#DiffMessage)  
<a name="DiffMessage+merge"></a>

### ~~diffMessage.merge(document) ⇒ [<code>Document</code>](#Document)~~
***Deprecated***

Returns a new DID Document which is the result of merging `self`
with the given Document.

**Kind**: instance method of [<code>DiffMessage</code>](#DiffMessage)  

| Param | Type |
| --- | --- |
| document | [<code>Document</code>](#Document) | 

<a name="DiffMessage+toJSON"></a>

### ~~diffMessage.toJSON() ⇒ <code>any</code>~~
***Deprecated***

Serializes a `DiffMessage` as a JSON object.

**Kind**: instance method of [<code>DiffMessage</code>](#DiffMessage)  
<a name="DiffMessage+clone"></a>

### diffMessage.clone() ⇒ [<code>DiffMessage</code>](#DiffMessage)
Deep clones the object.

**Kind**: instance method of [<code>DiffMessage</code>](#DiffMessage)  
<a name="DiffMessage.fromJSON"></a>

### ~~DiffMessage.fromJSON(json) ⇒ [<code>DiffMessage</code>](#DiffMessage)~~
***Deprecated***

Deserializes a `DiffMessage` from a JSON object.

**Kind**: static method of [<code>DiffMessage</code>](#DiffMessage)  

| Param | Type |
| --- | --- |
| json | <code>any</code> | 

<a name="Document"></a>

## Document
**Kind**: global class  

* [Document](#Document)
    * [new Document(keypair, network, fragment)](#new_Document_new)
    * _instance_
        * [.id()](#Document+id) ⇒ [<code>DID</code>](#DID)
        * [.setController(controllers)](#Document+setController)
        * [.controller()](#Document+controller) ⇒ [<code>Array.&lt;DID&gt;</code>](#DID)
        * [.setAlsoKnownAs(urls)](#Document+setAlsoKnownAs)
        * [.alsoKnownAs()](#Document+alsoKnownAs) ⇒ <code>Array.&lt;string&gt;</code>
        * [.setPropertyUnchecked(key, value)](#Document+setPropertyUnchecked)
        * [.properties()](#Document+properties) ⇒ <code>Map.&lt;string, any&gt;</code>
        * [.service()](#Document+service) ⇒ [<code>Array.&lt;Service&gt;</code>](#Service)
        * [.insertService(service)](#Document+insertService) ⇒ <code>boolean</code>
        * [.removeService(did)](#Document+removeService)
        * [.methods()](#Document+methods) ⇒ [<code>Array.&lt;VerificationMethod&gt;</code>](#VerificationMethod)
        * [.insertMethod(method, scope)](#Document+insertMethod)
        * [.removeMethod(did)](#Document+removeMethod)
        * [.defaultSigningMethod()](#Document+defaultSigningMethod) ⇒ [<code>VerificationMethod</code>](#VerificationMethod)
        * [.resolveMethod(query, scope)](#Document+resolveMethod) ⇒ [<code>VerificationMethod</code>](#VerificationMethod) \| <code>undefined</code>
        * [.resolveSigningMethod(query)](#Document+resolveSigningMethod) ⇒ [<code>VerificationMethod</code>](#VerificationMethod)
        * [.attachMethodRelationship(did_url, relationship)](#Document+attachMethodRelationship) ⇒ <code>boolean</code>
        * [.detachMethodRelationship(did_url, relationship)](#Document+detachMethodRelationship) ⇒ <code>boolean</code>
        * [.signSelf(key_pair, method_query)](#Document+signSelf)
        * [.signDocument(document, key_pair, method_query)](#Document+signDocument)
        * [.signCredential(data, privateKey, methodQuery, options)](#Document+signCredential) ⇒ [<code>Credential</code>](#Credential)
        * [.signPresentation(data, privateKey, methodQuery, options)](#Document+signPresentation) ⇒ [<code>Presentation</code>](#Presentation)
        * [.signData(data, privateKey, methodQuery, options)](#Document+signData) ⇒ <code>any</code>
        * [.verifyData(data, options)](#Document+verifyData) ⇒ <code>boolean</code>
        * [.verifyDocument(signed)](#Document+verifyDocument)
        * ~~[.diff(other, message_id, key, method_query)](#Document+diff) ⇒ [<code>DiffMessage</code>](#DiffMessage)~~
        * ~~[.verifyDiff(diff)](#Document+verifyDiff)~~
        * ~~[.mergeDiff(diff)](#Document+mergeDiff)~~
        * [.integrationIndex()](#Document+integrationIndex) ⇒ <code>string</code>
        * [.metadata()](#Document+metadata) ⇒ [<code>DocumentMetadata</code>](#DocumentMetadata)
        * [.metadataCreated()](#Document+metadataCreated) ⇒ [<code>Timestamp</code>](#Timestamp) \| <code>undefined</code>
        * [.setMetadataCreated(timestamp)](#Document+setMetadataCreated)
        * [.metadataUpdated()](#Document+metadataUpdated) ⇒ [<code>Timestamp</code>](#Timestamp) \| <code>undefined</code>
        * [.setMetadataUpdated(timestamp)](#Document+setMetadataUpdated)
        * [.metadataPreviousMessageId()](#Document+metadataPreviousMessageId) ⇒ <code>string</code>
        * [.setMetadataPreviousMessageId(value)](#Document+setMetadataPreviousMessageId)
        * [.proof()](#Document+proof) ⇒ [<code>Proof</code>](#Proof) \| <code>undefined</code>
        * [.toJSON()](#Document+toJSON) ⇒ <code>any</code>
        * [.clone()](#Document+clone) ⇒ [<code>Document</code>](#Document)
    * _static_
        * [.fromVerificationMethod(method)](#Document.fromVerificationMethod) ⇒ [<code>Document</code>](#Document)
        * [.isSigningMethodType(method_type)](#Document.isSigningMethodType) ⇒ <code>boolean</code>
        * [.verifyRootDocument(document)](#Document.verifyRootDocument)
        * ~~[.diffIndex(message_id)](#Document.diffIndex) ⇒ <code>string</code>~~
        * [.fromJSON(json)](#Document.fromJSON) ⇒ [<code>Document</code>](#Document)

<a name="new_Document_new"></a>

### new Document(keypair, network, fragment)
Creates a new DID Document from the given `KeyPair`, network, and verification method
fragment name.

The DID Document will be pre-populated with a single verification method
derived from the provided `KeyPair` embedded as a capability invocation
verification relationship. This method will have the DID URL fragment
`#sign-0` by default and can be easily retrieved with `Document::defaultSigningMethod`.

NOTE: the generated document is unsigned, see `Document::signSelf`.

Arguments:

* keypair: the initial verification method is derived from the public key with this keypair.
* network: Tangle network to use for the DID, default `Network::mainnet`.
* fragment: name of the initial verification method, default "sign-0".


| Param | Type |
| --- | --- |
| keypair | [<code>KeyPair</code>](#KeyPair) | 
| network | <code>string</code> \| <code>undefined</code> | 
| fragment | <code>string</code> \| <code>undefined</code> | 

<a name="Document+id"></a>

### document.id() ⇒ [<code>DID</code>](#DID)
Returns a copy of the DID Document `id`.

**Kind**: instance method of [<code>Document</code>](#Document)  
<a name="Document+setController"></a>

### document.setController(controllers)
Sets the controllers of the DID Document.

Note: Duplicates will be ignored.
Use `null` to remove all controllers.

**Kind**: instance method of [<code>Document</code>](#Document)  

| Param | Type |
| --- | --- |
| controllers | [<code>DID</code>](#DID) \| [<code>Array.&lt;DID&gt;</code>](#DID) \| <code>null</code> | 

<a name="Document+controller"></a>

### document.controller() ⇒ [<code>Array.&lt;DID&gt;</code>](#DID)
Returns a list of document controllers.

**Kind**: instance method of [<code>Document</code>](#Document)  
<a name="Document+setAlsoKnownAs"></a>

### document.setAlsoKnownAs(urls)
Sets the `alsoKnownAs` property in the DID document.

**Kind**: instance method of [<code>Document</code>](#Document)  

| Param | Type |
| --- | --- |
| urls | <code>string</code> \| <code>Array.&lt;string&gt;</code> \| <code>null</code> | 

<a name="Document+alsoKnownAs"></a>

### document.alsoKnownAs() ⇒ <code>Array.&lt;string&gt;</code>
Returns a set of the document's `alsoKnownAs`.

**Kind**: instance method of [<code>Document</code>](#Document)  
<a name="Document+setPropertyUnchecked"></a>

### document.setPropertyUnchecked(key, value)
Adds a custom property to the DID Document.
If the value is set to `null`, the custom property will be removed.

### WARNING
This method can overwrite existing properties like `id` and result in an invalid document.

**Kind**: instance method of [<code>Document</code>](#Document)  

| Param | Type |
| --- | --- |
| key | <code>string</code> | 
| value | <code>any</code> | 

<a name="Document+properties"></a>

### document.properties() ⇒ <code>Map.&lt;string, any&gt;</code>
Returns a copy of the custom DID Document properties.

**Kind**: instance method of [<code>Document</code>](#Document)  
<a name="Document+service"></a>

### document.service() ⇒ [<code>Array.&lt;Service&gt;</code>](#Service)
Return a set of all [Services](#Service) in the document.

**Kind**: instance method of [<code>Document</code>](#Document)  
<a name="Document+insertService"></a>

### document.insertService(service) ⇒ <code>boolean</code>
Add a new [Service](#Service) to the document.

**Kind**: instance method of [<code>Document</code>](#Document)  

| Param | Type |
| --- | --- |
| service | [<code>Service</code>](#Service) | 

<a name="Document+removeService"></a>

### document.removeService(did)
Remove a [Service](#Service) identified by the given [DIDUrl](#DIDUrl) from the document.

**Kind**: instance method of [<code>Document</code>](#Document)  

| Param | Type |
| --- | --- |
| did | [<code>DIDUrl</code>](#DIDUrl) | 

<a name="Document+methods"></a>

### document.methods() ⇒ [<code>Array.&lt;VerificationMethod&gt;</code>](#VerificationMethod)
Returns a list of all [VerificationMethod](#VerificationMethod) in the DID Document.

**Kind**: instance method of [<code>Document</code>](#Document)  
<a name="Document+insertMethod"></a>

### document.insertMethod(method, scope)
Adds a new Verification Method to the DID Document.

**Kind**: instance method of [<code>Document</code>](#Document)  

| Param | Type |
| --- | --- |
| method | [<code>VerificationMethod</code>](#VerificationMethod) | 
| scope | [<code>MethodScope</code>](#MethodScope) | 

<a name="Document+removeMethod"></a>

### document.removeMethod(did)
Removes all references to the specified Verification Method.

**Kind**: instance method of [<code>Document</code>](#Document)  

| Param | Type |
| --- | --- |
| did | [<code>DIDUrl</code>](#DIDUrl) | 

<a name="Document+defaultSigningMethod"></a>

### document.defaultSigningMethod() ⇒ [<code>VerificationMethod</code>](#VerificationMethod)
Returns a copy of the first `VerificationMethod` with a capability invocation relationship
capable of signing this DID document.

Throws an error if no signing method is present.

**Kind**: instance method of [<code>Document</code>](#Document)  
<a name="Document+resolveMethod"></a>

### document.resolveMethod(query, scope) ⇒ [<code>VerificationMethod</code>](#VerificationMethod) \| <code>undefined</code>
Returns a copy of the first `VerificationMethod` with an `id` property
matching the provided `query`.

Throws an error if the method is not found.

**Kind**: instance method of [<code>Document</code>](#Document)  

| Param | Type |
| --- | --- |
| query | [<code>DIDUrl</code>](#DIDUrl) \| <code>string</code> | 
| scope | [<code>MethodScope</code>](#MethodScope) \| <code>undefined</code> | 

<a name="Document+resolveSigningMethod"></a>

### document.resolveSigningMethod(query) ⇒ [<code>VerificationMethod</code>](#VerificationMethod)
Attempts to resolve the given method query into a method capable of signing a document update.

**Kind**: instance method of [<code>Document</code>](#Document)  

| Param | Type |
| --- | --- |
| query | [<code>DIDUrl</code>](#DIDUrl) \| <code>string</code> | 

<a name="Document+attachMethodRelationship"></a>

### document.attachMethodRelationship(did_url, relationship) ⇒ <code>boolean</code>
Attaches the relationship to the given method, if the method exists.

Note: The method needs to be in the set of verification methods,
so it cannot be an embedded one.

**Kind**: instance method of [<code>Document</code>](#Document)  

| Param | Type |
| --- | --- |
| did_url | [<code>DIDUrl</code>](#DIDUrl) | 
| relationship | <code>number</code> | 

<a name="Document+detachMethodRelationship"></a>

### document.detachMethodRelationship(did_url, relationship) ⇒ <code>boolean</code>
Detaches the given relationship from the given method, if the method exists.

**Kind**: instance method of [<code>Document</code>](#Document)  

| Param | Type |
| --- | --- |
| did_url | [<code>DIDUrl</code>](#DIDUrl) | 
| relationship | <code>number</code> | 

<a name="Document+signSelf"></a>

### document.signSelf(key_pair, method_query)
Signs the DID document with the verification method specified by `method_query`.
The `method_query` may be the full `DIDUrl` of the method or just its fragment,
e.g. "#sign-0".

NOTE: does not validate whether the private key of the given `key_pair` corresponds to the
verification method. See `Document::verifySelfSigned`.

**Kind**: instance method of [<code>Document</code>](#Document)  

| Param | Type |
| --- | --- |
| key_pair | [<code>KeyPair</code>](#KeyPair) | 
| method_query | [<code>DIDUrl</code>](#DIDUrl) \| <code>string</code> | 

<a name="Document+signDocument"></a>

### document.signDocument(document, key_pair, method_query)
Signs another DID document using the verification method specified by `method_query`.
The `method_query` may be the full `DIDUrl` of the method or just its fragment,
e.g. "#sign-0".

`Document.signSelf` should be used in general, this throws an error if trying to operate
on the same document. This is intended for signing updates to a document where a sole
capability invocation method is rotated or replaced entirely.

NOTE: does not validate whether the private key of the given `key_pair` corresponds to the
verification method. See [Document.verifyDocument](Document.verifyDocument).

**Kind**: instance method of [<code>Document</code>](#Document)  

| Param | Type |
| --- | --- |
| document | [<code>Document</code>](#Document) | 
| key_pair | [<code>KeyPair</code>](#KeyPair) | 
| method_query | [<code>DIDUrl</code>](#DIDUrl) \| <code>string</code> | 

<a name="Document+signCredential"></a>

### document.signCredential(data, privateKey, methodQuery, options) ⇒ [<code>Credential</code>](#Credential)
Creates a signature for the given `Credential` with the specified DID Document
Verification Method.

**Kind**: instance method of [<code>Document</code>](#Document)  

| Param | Type |
| --- | --- |
| data | <code>any</code> | 
| privateKey | <code>Uint8Array</code> | 
| methodQuery | [<code>DIDUrl</code>](#DIDUrl) \| <code>string</code> | 
| options | [<code>ProofOptions</code>](#ProofOptions) | 

<a name="Document+signPresentation"></a>

### document.signPresentation(data, privateKey, methodQuery, options) ⇒ [<code>Presentation</code>](#Presentation)
Creates a signature for the given `Presentation` with the specified DID Document
Verification Method.

**Kind**: instance method of [<code>Document</code>](#Document)  

| Param | Type |
| --- | --- |
| data | <code>any</code> | 
| privateKey | <code>Uint8Array</code> | 
| methodQuery | [<code>DIDUrl</code>](#DIDUrl) \| <code>string</code> | 
| options | [<code>ProofOptions</code>](#ProofOptions) | 

<a name="Document+signData"></a>

### document.signData(data, privateKey, methodQuery, options) ⇒ <code>any</code>
Creates a signature for the given `data` with the specified DID Document
Verification Method.

NOTE: use `signSelf` or `signDocument` for DID Documents.

**Kind**: instance method of [<code>Document</code>](#Document)  

| Param | Type |
| --- | --- |
| data | <code>any</code> | 
| privateKey | <code>Uint8Array</code> | 
| methodQuery | [<code>DIDUrl</code>](#DIDUrl) \| <code>string</code> | 
| options | [<code>ProofOptions</code>](#ProofOptions) | 

<a name="Document+verifyData"></a>

### document.verifyData(data, options) ⇒ <code>boolean</code>
Verifies the authenticity of `data` using the target verification method.

**Kind**: instance method of [<code>Document</code>](#Document)  

| Param | Type |
| --- | --- |
| data | <code>any</code> | 
| options | [<code>VerifierOptions</code>](#VerifierOptions) | 

<a name="Document+verifyDocument"></a>

### document.verifyDocument(signed)
Verifies that the signature on the DID document `signed` was generated by a valid method from
this DID document.

# Errors

Fails if:
- The signature proof section is missing in the `signed` document.
- The method is not found in this document.
- An unsupported verification method is used.
- The signature verification operation fails.

**Kind**: instance method of [<code>Document</code>](#Document)  

| Param | Type |
| --- | --- |
| signed | [<code>Document</code>](#Document) | 

<a name="Document+diff"></a>

### ~~document.diff(other, message_id, key, method_query) ⇒ [<code>DiffMessage</code>](#DiffMessage)~~
***Deprecated***

Generate a `DiffMessage` between two DID Documents and sign it using the specified
`key` and `method`.

**Kind**: instance method of [<code>Document</code>](#Document)  

| Param | Type |
| --- | --- |
| other | [<code>Document</code>](#Document) | 
| message_id | <code>string</code> | 
| key | [<code>KeyPair</code>](#KeyPair) | 
| method_query | [<code>DIDUrl</code>](#DIDUrl) \| <code>string</code> | 

<a name="Document+verifyDiff"></a>

### ~~document.verifyDiff(diff)~~
***Deprecated***

Verifies the signature of the `diff` was created using a capability invocation method
in this DID Document.

# Errors

Fails if an unsupported verification method is used or the verification operation fails.

**Kind**: instance method of [<code>Document</code>](#Document)  

| Param | Type |
| --- | --- |
| diff | [<code>DiffMessage</code>](#DiffMessage) | 

<a name="Document+mergeDiff"></a>

### ~~document.mergeDiff(diff)~~
***Deprecated***

Verifies a `DiffMessage` signature and attempts to merge the changes into `self`.

**Kind**: instance method of [<code>Document</code>](#Document)  

| Param | Type |
| --- | --- |
| diff | [<code>DiffMessage</code>](#DiffMessage) | 

<a name="Document+integrationIndex"></a>

### document.integrationIndex() ⇒ <code>string</code>
Returns the Tangle index of the integration chain for this DID.

This is simply the tag segment of the `DID`.
E.g.
For a document with DID: did:iota:1234567890abcdefghijklmnopqrstuvxyzABCDEFGHI,
`doc.integration_index()` == "1234567890abcdefghijklmnopqrstuvxyzABCDEFGHI"

**Kind**: instance method of [<code>Document</code>](#Document)  
<a name="Document+metadata"></a>

### document.metadata() ⇒ [<code>DocumentMetadata</code>](#DocumentMetadata)
Returns a copy of the metadata associated with this document.

NOTE: Copies all the metadata. See also `metadataCreated`, `metadataUpdated`,
`metadataPreviousMessageId`, `metadataProof` if only a subset of the metadata required.

**Kind**: instance method of [<code>Document</code>](#Document)  
<a name="Document+metadataCreated"></a>

### document.metadataCreated() ⇒ [<code>Timestamp</code>](#Timestamp) \| <code>undefined</code>
Returns a copy of the timestamp of when the DID document was created.

**Kind**: instance method of [<code>Document</code>](#Document)  
<a name="Document+setMetadataCreated"></a>

### document.setMetadataCreated(timestamp)
Sets the timestamp of when the DID document was created.

**Kind**: instance method of [<code>Document</code>](#Document)  

| Param | Type |
| --- | --- |
| timestamp | [<code>Timestamp</code>](#Timestamp) \| <code>undefined</code> | 

<a name="Document+metadataUpdated"></a>

### document.metadataUpdated() ⇒ [<code>Timestamp</code>](#Timestamp) \| <code>undefined</code>
Returns a copy of the timestamp of the last DID document update.

**Kind**: instance method of [<code>Document</code>](#Document)  
<a name="Document+setMetadataUpdated"></a>

### document.setMetadataUpdated(timestamp)
Sets the timestamp of the last DID document update.

**Kind**: instance method of [<code>Document</code>](#Document)  

| Param | Type |
| --- | --- |
| timestamp | [<code>Timestamp</code>](#Timestamp) \| <code>undefined</code> | 

<a name="Document+metadataPreviousMessageId"></a>

### document.metadataPreviousMessageId() ⇒ <code>string</code>
Returns a copy of the previous integration chain message id.

**Kind**: instance method of [<code>Document</code>](#Document)  
<a name="Document+setMetadataPreviousMessageId"></a>

### document.setMetadataPreviousMessageId(value)
Sets the previous integration chain message id.

**Kind**: instance method of [<code>Document</code>](#Document)  

| Param | Type |
| --- | --- |
| value | <code>string</code> | 

<a name="Document+proof"></a>

### document.proof() ⇒ [<code>Proof</code>](#Proof) \| <code>undefined</code>
Returns a copy of the proof.

**Kind**: instance method of [<code>Document</code>](#Document)  
<a name="Document+toJSON"></a>

### document.toJSON() ⇒ <code>any</code>
Serializes a `Document` as a JSON object.

**Kind**: instance method of [<code>Document</code>](#Document)  
<a name="Document+clone"></a>

### document.clone() ⇒ [<code>Document</code>](#Document)
Deep clones the object.

**Kind**: instance method of [<code>Document</code>](#Document)  
<a name="Document.fromVerificationMethod"></a>

### Document.fromVerificationMethod(method) ⇒ [<code>Document</code>](#Document)
Creates a new DID Document from the given `VerificationMethod`.

NOTE: the generated document is unsigned, see `Document::signSelf`.

**Kind**: static method of [<code>Document</code>](#Document)  

| Param | Type |
| --- | --- |
| method | [<code>VerificationMethod</code>](#VerificationMethod) | 

<a name="Document.isSigningMethodType"></a>

### Document.isSigningMethodType(method_type) ⇒ <code>boolean</code>
Returns whether the given [MethodType](#MethodType) can be used to sign document updates.

**Kind**: static method of [<code>Document</code>](#Document)  

| Param | Type |
| --- | --- |
| method_type | [<code>MethodType</code>](#MethodType) | 

<a name="Document.verifyRootDocument"></a>

### Document.verifyRootDocument(document)
Verifies whether `document` is a valid root DID document according to the IOTA DID method
specification.

It must be signed using a verification method with a public key whose BLAKE2b-256 hash matches
the DID tag.

**Kind**: static method of [<code>Document</code>](#Document)  

| Param | Type |
| --- | --- |
| document | [<code>Document</code>](#Document) | 

<a name="Document.diffIndex"></a>

### ~~Document.diffIndex(message_id) ⇒ <code>string</code>~~
***Deprecated***

Returns the Tangle index of the DID diff chain. This should only be called on documents
published on the integration chain.

This is the Base58-btc encoded SHA-256 digest of the hex-encoded message id.

**Kind**: static method of [<code>Document</code>](#Document)  

| Param | Type |
| --- | --- |
| message_id | <code>string</code> | 

<a name="Document.fromJSON"></a>

### Document.fromJSON(json) ⇒ [<code>Document</code>](#Document)
Deserializes a `Document` from a JSON object.

**Kind**: static method of [<code>Document</code>](#Document)  

| Param | Type |
| --- | --- |
| json | <code>any</code> | 

<a name="DocumentHistory"></a>

## DocumentHistory
A DID Document's history and current state.

**Kind**: global class  

* [DocumentHistory](#DocumentHistory)
    * _instance_
        * [.integrationChainData()](#DocumentHistory+integrationChainData) ⇒ [<code>Array.&lt;ResolvedDocument&gt;</code>](#ResolvedDocument)
        * [.integrationChainSpam()](#DocumentHistory+integrationChainSpam) ⇒ <code>Array.&lt;string&gt;</code>
        * ~~[.diffChainData()](#DocumentHistory+diffChainData) ⇒ [<code>Array.&lt;DiffMessage&gt;</code>](#DiffMessage)~~
        * ~~[.diffChainSpam()](#DocumentHistory+diffChainSpam) ⇒ <code>Array.&lt;string&gt;</code>~~
        * [.toJSON()](#DocumentHistory+toJSON) ⇒ <code>any</code>
        * [.clone()](#DocumentHistory+clone) ⇒ [<code>DocumentHistory</code>](#DocumentHistory)
    * _static_
        * [.fromJSON(json)](#DocumentHistory.fromJSON) ⇒ [<code>DocumentHistory</code>](#DocumentHistory)

<a name="DocumentHistory+integrationChainData"></a>

### documentHistory.integrationChainData() ⇒ [<code>Array.&lt;ResolvedDocument&gt;</code>](#ResolvedDocument)
Returns an `Array` of integration chain `Documents`.

NOTE: clones the data.

**Kind**: instance method of [<code>DocumentHistory</code>](#DocumentHistory)  
<a name="DocumentHistory+integrationChainSpam"></a>

### documentHistory.integrationChainSpam() ⇒ <code>Array.&lt;string&gt;</code>
Returns an `Array` of message id strings for "spam" messages on the same index
as the integration chain.

NOTE: clones the data.

**Kind**: instance method of [<code>DocumentHistory</code>](#DocumentHistory)  
<a name="DocumentHistory+diffChainData"></a>

### ~~documentHistory.diffChainData() ⇒ [<code>Array.&lt;DiffMessage&gt;</code>](#DiffMessage)~~
***Deprecated***

Returns an `Array` of diff chain `DiffMessages`.

NOTE: clones the data.

**Kind**: instance method of [<code>DocumentHistory</code>](#DocumentHistory)  
<a name="DocumentHistory+diffChainSpam"></a>

### ~~documentHistory.diffChainSpam() ⇒ <code>Array.&lt;string&gt;</code>~~
***Deprecated***

Returns an `Array` of message id strings for "spam" messages on the same index
as the diff chain.

NOTE: clones the data.

**Kind**: instance method of [<code>DocumentHistory</code>](#DocumentHistory)  
<a name="DocumentHistory+toJSON"></a>

### documentHistory.toJSON() ⇒ <code>any</code>
Serializes `DocumentHistory` as a JSON object.

**Kind**: instance method of [<code>DocumentHistory</code>](#DocumentHistory)  
<a name="DocumentHistory+clone"></a>

### documentHistory.clone() ⇒ [<code>DocumentHistory</code>](#DocumentHistory)
Deep clones the object.

**Kind**: instance method of [<code>DocumentHistory</code>](#DocumentHistory)  
<a name="DocumentHistory.fromJSON"></a>

### DocumentHistory.fromJSON(json) ⇒ [<code>DocumentHistory</code>](#DocumentHistory)
Deserializes `DocumentHistory` from a JSON object.

**Kind**: static method of [<code>DocumentHistory</code>](#DocumentHistory)  

| Param | Type |
| --- | --- |
| json | <code>any</code> | 

<a name="DocumentMetadata"></a>

## DocumentMetadata
Additional attributes related to an IOTA DID Document.

**Kind**: global class  

* [DocumentMetadata](#DocumentMetadata)
    * [.previousMessageId](#DocumentMetadata+previousMessageId) ⇒ <code>string</code>
    * [.created()](#DocumentMetadata+created) ⇒ [<code>Timestamp</code>](#Timestamp) \| <code>undefined</code>
    * [.updated()](#DocumentMetadata+updated) ⇒ [<code>Timestamp</code>](#Timestamp) \| <code>undefined</code>
    * [.clone()](#DocumentMetadata+clone) ⇒ [<code>DocumentMetadata</code>](#DocumentMetadata)

<a name="DocumentMetadata+previousMessageId"></a>

### documentMetadata.previousMessageId ⇒ <code>string</code>
**Kind**: instance property of [<code>DocumentMetadata</code>](#DocumentMetadata)  
<a name="DocumentMetadata+created"></a>

### documentMetadata.created() ⇒ [<code>Timestamp</code>](#Timestamp) \| <code>undefined</code>
Returns a copy of the timestamp of when the DID document was created.

**Kind**: instance method of [<code>DocumentMetadata</code>](#DocumentMetadata)  
<a name="DocumentMetadata+updated"></a>

### documentMetadata.updated() ⇒ [<code>Timestamp</code>](#Timestamp) \| <code>undefined</code>
Returns a copy of the timestamp of the last DID document update.

**Kind**: instance method of [<code>DocumentMetadata</code>](#DocumentMetadata)  
<a name="DocumentMetadata+clone"></a>

### documentMetadata.clone() ⇒ [<code>DocumentMetadata</code>](#DocumentMetadata)
Deep clones the object.

**Kind**: instance method of [<code>DocumentMetadata</code>](#DocumentMetadata)  
<a name="Duration"></a>

## Duration
A span of time.

**Kind**: global class  

* [Duration](#Duration)
    * _instance_
        * [.toJSON()](#Duration+toJSON) ⇒ <code>any</code>
    * _static_
        * [.seconds(seconds)](#Duration.seconds) ⇒ [<code>Duration</code>](#Duration)
        * [.minutes(minutes)](#Duration.minutes) ⇒ [<code>Duration</code>](#Duration)
        * [.hours(hours)](#Duration.hours) ⇒ [<code>Duration</code>](#Duration)
        * [.days(days)](#Duration.days) ⇒ [<code>Duration</code>](#Duration)
        * [.weeks(weeks)](#Duration.weeks) ⇒ [<code>Duration</code>](#Duration)
        * [.fromJSON(json)](#Duration.fromJSON) ⇒ [<code>Duration</code>](#Duration)

<a name="Duration+toJSON"></a>

### duration.toJSON() ⇒ <code>any</code>
Serializes a `Duration` as a JSON object.

**Kind**: instance method of [<code>Duration</code>](#Duration)  
<a name="Duration.seconds"></a>

### Duration.seconds(seconds) ⇒ [<code>Duration</code>](#Duration)
Create a new `Duration` with the given number of seconds.

**Kind**: static method of [<code>Duration</code>](#Duration)  

| Param | Type |
| --- | --- |
| seconds | <code>number</code> | 

<a name="Duration.minutes"></a>

### Duration.minutes(minutes) ⇒ [<code>Duration</code>](#Duration)
Create a new `Duration` with the given number of minutes.

**Kind**: static method of [<code>Duration</code>](#Duration)  

| Param | Type |
| --- | --- |
| minutes | <code>number</code> | 

<a name="Duration.hours"></a>

### Duration.hours(hours) ⇒ [<code>Duration</code>](#Duration)
Create a new `Duration` with the given number of hours.

**Kind**: static method of [<code>Duration</code>](#Duration)  

| Param | Type |
| --- | --- |
| hours | <code>number</code> | 

<a name="Duration.days"></a>

### Duration.days(days) ⇒ [<code>Duration</code>](#Duration)
Create a new `Duration` with the given number of days.

**Kind**: static method of [<code>Duration</code>](#Duration)  

| Param | Type |
| --- | --- |
| days | <code>number</code> | 

<a name="Duration.weeks"></a>

### Duration.weeks(weeks) ⇒ [<code>Duration</code>](#Duration)
Create a new `Duration` with the given number of weeks.

**Kind**: static method of [<code>Duration</code>](#Duration)  

| Param | Type |
| --- | --- |
| weeks | <code>number</code> | 

<a name="Duration.fromJSON"></a>

### Duration.fromJSON(json) ⇒ [<code>Duration</code>](#Duration)
Deserializes a `Duration` from a JSON object.

**Kind**: static method of [<code>Duration</code>](#Duration)  

| Param | Type |
| --- | --- |
| json | <code>any</code> | 

<a name="Ed25519"></a>

## Ed25519
**Kind**: global class  

* [Ed25519](#Ed25519)
    * [.PRIVATE_KEY_LENGTH()](#Ed25519.PRIVATE_KEY_LENGTH) ⇒ <code>number</code>
    * [.PUBLIC_KEY_LENGTH()](#Ed25519.PUBLIC_KEY_LENGTH) ⇒ <code>number</code>
    * [.SIGNATURE_LENGTH()](#Ed25519.SIGNATURE_LENGTH) ⇒ <code>number</code>
    * [.sign(message, privateKey)](#Ed25519.sign) ⇒ <code>Uint8Array</code>
    * [.verify(message, signature, publicKey)](#Ed25519.verify)

<a name="Ed25519.PRIVATE_KEY_LENGTH"></a>

### Ed25519.PRIVATE\_KEY\_LENGTH() ⇒ <code>number</code>
Length in bytes of an Ed25519 private key.

**Kind**: static method of [<code>Ed25519</code>](#Ed25519)  
<a name="Ed25519.PUBLIC_KEY_LENGTH"></a>

### Ed25519.PUBLIC\_KEY\_LENGTH() ⇒ <code>number</code>
Length in bytes of an Ed25519 public key.

**Kind**: static method of [<code>Ed25519</code>](#Ed25519)  
<a name="Ed25519.SIGNATURE_LENGTH"></a>

### Ed25519.SIGNATURE\_LENGTH() ⇒ <code>number</code>
Length in bytes of an Ed25519 signature.

**Kind**: static method of [<code>Ed25519</code>](#Ed25519)  
<a name="Ed25519.sign"></a>

### Ed25519.sign(message, privateKey) ⇒ <code>Uint8Array</code>
Computes an EdDSA signature using an Ed25519 private key.

NOTE: this differs from [Document.signData](Document.signData) which uses JCS
to canonicalize JSON messages.

The private key must be a 32-byte seed in compliance with [RFC 8032](https://datatracker.ietf.org/doc/html/rfc8032#section-3.2).
Other implementations often use another format. See [this blog post](https://blog.mozilla.org/warner/2011/11/29/ed25519-keys/) for further explanation.

**Kind**: static method of [<code>Ed25519</code>](#Ed25519)  

| Param | Type |
| --- | --- |
| message | <code>Uint8Array</code> | 
| privateKey | <code>Uint8Array</code> | 

<a name="Ed25519.verify"></a>

### Ed25519.verify(message, signature, publicKey)
Verifies an EdDSA signature against an Ed25519 public key.

NOTE: this differs from [Document.verifyData](Document.verifyData) which uses JCS
to canonicalize JSON messages.

**Kind**: static method of [<code>Ed25519</code>](#Ed25519)  

| Param | Type |
| --- | --- |
| message | <code>Uint8Array</code> | 
| signature | <code>Uint8Array</code> | 
| publicKey | <code>Uint8Array</code> | 

<a name="ExplorerUrl"></a>

## ExplorerUrl
**Kind**: global class  

* [ExplorerUrl](#ExplorerUrl)
    * _instance_
        * [.messageUrl(message_id)](#ExplorerUrl+messageUrl) ⇒ <code>string</code>
        * [.resolverUrl(did)](#ExplorerUrl+resolverUrl) ⇒ <code>string</code>
        * [.toString()](#ExplorerUrl+toString) ⇒ <code>string</code>
    * _static_
        * [.parse(url)](#ExplorerUrl.parse) ⇒ [<code>ExplorerUrl</code>](#ExplorerUrl)
        * [.mainnet()](#ExplorerUrl.mainnet) ⇒ [<code>ExplorerUrl</code>](#ExplorerUrl)
        * [.devnet()](#ExplorerUrl.devnet) ⇒ [<code>ExplorerUrl</code>](#ExplorerUrl)

<a name="ExplorerUrl+messageUrl"></a>

### explorerUrl.messageUrl(message_id) ⇒ <code>string</code>
Returns the web explorer URL of the given `message_id`.

E.g. https://explorer.iota.org/mainnet/message/{message_id}

**Kind**: instance method of [<code>ExplorerUrl</code>](#ExplorerUrl)  

| Param | Type |
| --- | --- |
| message_id | <code>string</code> | 

<a name="ExplorerUrl+resolverUrl"></a>

### explorerUrl.resolverUrl(did) ⇒ <code>string</code>
Returns the web identity resolver URL for the given DID.

E.g. https://explorer.iota.org/mainnet/identity-resolver/{did}

**Kind**: instance method of [<code>ExplorerUrl</code>](#ExplorerUrl)  

| Param | Type |
| --- | --- |
| did | [<code>DID</code>](#DID) \| <code>string</code> | 

<a name="ExplorerUrl+toString"></a>

### explorerUrl.toString() ⇒ <code>string</code>
**Kind**: instance method of [<code>ExplorerUrl</code>](#ExplorerUrl)  
<a name="ExplorerUrl.parse"></a>

### ExplorerUrl.parse(url) ⇒ [<code>ExplorerUrl</code>](#ExplorerUrl)
Constructs a new Tangle explorer URL from a string.

Use `ExplorerUrl::mainnet` or `ExplorerUrl::devnet` unless using a private Tangle
or local explorer.

**Kind**: static method of [<code>ExplorerUrl</code>](#ExplorerUrl)  

| Param | Type |
| --- | --- |
| url | <code>string</code> | 

<a name="ExplorerUrl.mainnet"></a>

### ExplorerUrl.mainnet() ⇒ [<code>ExplorerUrl</code>](#ExplorerUrl)
Returns the Tangle explorer URL for the mainnet.

**Kind**: static method of [<code>ExplorerUrl</code>](#ExplorerUrl)  
<a name="ExplorerUrl.devnet"></a>

### ExplorerUrl.devnet() ⇒ [<code>ExplorerUrl</code>](#ExplorerUrl)
Returns the Tangle explorer URL for the devnet.

**Kind**: static method of [<code>ExplorerUrl</code>](#ExplorerUrl)  
<a name="IntegrationChainHistory"></a>

## IntegrationChainHistory
**Kind**: global class  

* [IntegrationChainHistory](#IntegrationChainHistory)
    * _instance_
        * [.chainData()](#IntegrationChainHistory+chainData) ⇒ [<code>Array.&lt;ResolvedDocument&gt;</code>](#ResolvedDocument)
        * [.spam()](#IntegrationChainHistory+spam) ⇒ <code>Array.&lt;string&gt;</code>
        * [.toJSON()](#IntegrationChainHistory+toJSON) ⇒ <code>any</code>
    * _static_
        * [.fromJSON(json)](#IntegrationChainHistory.fromJSON) ⇒ [<code>IntegrationChainHistory</code>](#IntegrationChainHistory)

<a name="IntegrationChainHistory+chainData"></a>

### integrationChainHistory.chainData() ⇒ [<code>Array.&lt;ResolvedDocument&gt;</code>](#ResolvedDocument)
Returns an `Array` of the integration chain `Documents`.

NOTE: this clones the field.

**Kind**: instance method of [<code>IntegrationChainHistory</code>](#IntegrationChainHistory)  
<a name="IntegrationChainHistory+spam"></a>

### integrationChainHistory.spam() ⇒ <code>Array.&lt;string&gt;</code>
Returns an `Array` of `MessageIds` as strings.

NOTE: this clones the field.

**Kind**: instance method of [<code>IntegrationChainHistory</code>](#IntegrationChainHistory)  
<a name="IntegrationChainHistory+toJSON"></a>

### integrationChainHistory.toJSON() ⇒ <code>any</code>
Serializes as a JSON object.

**Kind**: instance method of [<code>IntegrationChainHistory</code>](#IntegrationChainHistory)  
<a name="IntegrationChainHistory.fromJSON"></a>

### IntegrationChainHistory.fromJSON(json) ⇒ [<code>IntegrationChainHistory</code>](#IntegrationChainHistory)
Deserializes from a JSON object.

**Kind**: static method of [<code>IntegrationChainHistory</code>](#IntegrationChainHistory)  

| Param | Type |
| --- | --- |
| json | <code>any</code> | 

<a name="KeyLocation"></a>

## KeyLocation
The storage location of a verification method key.

A key is uniquely identified by the fragment and a hash of its public key.
Importantly, the fragment alone is insufficient to represent the storage location.
For example, when rotating a key, there will be two keys in storage for the
same identity with the same fragment. The `key_hash` disambiguates the keys in
situations like these.

The string representation of that location can be obtained via `canonicalRepr`.

**Kind**: global class  

* [KeyLocation](#KeyLocation)
    * _instance_
        * [.canonical()](#KeyLocation+canonical) ⇒ <code>string</code>
        * [.keyType()](#KeyLocation+keyType) ⇒ <code>number</code>
        * [.toJSON()](#KeyLocation+toJSON) ⇒ <code>any</code>
        * [.toString()](#KeyLocation+toString) ⇒ <code>string</code>
    * _static_
        * [.new(keyType, fragment, publicKey)](#KeyLocation.new) ⇒ [<code>KeyLocation</code>](#KeyLocation)
        * [.fromVerificationMethod(method)](#KeyLocation.fromVerificationMethod) ⇒ [<code>KeyLocation</code>](#KeyLocation)
        * [.fromJSON(json_value)](#KeyLocation.fromJSON) ⇒ [<code>KeyLocation</code>](#KeyLocation)

<a name="KeyLocation+canonical"></a>

### keyLocation.canonical() ⇒ <code>string</code>
Returns the canonical string representation of the location.

This should be used as the representation for storage keys.

**Kind**: instance method of [<code>KeyLocation</code>](#KeyLocation)  
<a name="KeyLocation+keyType"></a>

### keyLocation.keyType() ⇒ <code>number</code>
Returns a copy of the key type of the key location.

**Kind**: instance method of [<code>KeyLocation</code>](#KeyLocation)  
<a name="KeyLocation+toJSON"></a>

### keyLocation.toJSON() ⇒ <code>any</code>
Serializes `KeyLocation` as a JSON object.

**Kind**: instance method of [<code>KeyLocation</code>](#KeyLocation)  
<a name="KeyLocation+toString"></a>

### keyLocation.toString() ⇒ <code>string</code>
**Kind**: instance method of [<code>KeyLocation</code>](#KeyLocation)  
<a name="KeyLocation.new"></a>

### KeyLocation.new(keyType, fragment, publicKey) ⇒ [<code>KeyLocation</code>](#KeyLocation)
Create a location from a `KeyType`, the fragment of a verification method
and the bytes of a public key.

**Kind**: static method of [<code>KeyLocation</code>](#KeyLocation)  

<<<<<<< HEAD
### keyLocation.toJSON() ⇒ <code>any</code>
Serializes `KeyLocation` to a JSON object.
=======
| Param | Type |
| --- | --- |
| keyType | <code>number</code> | 
| fragment | <code>string</code> | 
| publicKey | <code>Uint8Array</code> | 

<a name="KeyLocation.fromVerificationMethod"></a>

### KeyLocation.fromVerificationMethod(method) ⇒ [<code>KeyLocation</code>](#KeyLocation)
Obtain the location of a verification method's key in storage.

**Kind**: static method of [<code>KeyLocation</code>](#KeyLocation)  

| Param | Type |
| --- | --- |
| method | [<code>VerificationMethod</code>](#VerificationMethod) | 
>>>>>>> 2cc8c70f

<a name="KeyLocation.fromJSON"></a>

### KeyLocation.fromJSON(json_value) ⇒ [<code>KeyLocation</code>](#KeyLocation)
<<<<<<< HEAD
Deserializes `KeyLocation` from a JSON object.
=======
Deserializes a JSON object into a `KeyLocation`.
>>>>>>> 2cc8c70f

**Kind**: static method of [<code>KeyLocation</code>](#KeyLocation)  

| Param | Type |
| --- | --- |
| json_value | <code>any</code> | 

<a name="KeyPair"></a>

## KeyPair
**Kind**: global class  

* [KeyPair](#KeyPair)
    * [new KeyPair(type_)](#new_KeyPair_new)
    * _instance_
        * [.type()](#KeyPair+type) ⇒ <code>number</code>
        * [.public()](#KeyPair+public) ⇒ <code>Uint8Array</code>
        * [.private()](#KeyPair+private) ⇒ <code>Uint8Array</code>
        * [.toJSON()](#KeyPair+toJSON) ⇒ <code>any</code>
        * [.clone()](#KeyPair+clone) ⇒ [<code>KeyPair</code>](#KeyPair)
    * _static_
        * [.fromKeys(type_, public_key, private_key)](#KeyPair.fromKeys) ⇒ [<code>KeyPair</code>](#KeyPair)
        * [.tryFromPrivateKeyBytes(keyType, privateKeyBytes)](#KeyPair.tryFromPrivateKeyBytes) ⇒ [<code>KeyPair</code>](#KeyPair)
        * [.fromJSON(json)](#KeyPair.fromJSON) ⇒ [<code>KeyPair</code>](#KeyPair)

<a name="new_KeyPair_new"></a>

### new KeyPair(type_)
Generates a new `KeyPair` object.


| Param | Type |
| --- | --- |
| type_ | <code>number</code> | 

<a name="KeyPair+type"></a>

### keyPair.type() ⇒ <code>number</code>
Returns the `KeyType` of the `KeyPair` object.

**Kind**: instance method of [<code>KeyPair</code>](#KeyPair)  
<a name="KeyPair+public"></a>

### keyPair.public() ⇒ <code>Uint8Array</code>
Returns a copy of the public key as a `Uint8Array`.

**Kind**: instance method of [<code>KeyPair</code>](#KeyPair)  
<a name="KeyPair+private"></a>

### keyPair.private() ⇒ <code>Uint8Array</code>
Returns a copy of the private key as a `Uint8Array`.

**Kind**: instance method of [<code>KeyPair</code>](#KeyPair)  
<a name="KeyPair+toJSON"></a>

### keyPair.toJSON() ⇒ <code>any</code>
Serializes a `KeyPair` object as a JSON object.

**Kind**: instance method of [<code>KeyPair</code>](#KeyPair)  
<a name="KeyPair+clone"></a>

### keyPair.clone() ⇒ [<code>KeyPair</code>](#KeyPair)
Deep clones the object.

**Kind**: instance method of [<code>KeyPair</code>](#KeyPair)  
<a name="KeyPair.fromKeys"></a>

### KeyPair.fromKeys(type_, public_key, private_key) ⇒ [<code>KeyPair</code>](#KeyPair)
Parses a `KeyPair` object from the public/private keys.

**Kind**: static method of [<code>KeyPair</code>](#KeyPair)  

| Param | Type |
| --- | --- |
| type_ | <code>number</code> | 
| public_key | <code>Uint8Array</code> | 
| private_key | <code>Uint8Array</code> | 

<a name="KeyPair.tryFromPrivateKeyBytes"></a>

### KeyPair.tryFromPrivateKeyBytes(keyType, privateKeyBytes) ⇒ [<code>KeyPair</code>](#KeyPair)
Reconstructs a `KeyPair` from the bytes of a private key.

The private key for `Ed25519` must be a 32-byte seed in compliance
with [RFC 8032](https://datatracker.ietf.org/doc/html/rfc8032#section-3.2).
Other implementations often use another format. See [this blog post](https://blog.mozilla.org/warner/2011/11/29/ed25519-keys/) for further explanation.

**Kind**: static method of [<code>KeyPair</code>](#KeyPair)  

| Param | Type |
| --- | --- |
| keyType | <code>number</code> | 
| privateKeyBytes | <code>Uint8Array</code> | 

<a name="KeyPair.fromJSON"></a>

### KeyPair.fromJSON(json) ⇒ [<code>KeyPair</code>](#KeyPair)
Deserializes a `KeyPair` object from a JSON object.

**Kind**: static method of [<code>KeyPair</code>](#KeyPair)  

| Param | Type |
| --- | --- |
| json | <code>any</code> | 

<a name="MethodContent"></a>

## MethodContent
**Kind**: global class  

* [MethodContent](#MethodContent)
    * _instance_
        * [.toJSON()](#MethodContent+toJSON) ⇒ <code>any</code>
    * _static_
        * [.GenerateEd25519()](#MethodContent.GenerateEd25519) ⇒ [<code>MethodContent</code>](#MethodContent)
        * [.PrivateEd25519(privateKey)](#MethodContent.PrivateEd25519) ⇒ [<code>MethodContent</code>](#MethodContent)
        * [.PublicEd25519(publicKey)](#MethodContent.PublicEd25519) ⇒ [<code>MethodContent</code>](#MethodContent)
        * [.GenerateX25519()](#MethodContent.GenerateX25519) ⇒ [<code>MethodContent</code>](#MethodContent)
        * [.PrivateX25519(privateKey)](#MethodContent.PrivateX25519) ⇒ [<code>MethodContent</code>](#MethodContent)
        * [.PublicX25519(publicKey)](#MethodContent.PublicX25519) ⇒ [<code>MethodContent</code>](#MethodContent)
        * [.fromJSON(json_value)](#MethodContent.fromJSON) ⇒ [<code>MethodContent</code>](#MethodContent)

<a name="MethodContent+toJSON"></a>

### methodContent.toJSON() ⇒ <code>any</code>
Serializes `MethodContent` as a JSON object.

**Kind**: instance method of [<code>MethodContent</code>](#MethodContent)  
<a name="MethodContent.GenerateEd25519"></a>

### MethodContent.GenerateEd25519() ⇒ [<code>MethodContent</code>](#MethodContent)
Generate and store a new Ed25519 keypair for a new `Ed25519VerificationKey2018` method.

**Kind**: static method of [<code>MethodContent</code>](#MethodContent)  
<a name="MethodContent.PrivateEd25519"></a>

### MethodContent.PrivateEd25519(privateKey) ⇒ [<code>MethodContent</code>](#MethodContent)
Store an existing Ed25519 private key and derive a public key from it for a new
`Ed25519VerificationKey2018` method.

**Kind**: static method of [<code>MethodContent</code>](#MethodContent)  

| Param | Type |
| --- | --- |
| privateKey | <code>Uint8Array</code> | 

<a name="MethodContent.PublicEd25519"></a>

### MethodContent.PublicEd25519(publicKey) ⇒ [<code>MethodContent</code>](#MethodContent)
Insert an existing Ed25519 public key into a new `Ed25519VerificationKey2018` method,
without generating or storing a private key.

NOTE: the method will be unable to be used to sign anything without a private key.

**Kind**: static method of [<code>MethodContent</code>](#MethodContent)  

| Param | Type |
| --- | --- |
| publicKey | <code>Uint8Array</code> | 

<a name="MethodContent.GenerateX25519"></a>

### MethodContent.GenerateX25519() ⇒ [<code>MethodContent</code>](#MethodContent)
Generate and store a new X25519 keypair for a new `X25519KeyAgreementKey2019` method.

**Kind**: static method of [<code>MethodContent</code>](#MethodContent)  
<a name="MethodContent.PrivateX25519"></a>

### MethodContent.PrivateX25519(privateKey) ⇒ [<code>MethodContent</code>](#MethodContent)
Store an existing X25519 private key and derive a public key from it for a new
`X25519KeyAgreementKey2019` method.

**Kind**: static method of [<code>MethodContent</code>](#MethodContent)  

| Param | Type |
| --- | --- |
| privateKey | <code>Uint8Array</code> | 

<a name="MethodContent.PublicX25519"></a>

### MethodContent.PublicX25519(publicKey) ⇒ [<code>MethodContent</code>](#MethodContent)
Insert an existing X25519 public key into a new `X25519KeyAgreementKey2019` method,
without generating or storing a private key.

NOTE: the method will be unable to be used for key exchange without a private key.

**Kind**: static method of [<code>MethodContent</code>](#MethodContent)  

| Param | Type |
| --- | --- |
| publicKey | <code>Uint8Array</code> | 

<a name="MethodContent.fromJSON"></a>

### MethodContent.fromJSON(json_value) ⇒ [<code>MethodContent</code>](#MethodContent)
Deserializes `MethodContent` from a JSON object.

**Kind**: static method of [<code>MethodContent</code>](#MethodContent)  

| Param | Type |
| --- | --- |
| json_value | <code>any</code> | 

<a name="MethodData"></a>

## MethodData
Supported verification method data formats.

**Kind**: global class  

* [MethodData](#MethodData)
    * _instance_
        * [.tryDecode()](#MethodData+tryDecode) ⇒ <code>Uint8Array</code>
        * [.toJSON()](#MethodData+toJSON) ⇒ <code>any</code>
        * [.clone()](#MethodData+clone) ⇒ [<code>MethodData</code>](#MethodData)
    * _static_
        * [.newBase58(data)](#MethodData.newBase58) ⇒ [<code>MethodData</code>](#MethodData)
        * [.newMultibase(data)](#MethodData.newMultibase) ⇒ [<code>MethodData</code>](#MethodData)
        * [.fromJSON(json)](#MethodData.fromJSON) ⇒ [<code>MethodData</code>](#MethodData)

<a name="MethodData+tryDecode"></a>

### methodData.tryDecode() ⇒ <code>Uint8Array</code>
Returns a `Uint8Array` containing the decoded bytes of the `MethodData`.

This is generally a public key identified by a `MethodData` value.

### Errors
Decoding can fail if `MethodData` has invalid content or cannot be
represented as a vector of bytes.

**Kind**: instance method of [<code>MethodData</code>](#MethodData)  
<a name="MethodData+toJSON"></a>

### methodData.toJSON() ⇒ <code>any</code>
Serializes a `MethodData` object as a JSON object.

**Kind**: instance method of [<code>MethodData</code>](#MethodData)  
<a name="MethodData+clone"></a>

### methodData.clone() ⇒ [<code>MethodData</code>](#MethodData)
Deep clones the object.

**Kind**: instance method of [<code>MethodData</code>](#MethodData)  
<a name="MethodData.newBase58"></a>

### MethodData.newBase58(data) ⇒ [<code>MethodData</code>](#MethodData)
Creates a new `MethodData` variant with Base58-BTC encoded content.

**Kind**: static method of [<code>MethodData</code>](#MethodData)  

| Param | Type |
| --- | --- |
| data | <code>Uint8Array</code> | 

<a name="MethodData.newMultibase"></a>

### MethodData.newMultibase(data) ⇒ [<code>MethodData</code>](#MethodData)
Creates a new `MethodData` variant with Multibase-encoded content.

**Kind**: static method of [<code>MethodData</code>](#MethodData)  

| Param | Type |
| --- | --- |
| data | <code>Uint8Array</code> | 

<a name="MethodData.fromJSON"></a>

### MethodData.fromJSON(json) ⇒ [<code>MethodData</code>](#MethodData)
Deserializes a `MethodData` object from a JSON object.

**Kind**: static method of [<code>MethodData</code>](#MethodData)  

| Param | Type |
| --- | --- |
| json | <code>any</code> | 

<a name="MethodScope"></a>

## MethodScope
Supported verification method types.

**Kind**: global class  

* [MethodScope](#MethodScope)
    * _instance_
        * [.toString()](#MethodScope+toString) ⇒ <code>string</code>
        * [.toJSON()](#MethodScope+toJSON) ⇒ <code>any</code>
        * [.clone()](#MethodScope+clone) ⇒ [<code>MethodScope</code>](#MethodScope)
    * _static_
        * [.VerificationMethod()](#MethodScope.VerificationMethod) ⇒ [<code>MethodScope</code>](#MethodScope)
        * [.Authentication()](#MethodScope.Authentication) ⇒ [<code>MethodScope</code>](#MethodScope)
        * [.AssertionMethod()](#MethodScope.AssertionMethod) ⇒ [<code>MethodScope</code>](#MethodScope)
        * [.KeyAgreement()](#MethodScope.KeyAgreement) ⇒ [<code>MethodScope</code>](#MethodScope)
        * [.CapabilityDelegation()](#MethodScope.CapabilityDelegation) ⇒ [<code>MethodScope</code>](#MethodScope)
        * [.CapabilityInvocation()](#MethodScope.CapabilityInvocation) ⇒ [<code>MethodScope</code>](#MethodScope)
        * [.fromJSON(json)](#MethodScope.fromJSON) ⇒ [<code>MethodScope</code>](#MethodScope)

<a name="MethodScope+toString"></a>

### methodScope.toString() ⇒ <code>string</code>
Returns the `MethodScope` as a string.

**Kind**: instance method of [<code>MethodScope</code>](#MethodScope)  
<a name="MethodScope+toJSON"></a>

### methodScope.toJSON() ⇒ <code>any</code>
Serializes a `MethodScope` object as a JSON object.

**Kind**: instance method of [<code>MethodScope</code>](#MethodScope)  
<a name="MethodScope+clone"></a>

### methodScope.clone() ⇒ [<code>MethodScope</code>](#MethodScope)
Deep clones the object.

**Kind**: instance method of [<code>MethodScope</code>](#MethodScope)  
<a name="MethodScope.VerificationMethod"></a>

### MethodScope.VerificationMethod() ⇒ [<code>MethodScope</code>](#MethodScope)
**Kind**: static method of [<code>MethodScope</code>](#MethodScope)  
<a name="MethodScope.Authentication"></a>

### MethodScope.Authentication() ⇒ [<code>MethodScope</code>](#MethodScope)
**Kind**: static method of [<code>MethodScope</code>](#MethodScope)  
<a name="MethodScope.AssertionMethod"></a>

### MethodScope.AssertionMethod() ⇒ [<code>MethodScope</code>](#MethodScope)
**Kind**: static method of [<code>MethodScope</code>](#MethodScope)  
<a name="MethodScope.KeyAgreement"></a>

### MethodScope.KeyAgreement() ⇒ [<code>MethodScope</code>](#MethodScope)
**Kind**: static method of [<code>MethodScope</code>](#MethodScope)  
<a name="MethodScope.CapabilityDelegation"></a>

### MethodScope.CapabilityDelegation() ⇒ [<code>MethodScope</code>](#MethodScope)
**Kind**: static method of [<code>MethodScope</code>](#MethodScope)  
<a name="MethodScope.CapabilityInvocation"></a>

### MethodScope.CapabilityInvocation() ⇒ [<code>MethodScope</code>](#MethodScope)
**Kind**: static method of [<code>MethodScope</code>](#MethodScope)  
<a name="MethodScope.fromJSON"></a>

### MethodScope.fromJSON(json) ⇒ [<code>MethodScope</code>](#MethodScope)
Deserializes a `MethodScope` object from a JSON object.

**Kind**: static method of [<code>MethodScope</code>](#MethodScope)  

| Param | Type |
| --- | --- |
| json | <code>any</code> | 

<a name="MethodType"></a>

## MethodType
Supported verification method types.

**Kind**: global class  

* [MethodType](#MethodType)
    * _instance_
        * [.toJSON()](#MethodType+toJSON) ⇒ <code>any</code>
        * [.toString()](#MethodType+toString) ⇒ <code>string</code>
        * [.clone()](#MethodType+clone) ⇒ [<code>MethodType</code>](#MethodType)
    * _static_
        * [.Ed25519VerificationKey2018()](#MethodType.Ed25519VerificationKey2018) ⇒ [<code>MethodType</code>](#MethodType)
        * [.X25519KeyAgreementKey2019()](#MethodType.X25519KeyAgreementKey2019) ⇒ [<code>MethodType</code>](#MethodType)
        * [.fromJSON(json)](#MethodType.fromJSON) ⇒ [<code>MethodType</code>](#MethodType)

<a name="MethodType+toJSON"></a>

### methodType.toJSON() ⇒ <code>any</code>
Serializes a `MethodType` object as a JSON object.

**Kind**: instance method of [<code>MethodType</code>](#MethodType)  
<a name="MethodType+toString"></a>

### methodType.toString() ⇒ <code>string</code>
Returns the `MethodType` as a string.

**Kind**: instance method of [<code>MethodType</code>](#MethodType)  
<a name="MethodType+clone"></a>

### methodType.clone() ⇒ [<code>MethodType</code>](#MethodType)
Deep clones the object.

**Kind**: instance method of [<code>MethodType</code>](#MethodType)  
<a name="MethodType.Ed25519VerificationKey2018"></a>

### MethodType.Ed25519VerificationKey2018() ⇒ [<code>MethodType</code>](#MethodType)
**Kind**: static method of [<code>MethodType</code>](#MethodType)  
<a name="MethodType.X25519KeyAgreementKey2019"></a>

### MethodType.X25519KeyAgreementKey2019() ⇒ [<code>MethodType</code>](#MethodType)
**Kind**: static method of [<code>MethodType</code>](#MethodType)  
<a name="MethodType.fromJSON"></a>

### MethodType.fromJSON(json) ⇒ [<code>MethodType</code>](#MethodType)
Deserializes a `MethodType` object from a JSON object.

**Kind**: static method of [<code>MethodType</code>](#MethodType)  

| Param | Type |
| --- | --- |
| json | <code>any</code> | 

<a name="Network"></a>

## Network
**Kind**: global class  

* [Network](#Network)
    * _instance_
        * [.name()](#Network+name) ⇒ <code>string</code>
        * [.defaultNodeURL()](#Network+defaultNodeURL) ⇒ <code>string</code> \| <code>undefined</code>
        * [.toString()](#Network+toString) ⇒ <code>string</code>
        * [.toJSON()](#Network+toJSON) ⇒ <code>any</code>
        * [.clone()](#Network+clone) ⇒ [<code>Network</code>](#Network)
    * _static_
        * [.tryFromName(name)](#Network.tryFromName) ⇒ [<code>Network</code>](#Network)
        * [.mainnet()](#Network.mainnet) ⇒ [<code>Network</code>](#Network)
        * [.devnet()](#Network.devnet) ⇒ [<code>Network</code>](#Network)
        * [.fromJSON(json)](#Network.fromJSON) ⇒ [<code>Network</code>](#Network)

<a name="Network+name"></a>

### network.name() ⇒ <code>string</code>
Returns a copy of the network name.

**Kind**: instance method of [<code>Network</code>](#Network)  
<a name="Network+defaultNodeURL"></a>

### network.defaultNodeURL() ⇒ <code>string</code> \| <code>undefined</code>
Returns a copy of the node URL of the Tangle network.

**Kind**: instance method of [<code>Network</code>](#Network)  
<a name="Network+toString"></a>

### network.toString() ⇒ <code>string</code>
**Kind**: instance method of [<code>Network</code>](#Network)  
<a name="Network+toJSON"></a>

### network.toJSON() ⇒ <code>any</code>
Serializes a `Network` as a JSON object.

**Kind**: instance method of [<code>Network</code>](#Network)  
<a name="Network+clone"></a>

### network.clone() ⇒ [<code>Network</code>](#Network)
Deep clones the object.

**Kind**: instance method of [<code>Network</code>](#Network)  
<a name="Network.tryFromName"></a>

### Network.tryFromName(name) ⇒ [<code>Network</code>](#Network)
Parses the provided string to a `Network`.

Errors if the name is invalid.

**Kind**: static method of [<code>Network</code>](#Network)  

| Param | Type |
| --- | --- |
| name | <code>string</code> | 

<a name="Network.mainnet"></a>

### Network.mainnet() ⇒ [<code>Network</code>](#Network)
**Kind**: static method of [<code>Network</code>](#Network)  
<a name="Network.devnet"></a>

### Network.devnet() ⇒ [<code>Network</code>](#Network)
**Kind**: static method of [<code>Network</code>](#Network)  
<a name="Network.fromJSON"></a>

### Network.fromJSON(json) ⇒ [<code>Network</code>](#Network)
Deserializes a `Network` from a JSON object.

**Kind**: static method of [<code>Network</code>](#Network)  

| Param | Type |
| --- | --- |
| json | <code>any</code> | 

<a name="Presentation"></a>

## Presentation
**Kind**: global class  

* [Presentation](#Presentation)
    * [new Presentation(holder_doc, credential_data, presentation_type, presentation_id)](#new_Presentation_new)
    * _instance_
        * [.toJSON()](#Presentation+toJSON) ⇒ <code>any</code>
        * [.verifiableCredential()](#Presentation+verifiableCredential) ⇒ [<code>Array.&lt;Credential&gt;</code>](#Credential)
        * [.clone()](#Presentation+clone) ⇒ [<code>Presentation</code>](#Presentation)
    * _static_
        * [.fromJSON(json)](#Presentation.fromJSON) ⇒ [<code>Presentation</code>](#Presentation)

<a name="new_Presentation_new"></a>

### new Presentation(holder_doc, credential_data, presentation_type, presentation_id)

| Param | Type |
| --- | --- |
| holder_doc | [<code>Document</code>](#Document) | 
| credential_data | <code>any</code> | 
| presentation_type | <code>string</code> \| <code>undefined</code> | 
| presentation_id | <code>string</code> \| <code>undefined</code> | 

<a name="Presentation+toJSON"></a>

### presentation.toJSON() ⇒ <code>any</code>
Serializes a `Presentation` object as a JSON object.

**Kind**: instance method of [<code>Presentation</code>](#Presentation)  
<a name="Presentation+verifiableCredential"></a>

### presentation.verifiableCredential() ⇒ [<code>Array.&lt;Credential&gt;</code>](#Credential)
Returns a copy of the credentials contained in the presentation.

**Kind**: instance method of [<code>Presentation</code>](#Presentation)  
<a name="Presentation+clone"></a>

### presentation.clone() ⇒ [<code>Presentation</code>](#Presentation)
Deep clones the object.

**Kind**: instance method of [<code>Presentation</code>](#Presentation)  
<a name="Presentation.fromJSON"></a>

### Presentation.fromJSON(json) ⇒ [<code>Presentation</code>](#Presentation)
Deserializes a `Presentation` object from a JSON object.

**Kind**: static method of [<code>Presentation</code>](#Presentation)  

| Param | Type |
| --- | --- |
| json | <code>any</code> | 

<a name="PresentationValidationOptions"></a>

## PresentationValidationOptions
Options to declare validation criteria when validating presentation.

**Kind**: global class  

* [PresentationValidationOptions](#PresentationValidationOptions)
    * [new PresentationValidationOptions(options)](#new_PresentationValidationOptions_new)
    * _instance_
        * [.toJSON()](#PresentationValidationOptions+toJSON) ⇒ <code>any</code>
        * [.clone()](#PresentationValidationOptions+clone) ⇒ [<code>PresentationValidationOptions</code>](#PresentationValidationOptions)
    * _static_
        * [.default()](#PresentationValidationOptions.default) ⇒ [<code>PresentationValidationOptions</code>](#PresentationValidationOptions)
        * [.fromJSON(json)](#PresentationValidationOptions.fromJSON) ⇒ [<code>PresentationValidationOptions</code>](#PresentationValidationOptions)

<a name="new_PresentationValidationOptions_new"></a>

### new PresentationValidationOptions(options)
Creates a new `PresentationValidationOptions` from the given fields.

Throws an error if any of the options are invalid.


| Param | Type |
| --- | --- |
| options | <code>IPresentationValidationOptions</code> | 

<a name="PresentationValidationOptions+toJSON"></a>

### presentationValidationOptions.toJSON() ⇒ <code>any</code>
Serializes a `PresentationValidationOptions` as a JSON object.

**Kind**: instance method of [<code>PresentationValidationOptions</code>](#PresentationValidationOptions)  
<a name="PresentationValidationOptions+clone"></a>

### presentationValidationOptions.clone() ⇒ [<code>PresentationValidationOptions</code>](#PresentationValidationOptions)
Deep clones the object.

**Kind**: instance method of [<code>PresentationValidationOptions</code>](#PresentationValidationOptions)  
<a name="PresentationValidationOptions.default"></a>

### PresentationValidationOptions.default() ⇒ [<code>PresentationValidationOptions</code>](#PresentationValidationOptions)
Creates a new `PresentationValidationOptions` with defaults.

**Kind**: static method of [<code>PresentationValidationOptions</code>](#PresentationValidationOptions)  
<a name="PresentationValidationOptions.fromJSON"></a>

### PresentationValidationOptions.fromJSON(json) ⇒ [<code>PresentationValidationOptions</code>](#PresentationValidationOptions)
Deserializes a `PresentationValidationOptions` from a JSON object.

**Kind**: static method of [<code>PresentationValidationOptions</code>](#PresentationValidationOptions)  

| Param | Type |
| --- | --- |
| json | <code>any</code> | 

<a name="PresentationValidator"></a>

## PresentationValidator
**Kind**: global class  

* [PresentationValidator](#PresentationValidator)
    * [.validate(presentation, holder, issuers, options, fail_fast)](#PresentationValidator.validate)
    * [.verifyPresentationSignature(presentation, holder, options)](#PresentationValidator.verifyPresentationSignature)
    * [.checkStructure(presentation)](#PresentationValidator.checkStructure)

<a name="PresentationValidator.validate"></a>

### PresentationValidator.validate(presentation, holder, issuers, options, fail_fast)
Validate a `Presentation`.

The following properties are validated according to `options`:
- the semantic structure of the presentation,
- the holder's signature,
- the relationship between the holder and the credential subjects,
- the signatures and some properties of the constituent credentials (see
`CredentialValidator::validate`).

### Warning
The lack of an error returned from this method is in of itself not enough to conclude that the presentation can be
trusted. This section contains more information on additional checks that should be carried out before and after
calling this method.

#### The state of the supplied DID Documents.
The caller must ensure that the DID Documents in `holder` and `issuers` are up-to-date. The convenience methods
`Resolver::resolve_presentation_holder` and `Resolver::resolve_presentation_issuers`
can help extract the latest available states of these DID Documents.

#### Properties that are not validated
 There are many properties defined in [The Verifiable Credentials Data Model](https://www.w3.org/TR/vc-data-model/) that are **not** validated, such as:
`credentialStatus`, `type`, `credentialSchema`, `refreshService`, **and more**.
These should be manually checked after validation, according to your requirements.

### Errors
An error is returned whenever a validated condition is not satisfied.

**Kind**: static method of [<code>PresentationValidator</code>](#PresentationValidator)  

| Param | Type |
| --- | --- |
| presentation | [<code>Presentation</code>](#Presentation) | 
| holder | [<code>Document</code>](#Document) \| [<code>ResolvedDocument</code>](#ResolvedDocument) | 
| issuers | [<code>Array.&lt;Document&gt;</code>](#Document) \| [<code>Array.&lt;ResolvedDocument&gt;</code>](#ResolvedDocument) | 
| options | [<code>PresentationValidationOptions</code>](#PresentationValidationOptions) | 
| fail_fast | <code>number</code> | 

<a name="PresentationValidator.verifyPresentationSignature"></a>

### PresentationValidator.verifyPresentationSignature(presentation, holder, options)
Verify the presentation's signature using the resolved document of the holder.

### Warning
The caller must ensure that the DID Document of the holder is up-to-date.

### Errors
Fails if the `holder` does not match the `presentation`'s holder property.
Fails if signature verification against the holder document fails.

**Kind**: static method of [<code>PresentationValidator</code>](#PresentationValidator)  

| Param | Type |
| --- | --- |
| presentation | [<code>Presentation</code>](#Presentation) | 
| holder | [<code>Document</code>](#Document) \| [<code>ResolvedDocument</code>](#ResolvedDocument) | 
| options | [<code>VerifierOptions</code>](#VerifierOptions) | 

<a name="PresentationValidator.checkStructure"></a>

### PresentationValidator.checkStructure(presentation)
Validates the semantic structure of the `Presentation`.

**Kind**: static method of [<code>PresentationValidator</code>](#PresentationValidator)  

| Param | Type |
| --- | --- |
| presentation | [<code>Presentation</code>](#Presentation) | 

<a name="Proof"></a>

## Proof
A digital signature.

For field definitions see: https://w3c-ccg.github.io/security-vocab/

**Kind**: global class  

* [Proof](#Proof)
    * _instance_
        * [.type()](#Proof+type) ⇒ <code>string</code>
        * [.value()](#Proof+value) ⇒ <code>string</code>
        * [.verificationMethod()](#Proof+verificationMethod) ⇒ <code>string</code>
        * [.created()](#Proof+created) ⇒ [<code>Timestamp</code>](#Timestamp) \| <code>undefined</code>
        * [.expires()](#Proof+expires) ⇒ [<code>Timestamp</code>](#Timestamp) \| <code>undefined</code>
        * [.challenge()](#Proof+challenge) ⇒ <code>string</code> \| <code>undefined</code>
        * [.domain()](#Proof+domain) ⇒ <code>string</code> \| <code>undefined</code>
        * [.purpose()](#Proof+purpose) ⇒ [<code>ProofPurpose</code>](#ProofPurpose) \| <code>undefined</code>
        * [.toJSON()](#Proof+toJSON) ⇒ <code>any</code>
        * [.clone()](#Proof+clone) ⇒ [<code>Proof</code>](#Proof)
    * _static_
        * [.fromJSON(json)](#Proof.fromJSON) ⇒ [<code>Proof</code>](#Proof)

<a name="Proof+type"></a>

### proof.type() ⇒ <code>string</code>
Returns a copy of the proof type.

**Kind**: instance method of [<code>Proof</code>](#Proof)  
<a name="Proof+value"></a>

### proof.value() ⇒ <code>string</code>
Returns a copy of the proof value string.

**Kind**: instance method of [<code>Proof</code>](#Proof)  
<a name="Proof+verificationMethod"></a>

### proof.verificationMethod() ⇒ <code>string</code>
Returns a copy of the identifier of the DID method used to create this proof.

**Kind**: instance method of [<code>Proof</code>](#Proof)  
<a name="Proof+created"></a>

### proof.created() ⇒ [<code>Timestamp</code>](#Timestamp) \| <code>undefined</code>
When the proof was generated.

**Kind**: instance method of [<code>Proof</code>](#Proof)  
<a name="Proof+expires"></a>

### proof.expires() ⇒ [<code>Timestamp</code>](#Timestamp) \| <code>undefined</code>
When the proof expires.

**Kind**: instance method of [<code>Proof</code>](#Proof)  
<a name="Proof+challenge"></a>

### proof.challenge() ⇒ <code>string</code> \| <code>undefined</code>
Challenge from a proof requester to mitigate replay attacks.

**Kind**: instance method of [<code>Proof</code>](#Proof)  
<a name="Proof+domain"></a>

### proof.domain() ⇒ <code>string</code> \| <code>undefined</code>
Domain for which a proof is valid to mitigate replay attacks.

**Kind**: instance method of [<code>Proof</code>](#Proof)  
<a name="Proof+purpose"></a>

### proof.purpose() ⇒ [<code>ProofPurpose</code>](#ProofPurpose) \| <code>undefined</code>
Purpose for which the proof was generated.

**Kind**: instance method of [<code>Proof</code>](#Proof)  
<a name="Proof+toJSON"></a>

### proof.toJSON() ⇒ <code>any</code>
Serializes a `Proof` to a JSON object.

**Kind**: instance method of [<code>Proof</code>](#Proof)  
<a name="Proof+clone"></a>

### proof.clone() ⇒ [<code>Proof</code>](#Proof)
Deep clones the object.

**Kind**: instance method of [<code>Proof</code>](#Proof)  
<a name="Proof.fromJSON"></a>

### Proof.fromJSON(json) ⇒ [<code>Proof</code>](#Proof)
Deserializes a `Proof` from a JSON object.

**Kind**: static method of [<code>Proof</code>](#Proof)  

| Param | Type |
| --- | --- |
| json | <code>any</code> | 

<a name="ProofOptions"></a>

## ProofOptions
Holds additional options for creating signatures.
See `IProofOptions`.

**Kind**: global class  

* [ProofOptions](#ProofOptions)
    * [new ProofOptions(options)](#new_ProofOptions_new)
    * _instance_
        * [.clone()](#ProofOptions+clone) ⇒ [<code>ProofOptions</code>](#ProofOptions)
    * _static_
        * [.default()](#ProofOptions.default) ⇒ [<code>ProofOptions</code>](#ProofOptions)

<a name="new_ProofOptions_new"></a>

### new ProofOptions(options)
Creates a new `ProofOptions` from the given fields.

Throws an error if any of the options are invalid.


| Param | Type |
| --- | --- |
| options | <code>IProofOptions</code> | 

<a name="ProofOptions+clone"></a>

### proofOptions.clone() ⇒ [<code>ProofOptions</code>](#ProofOptions)
Deep clones the object.

**Kind**: instance method of [<code>ProofOptions</code>](#ProofOptions)  
<a name="ProofOptions.default"></a>

### ProofOptions.default() ⇒ [<code>ProofOptions</code>](#ProofOptions)
Creates a new `ProofOptions` with default options.

**Kind**: static method of [<code>ProofOptions</code>](#ProofOptions)  
<a name="ProofPurpose"></a>

## ProofPurpose
Associates a purpose with a [Proof](#Proof).

See https://w3c-ccg.github.io/security-vocab/#proofPurpose

**Kind**: global class  

* [ProofPurpose](#ProofPurpose)
    * _instance_
        * [.toJSON()](#ProofPurpose+toJSON) ⇒ <code>any</code>
        * [.clone()](#ProofPurpose+clone) ⇒ [<code>ProofPurpose</code>](#ProofPurpose)
    * _static_
        * [.assertionMethod()](#ProofPurpose.assertionMethod) ⇒ [<code>ProofPurpose</code>](#ProofPurpose)
        * [.authentication()](#ProofPurpose.authentication) ⇒ [<code>ProofPurpose</code>](#ProofPurpose)
        * [.fromJSON(json)](#ProofPurpose.fromJSON) ⇒ [<code>ProofPurpose</code>](#ProofPurpose)

<a name="ProofPurpose+toJSON"></a>

### proofPurpose.toJSON() ⇒ <code>any</code>
Serializes a `ProofPurpose` to a JSON object.

**Kind**: instance method of [<code>ProofPurpose</code>](#ProofPurpose)  
<a name="ProofPurpose+clone"></a>

### proofPurpose.clone() ⇒ [<code>ProofPurpose</code>](#ProofPurpose)
Deep clones the object.

**Kind**: instance method of [<code>ProofPurpose</code>](#ProofPurpose)  
<a name="ProofPurpose.assertionMethod"></a>

### ProofPurpose.assertionMethod() ⇒ [<code>ProofPurpose</code>](#ProofPurpose)
Purpose is to assert a claim.
See https://www.w3.org/TR/did-core/#assertion

**Kind**: static method of [<code>ProofPurpose</code>](#ProofPurpose)  
<a name="ProofPurpose.authentication"></a>

### ProofPurpose.authentication() ⇒ [<code>ProofPurpose</code>](#ProofPurpose)
Purpose is to authenticate the signer.
See https://www.w3.org/TR/did-core/#authentication

**Kind**: static method of [<code>ProofPurpose</code>](#ProofPurpose)  
<a name="ProofPurpose.fromJSON"></a>

### ProofPurpose.fromJSON(json) ⇒ [<code>ProofPurpose</code>](#ProofPurpose)
Deserializes a `ProofPurpose` from a JSON object.

**Kind**: static method of [<code>ProofPurpose</code>](#ProofPurpose)  

| Param | Type |
| --- | --- |
| json | <code>any</code> | 

<a name="Receipt"></a>

## Receipt
**Kind**: global class  

* [Receipt](#Receipt)
    * _instance_
        * [.network()](#Receipt+network) ⇒ [<code>Network</code>](#Network)
        * [.messageId()](#Receipt+messageId) ⇒ <code>string</code>
        * [.networkId()](#Receipt+networkId) ⇒ <code>string</code>
        * [.nonce()](#Receipt+nonce) ⇒ <code>string</code>
        * [.toJSON()](#Receipt+toJSON) ⇒ <code>any</code>
        * [.clone()](#Receipt+clone) ⇒ [<code>Receipt</code>](#Receipt)
    * _static_
        * [.fromJSON(json)](#Receipt.fromJSON) ⇒ [<code>Receipt</code>](#Receipt)

<a name="Receipt+network"></a>

### receipt.network() ⇒ [<code>Network</code>](#Network)
Returns a copy of the associated IOTA Tangle `Network`.

**Kind**: instance method of [<code>Receipt</code>](#Receipt)  
<a name="Receipt+messageId"></a>

### receipt.messageId() ⇒ <code>string</code>
Returns a copy of the message `id`.

**Kind**: instance method of [<code>Receipt</code>](#Receipt)  
<a name="Receipt+networkId"></a>

### receipt.networkId() ⇒ <code>string</code>
Returns a copy of the message `network_id`.

**Kind**: instance method of [<code>Receipt</code>](#Receipt)  
<a name="Receipt+nonce"></a>

### receipt.nonce() ⇒ <code>string</code>
Returns a copy of the message `nonce`.

**Kind**: instance method of [<code>Receipt</code>](#Receipt)  
<a name="Receipt+toJSON"></a>

### receipt.toJSON() ⇒ <code>any</code>
Serializes a `Receipt` as a JSON object.

**Kind**: instance method of [<code>Receipt</code>](#Receipt)  
<a name="Receipt+clone"></a>

### receipt.clone() ⇒ [<code>Receipt</code>](#Receipt)
Deep clones the object.

**Kind**: instance method of [<code>Receipt</code>](#Receipt)  
<a name="Receipt.fromJSON"></a>

### Receipt.fromJSON(json) ⇒ [<code>Receipt</code>](#Receipt)
Deserializes a `Receipt` from a JSON object.

**Kind**: static method of [<code>Receipt</code>](#Receipt)  

| Param | Type |
| --- | --- |
| json | <code>any</code> | 

<a name="ResolvedDocument"></a>

## ResolvedDocument
An IOTA DID document resolved from the Tangle. Represents an integration chain message possibly
merged with one or more `DiffMessages`.

**Kind**: global class  

* [ResolvedDocument](#ResolvedDocument)
    * _instance_
        * ~~[.mergeDiffMessage(diff_message)](#ResolvedDocument+mergeDiffMessage)~~
        * [.document()](#ResolvedDocument+document) ⇒ [<code>Document</code>](#Document)
        * [.intoDocument()](#ResolvedDocument+intoDocument) ⇒ [<code>Document</code>](#Document)
        * ~~[.diffMessageId()](#ResolvedDocument+diffMessageId) ⇒ <code>string</code>~~
        * ~~[.setDiffMessageId(value)](#ResolvedDocument+setDiffMessageId)~~
        * [.integrationMessageId()](#ResolvedDocument+integrationMessageId) ⇒ <code>string</code>
        * [.setIntegrationMessageId(value)](#ResolvedDocument+setIntegrationMessageId)
        * [.toJSON()](#ResolvedDocument+toJSON) ⇒ <code>any</code>
        * [.clone()](#ResolvedDocument+clone) ⇒ [<code>ResolvedDocument</code>](#ResolvedDocument)
    * _static_
        * [.fromJSON(json)](#ResolvedDocument.fromJSON) ⇒ [<code>ResolvedDocument</code>](#ResolvedDocument)

<a name="ResolvedDocument+mergeDiffMessage"></a>

### ~~resolvedDocument.mergeDiffMessage(diff_message)~~
***Deprecated***

Attempts to merge changes from a `DiffMessage` into this document and
updates the `ResolvedDocument::diffMessageId`.

If merging fails the document remains unmodified, otherwise this represents
the merged document state.

See `Document::mergeDiff`.

# Errors

Fails if the merge operation or signature verification on the diff fails.

**Kind**: instance method of [<code>ResolvedDocument</code>](#ResolvedDocument)  

| Param | Type |
| --- | --- |
| diff_message | [<code>DiffMessage</code>](#DiffMessage) | 

<a name="ResolvedDocument+document"></a>

### resolvedDocument.document() ⇒ [<code>Document</code>](#Document)
Returns a copy of the inner DID document.

NOTE: If the `ResolvedDocument` is no longer needed after calling this method
then consider using `intoDocument()` for efficiency.

**Kind**: instance method of [<code>ResolvedDocument</code>](#ResolvedDocument)  
<a name="ResolvedDocument+intoDocument"></a>

### resolvedDocument.intoDocument() ⇒ [<code>Document</code>](#Document)
Consumes this object and returns the inner DID document.

NOTE: trying to use the `ResolvedDocument` after calling this will throw an error.

**Kind**: instance method of [<code>ResolvedDocument</code>](#ResolvedDocument)  
<a name="ResolvedDocument+diffMessageId"></a>

### ~~resolvedDocument.diffMessageId() ⇒ <code>string</code>~~
***Deprecated***

Returns a copy of the diff chain message id.

**Kind**: instance method of [<code>ResolvedDocument</code>](#ResolvedDocument)  
<a name="ResolvedDocument+setDiffMessageId"></a>

### ~~resolvedDocument.setDiffMessageId(value)~~
***Deprecated***

Sets the diff chain message id.

**Kind**: instance method of [<code>ResolvedDocument</code>](#ResolvedDocument)  

| Param | Type |
| --- | --- |
| value | <code>string</code> | 

<a name="ResolvedDocument+integrationMessageId"></a>

### resolvedDocument.integrationMessageId() ⇒ <code>string</code>
Returns a copy of the integration chain message id.

**Kind**: instance method of [<code>ResolvedDocument</code>](#ResolvedDocument)  
<a name="ResolvedDocument+setIntegrationMessageId"></a>

### resolvedDocument.setIntegrationMessageId(value)
Sets the integration chain message id.

**Kind**: instance method of [<code>ResolvedDocument</code>](#ResolvedDocument)  

| Param | Type |
| --- | --- |
| value | <code>string</code> | 

<a name="ResolvedDocument+toJSON"></a>

### resolvedDocument.toJSON() ⇒ <code>any</code>
Serializes a `Document` object as a JSON object.

**Kind**: instance method of [<code>ResolvedDocument</code>](#ResolvedDocument)  
<a name="ResolvedDocument+clone"></a>

### resolvedDocument.clone() ⇒ [<code>ResolvedDocument</code>](#ResolvedDocument)
Deep clones the object.

**Kind**: instance method of [<code>ResolvedDocument</code>](#ResolvedDocument)  
<a name="ResolvedDocument.fromJSON"></a>

### ResolvedDocument.fromJSON(json) ⇒ [<code>ResolvedDocument</code>](#ResolvedDocument)
Deserializes a `Document` object from a JSON object.

**Kind**: static method of [<code>ResolvedDocument</code>](#ResolvedDocument)  

| Param | Type |
| --- | --- |
| json | <code>any</code> | 

<a name="Resolver"></a>

## Resolver
**Kind**: global class  

* [Resolver](#Resolver)
    * [new Resolver()](#new_Resolver_new)
    * _instance_
        * [.getClient(network_name)](#Resolver+getClient) ⇒ [<code>Client</code>](#Client) \| <code>undefined</code>
        * [.resolve(did)](#Resolver+resolve) ⇒ [<code>Promise.&lt;ResolvedDocument&gt;</code>](#ResolvedDocument)
        * [.resolveHistory(did)](#Resolver+resolveHistory) ⇒ [<code>Promise.&lt;DocumentHistory&gt;</code>](#DocumentHistory)
        * ~~[.resolveDiffHistory(document)](#Resolver+resolveDiffHistory) ⇒ [<code>Promise.&lt;DiffChainHistory&gt;</code>](#DiffChainHistory)~~
        * [.resolveCredentialIssuer(credential)](#Resolver+resolveCredentialIssuer) ⇒ [<code>Promise.&lt;ResolvedDocument&gt;</code>](#ResolvedDocument)
        * [.resolvePresentationIssuers(presentation)](#Resolver+resolvePresentationIssuers) ⇒ <code>Promise.&lt;Array.&lt;ResolvedDocument&gt;&gt;</code>
        * [.resolvePresentationHolder(presentation)](#Resolver+resolvePresentationHolder) ⇒ [<code>Promise.&lt;ResolvedDocument&gt;</code>](#ResolvedDocument)
        * [.verifyPresentation(presentation, options, fail_fast, holder, issuers)](#Resolver+verifyPresentation) ⇒ <code>Promise.&lt;void&gt;</code>
    * _static_
        * [.builder()](#Resolver.builder) ⇒ [<code>ResolverBuilder</code>](#ResolverBuilder)

<a name="new_Resolver_new"></a>

### new Resolver()
Constructs a new `Resolver` with a default `Client` for
the `Mainnet`.

<a name="Resolver+getClient"></a>

### resolver.getClient(network_name) ⇒ [<code>Client</code>](#Client) \| <code>undefined</code>
Returns the `Client` corresponding to the given network name if one exists.

**Kind**: instance method of [<code>Resolver</code>](#Resolver)  

| Param | Type |
| --- | --- |
| network_name | <code>string</code> | 

<a name="Resolver+resolve"></a>

### resolver.resolve(did) ⇒ [<code>Promise.&lt;ResolvedDocument&gt;</code>](#ResolvedDocument)
Fetches the `Document` of the given `DID`.

**Kind**: instance method of [<code>Resolver</code>](#Resolver)  

| Param | Type |
| --- | --- |
| did | [<code>DID</code>](#DID) \| <code>string</code> | 

<a name="Resolver+resolveHistory"></a>

### resolver.resolveHistory(did) ⇒ [<code>Promise.&lt;DocumentHistory&gt;</code>](#DocumentHistory)
Fetches the `DocumentHistory` of the given `DID`.

**Kind**: instance method of [<code>Resolver</code>](#Resolver)  

| Param | Type |
| --- | --- |
| did | [<code>DID</code>](#DID) \| <code>string</code> | 

<a name="Resolver+resolveDiffHistory"></a>

### ~~resolver.resolveDiffHistory(document) ⇒ [<code>Promise.&lt;DiffChainHistory&gt;</code>](#DiffChainHistory)~~
***Deprecated***

Returns the `DiffChainHistory` of a diff chain starting from a `Document` on the
integration chain.

NOTE: the document must have been published to the Tangle and have a valid message id.

**Kind**: instance method of [<code>Resolver</code>](#Resolver)  

| Param | Type |
| --- | --- |
| document | [<code>ResolvedDocument</code>](#ResolvedDocument) | 

<a name="Resolver+resolveCredentialIssuer"></a>

### resolver.resolveCredentialIssuer(credential) ⇒ [<code>Promise.&lt;ResolvedDocument&gt;</code>](#ResolvedDocument)
Fetches the DID Document of the issuer on a `Credential`.

### Errors

Errors if the issuer URL is not a valid `DID` or document resolution fails.

**Kind**: instance method of [<code>Resolver</code>](#Resolver)  

| Param | Type |
| --- | --- |
| credential | [<code>Credential</code>](#Credential) | 

<a name="Resolver+resolvePresentationIssuers"></a>

### resolver.resolvePresentationIssuers(presentation) ⇒ <code>Promise.&lt;Array.&lt;ResolvedDocument&gt;&gt;</code>
Fetches all DID Documents of `Credential` issuers contained in a `Presentation`.
Issuer documents are returned in arbitrary order.

### Errors

Errors if any issuer URL is not a valid `DID` or document resolution fails.

**Kind**: instance method of [<code>Resolver</code>](#Resolver)  

| Param | Type |
| --- | --- |
| presentation | [<code>Presentation</code>](#Presentation) | 

<a name="Resolver+resolvePresentationHolder"></a>

### resolver.resolvePresentationHolder(presentation) ⇒ [<code>Promise.&lt;ResolvedDocument&gt;</code>](#ResolvedDocument)
Fetches the DID Document of the holder of a `Presentation`.

### Errors

Errors if the holder URL is missing, is not a valid `DID`, or document resolution fails.

**Kind**: instance method of [<code>Resolver</code>](#Resolver)  

| Param | Type |
| --- | --- |
| presentation | [<code>Presentation</code>](#Presentation) | 

<a name="Resolver+verifyPresentation"></a>

### resolver.verifyPresentation(presentation, options, fail_fast, holder, issuers) ⇒ <code>Promise.&lt;void&gt;</code>
Verifies a `Presentation`.

### Important
See `PresentationValidator::validate` for information about which properties get
validated and what is expected of the optional arguments `holder` and `issuer`.

### Resolution
The DID Documents for the `holder` and `issuers` are optionally resolved if not given.
If you already have up-to-date versions of these DID Documents, you may want
to use `PresentationValidator::validate`.
See also `Resolver::resolvePresentationIssuers` and `Resolver::resolvePresentationHolder`.

### Errors
Errors from resolving the holder and issuer DID Documents, if not provided, will be returned immediately.
Otherwise, errors from validating the presentation and its credentials will be returned
according to the `fail_fast` parameter.

**Kind**: instance method of [<code>Resolver</code>](#Resolver)  

| Param | Type |
| --- | --- |
| presentation | [<code>Presentation</code>](#Presentation) | 
| options | [<code>PresentationValidationOptions</code>](#PresentationValidationOptions) | 
| fail_fast | <code>number</code> | 
| holder | [<code>ResolvedDocument</code>](#ResolvedDocument) \| <code>undefined</code> | 
| issuers | [<code>Array.&lt;ResolvedDocument&gt;</code>](#ResolvedDocument) \| <code>undefined</code> | 

<a name="Resolver.builder"></a>

### Resolver.builder() ⇒ [<code>ResolverBuilder</code>](#ResolverBuilder)
Returns a [ResolverBuilder](#ResolverBuilder) to construct a new `Resolver`.

**Kind**: static method of [<code>Resolver</code>](#Resolver)  
<a name="ResolverBuilder"></a>

## ResolverBuilder
Builder for configuring [`Clients`][Client] when constructing a [`Resolver`].

**Kind**: global class  

* [ResolverBuilder](#ResolverBuilder)
    * [new ResolverBuilder()](#new_ResolverBuilder_new)
    * [.client(client)](#ResolverBuilder+client) ⇒ [<code>ResolverBuilder</code>](#ResolverBuilder)
    * [.clientConfig(config)](#ResolverBuilder+clientConfig) ⇒ [<code>ResolverBuilder</code>](#ResolverBuilder)
    * [.build()](#ResolverBuilder+build) ⇒ [<code>Promise.&lt;Resolver&gt;</code>](#Resolver)

<a name="new_ResolverBuilder_new"></a>

### new ResolverBuilder()
Constructs a new `ResolverBuilder` with no `Clients` configured.

<a name="ResolverBuilder+client"></a>

### resolverBuilder.client(client) ⇒ [<code>ResolverBuilder</code>](#ResolverBuilder)
Inserts a `Client`.

NOTE: replaces any previous `Client` or `Config` with the same network name.

**Kind**: instance method of [<code>ResolverBuilder</code>](#ResolverBuilder)  

| Param | Type |
| --- | --- |
| client | [<code>Client</code>](#Client) | 

<a name="ResolverBuilder+clientConfig"></a>

### resolverBuilder.clientConfig(config) ⇒ [<code>ResolverBuilder</code>](#ResolverBuilder)
Inserts a `Config` used to create a `Client`.

NOTE: replaces any previous `Client` or `Config` with the same network name.

**Kind**: instance method of [<code>ResolverBuilder</code>](#ResolverBuilder)  

| Param | Type |
| --- | --- |
| config | <code>IClientConfig</code> | 

<a name="ResolverBuilder+build"></a>

### resolverBuilder.build() ⇒ [<code>Promise.&lt;Resolver&gt;</code>](#Resolver)
Constructs a new [`Resolver`] based on the builder configuration.

**Kind**: instance method of [<code>ResolverBuilder</code>](#ResolverBuilder)  
<a name="Service"></a>

## Service
A DID Document Service used to enable trusted interactions associated
with a DID subject.

See: https://www.w3.org/TR/did-core/#services

**Kind**: global class  

* [Service](#Service)
    * [new Service(service)](#new_Service_new)
    * _instance_
        * [.id()](#Service+id) ⇒ [<code>DIDUrl</code>](#DIDUrl)
        * [.type()](#Service+type) ⇒ <code>string</code>
        * [.serviceEndpoint()](#Service+serviceEndpoint) ⇒ <code>string</code> \| <code>Array.&lt;string&gt;</code> \| <code>Map.&lt;string, Array.&lt;string&gt;&gt;</code>
        * [.properties()](#Service+properties) ⇒ <code>Map.&lt;string, any&gt;</code>
        * [.toJSON()](#Service+toJSON) ⇒ <code>any</code>
        * [.clone()](#Service+clone) ⇒ [<code>Service</code>](#Service)
    * _static_
        * [.fromJSON(value)](#Service.fromJSON) ⇒ [<code>Service</code>](#Service)

<a name="new_Service_new"></a>

### new Service(service)

| Param | Type |
| --- | --- |
| service | <code>IService</code> | 

<a name="Service+id"></a>

### service.id() ⇒ [<code>DIDUrl</code>](#DIDUrl)
Returns a copy of the `Service` id.

**Kind**: instance method of [<code>Service</code>](#Service)  
<a name="Service+type"></a>

### service.type() ⇒ <code>string</code>
Returns a copy of the `Service` type.

**Kind**: instance method of [<code>Service</code>](#Service)  
<a name="Service+serviceEndpoint"></a>

### service.serviceEndpoint() ⇒ <code>string</code> \| <code>Array.&lt;string&gt;</code> \| <code>Map.&lt;string, Array.&lt;string&gt;&gt;</code>
Returns a copy of the `Service` endpoint.

**Kind**: instance method of [<code>Service</code>](#Service)  
<a name="Service+properties"></a>

### service.properties() ⇒ <code>Map.&lt;string, any&gt;</code>
Returns a copy of the custom properties on the `Service`.

**Kind**: instance method of [<code>Service</code>](#Service)  
<a name="Service+toJSON"></a>

### service.toJSON() ⇒ <code>any</code>
Serializes a `Service` object as a JSON object.

**Kind**: instance method of [<code>Service</code>](#Service)  
<a name="Service+clone"></a>

### service.clone() ⇒ [<code>Service</code>](#Service)
Deep clones the object.

**Kind**: instance method of [<code>Service</code>](#Service)  
<a name="Service.fromJSON"></a>

### Service.fromJSON(value) ⇒ [<code>Service</code>](#Service)
Deserializes a `Service` object from a JSON object.

**Kind**: static method of [<code>Service</code>](#Service)  

| Param | Type |
| --- | --- |
| value | <code>any</code> | 

<a name="Signature"></a>

## Signature
**Kind**: global class  

* [Signature](#Signature)
    * [new Signature(data)](#new_Signature_new)
    * _instance_
        * [.asBytes()](#Signature+asBytes) ⇒ <code>Uint8Array</code>
        * [.toJSON()](#Signature+toJSON) ⇒ <code>any</code>
    * _static_
        * [.fromJSON(json_value)](#Signature.fromJSON) ⇒ [<code>Signature</code>](#Signature)

<a name="new_Signature_new"></a>

### new Signature(data)
Creates a new `Signature`.


| Param | Type |
| --- | --- |
| data | <code>Uint8Array</code> | 

<a name="Signature+asBytes"></a>

### signature.asBytes() ⇒ <code>Uint8Array</code>
Returns a copy of the signature as a `UInt8Array`.

**Kind**: instance method of [<code>Signature</code>](#Signature)  
<a name="Signature+toJSON"></a>

### signature.toJSON() ⇒ <code>any</code>
Serializes a `Signature` as a JSON object.

**Kind**: instance method of [<code>Signature</code>](#Signature)  
<a name="Signature.fromJSON"></a>

### Signature.fromJSON(json_value) ⇒ [<code>Signature</code>](#Signature)
Deserializes a JSON object as `Signature`.

**Kind**: static method of [<code>Signature</code>](#Signature)  

| Param | Type |
| --- | --- |
| json_value | <code>any</code> | 

<a name="Timestamp"></a>

## Timestamp
**Kind**: global class  

* [Timestamp](#Timestamp)
    * _instance_
        * [.toRFC3339()](#Timestamp+toRFC3339) ⇒ <code>string</code>
        * [.checkedAdd(duration)](#Timestamp+checkedAdd) ⇒ [<code>Timestamp</code>](#Timestamp) \| <code>undefined</code>
        * [.checkedSub(duration)](#Timestamp+checkedSub) ⇒ [<code>Timestamp</code>](#Timestamp) \| <code>undefined</code>
        * [.toJSON()](#Timestamp+toJSON) ⇒ <code>any</code>
    * _static_
        * [.parse(input)](#Timestamp.parse) ⇒ [<code>Timestamp</code>](#Timestamp)
        * [.nowUTC()](#Timestamp.nowUTC) ⇒ [<code>Timestamp</code>](#Timestamp)
        * [.fromJSON(json)](#Timestamp.fromJSON) ⇒ [<code>Timestamp</code>](#Timestamp)

<a name="Timestamp+toRFC3339"></a>

### timestamp.toRFC3339() ⇒ <code>string</code>
Returns the `Timestamp` as an RFC 3339 `String`.

**Kind**: instance method of [<code>Timestamp</code>](#Timestamp)  
<a name="Timestamp+checkedAdd"></a>

### timestamp.checkedAdd(duration) ⇒ [<code>Timestamp</code>](#Timestamp) \| <code>undefined</code>
Computes `self + duration`

Returns `null` if the operation leads to a timestamp not in the valid range for [RFC 3339](https://tools.ietf.org/html/rfc3339).

**Kind**: instance method of [<code>Timestamp</code>](#Timestamp)  

| Param | Type |
| --- | --- |
| duration | [<code>Duration</code>](#Duration) | 

<a name="Timestamp+checkedSub"></a>

### timestamp.checkedSub(duration) ⇒ [<code>Timestamp</code>](#Timestamp) \| <code>undefined</code>
Computes `self - duration`

Returns `null` if the operation leads to a timestamp not in the valid range for [RFC 3339](https://tools.ietf.org/html/rfc3339).

**Kind**: instance method of [<code>Timestamp</code>](#Timestamp)  

| Param | Type |
| --- | --- |
| duration | [<code>Duration</code>](#Duration) | 

<a name="Timestamp+toJSON"></a>

### timestamp.toJSON() ⇒ <code>any</code>
Serializes a `Timestamp` as a JSON object.

**Kind**: instance method of [<code>Timestamp</code>](#Timestamp)  
<a name="Timestamp.parse"></a>

### Timestamp.parse(input) ⇒ [<code>Timestamp</code>](#Timestamp)
Parses a `Timestamp` from the provided input string.

**Kind**: static method of [<code>Timestamp</code>](#Timestamp)  

| Param | Type |
| --- | --- |
| input | <code>string</code> | 

<a name="Timestamp.nowUTC"></a>

### Timestamp.nowUTC() ⇒ [<code>Timestamp</code>](#Timestamp)
Creates a new `Timestamp` with the current date and time.

**Kind**: static method of [<code>Timestamp</code>](#Timestamp)  
<a name="Timestamp.fromJSON"></a>

### Timestamp.fromJSON(json) ⇒ [<code>Timestamp</code>](#Timestamp)
Deserializes a `Timestamp` from a JSON object.

**Kind**: static method of [<code>Timestamp</code>](#Timestamp)  

| Param | Type |
| --- | --- |
| json | <code>any</code> | 

<a name="VerificationMethod"></a>

## VerificationMethod
**Kind**: global class  

* [VerificationMethod](#VerificationMethod)
    * [new VerificationMethod(did, key_type, public_key, fragment)](#new_VerificationMethod_new)
    * _instance_
        * [.id()](#VerificationMethod+id) ⇒ [<code>DIDUrl</code>](#DIDUrl)
        * [.controller()](#VerificationMethod+controller) ⇒ [<code>DID</code>](#DID)
        * [.SetController(did)](#VerificationMethod+SetController)
        * [.type()](#VerificationMethod+type) ⇒ [<code>MethodType</code>](#MethodType)
        * [.data()](#VerificationMethod+data) ⇒ [<code>MethodData</code>](#MethodData)
        * [.toJSON()](#VerificationMethod+toJSON) ⇒ <code>any</code>
        * [.clone()](#VerificationMethod+clone) ⇒ [<code>VerificationMethod</code>](#VerificationMethod)
    * _static_
        * [.fromJSON(value)](#VerificationMethod.fromJSON) ⇒ [<code>VerificationMethod</code>](#VerificationMethod)

<a name="new_VerificationMethod_new"></a>

### new VerificationMethod(did, key_type, public_key, fragment)
Creates a new `VerificationMethod` object from the given `did` and public key.


| Param | Type |
| --- | --- |
| did | [<code>DID</code>](#DID) | 
| key_type | <code>number</code> | 
| public_key | <code>Uint8Array</code> | 
| fragment | <code>string</code> | 

<a name="VerificationMethod+id"></a>

### verificationMethod.id() ⇒ [<code>DIDUrl</code>](#DIDUrl)
Returns a copy of the `id` `DIDUrl` of the `VerificationMethod` object.

**Kind**: instance method of [<code>VerificationMethod</code>](#VerificationMethod)  
<a name="VerificationMethod+controller"></a>

### verificationMethod.controller() ⇒ [<code>DID</code>](#DID)
Returns a copy of the `controller` `DID` of the `VerificationMethod` object.

**Kind**: instance method of [<code>VerificationMethod</code>](#VerificationMethod)  
<a name="VerificationMethod+SetController"></a>

### verificationMethod.SetController(did)
Sets the `controller` `DID` of the `VerificationMethod` object.

**Kind**: instance method of [<code>VerificationMethod</code>](#VerificationMethod)  

| Param | Type |
| --- | --- |
| did | [<code>DID</code>](#DID) | 

<a name="VerificationMethod+type"></a>

### verificationMethod.type() ⇒ [<code>MethodType</code>](#MethodType)
Returns a copy of the `VerificationMethod` type.

**Kind**: instance method of [<code>VerificationMethod</code>](#VerificationMethod)  
<a name="VerificationMethod+data"></a>

### verificationMethod.data() ⇒ [<code>MethodData</code>](#MethodData)
Returns a copy of the `VerificationMethod` public key data.

**Kind**: instance method of [<code>VerificationMethod</code>](#VerificationMethod)  
<a name="VerificationMethod+toJSON"></a>

### verificationMethod.toJSON() ⇒ <code>any</code>
Serializes a `VerificationMethod` object as a JSON object.

**Kind**: instance method of [<code>VerificationMethod</code>](#VerificationMethod)  
<a name="VerificationMethod+clone"></a>

### verificationMethod.clone() ⇒ [<code>VerificationMethod</code>](#VerificationMethod)
Deep clones the object.

**Kind**: instance method of [<code>VerificationMethod</code>](#VerificationMethod)  
<a name="VerificationMethod.fromJSON"></a>

### VerificationMethod.fromJSON(value) ⇒ [<code>VerificationMethod</code>](#VerificationMethod)
Deserializes a `VerificationMethod` object from a JSON object.

**Kind**: static method of [<code>VerificationMethod</code>](#VerificationMethod)  

| Param | Type |
| --- | --- |
| value | <code>any</code> | 

<a name="VerifierOptions"></a>

## VerifierOptions
Holds additional proof verification options.
See `IVerifierOptions`.

**Kind**: global class  

* [VerifierOptions](#VerifierOptions)
    * [new VerifierOptions(options)](#new_VerifierOptions_new)
    * _instance_
        * [.toJSON()](#VerifierOptions+toJSON) ⇒ <code>any</code>
        * [.clone()](#VerifierOptions+clone) ⇒ [<code>VerifierOptions</code>](#VerifierOptions)
    * _static_
        * [.default()](#VerifierOptions.default) ⇒ [<code>VerifierOptions</code>](#VerifierOptions)
        * [.fromJSON(json)](#VerifierOptions.fromJSON) ⇒ [<code>VerifierOptions</code>](#VerifierOptions)

<a name="new_VerifierOptions_new"></a>

### new VerifierOptions(options)
Creates a new `VerifierOptions` from the given fields.

Throws an error if any of the options are invalid.


| Param | Type |
| --- | --- |
| options | <code>IVerifierOptions</code> | 

<a name="VerifierOptions+toJSON"></a>

### verifierOptions.toJSON() ⇒ <code>any</code>
Serializes a `VerifierOptions` as a JSON object.

**Kind**: instance method of [<code>VerifierOptions</code>](#VerifierOptions)  
<a name="VerifierOptions+clone"></a>

### verifierOptions.clone() ⇒ [<code>VerifierOptions</code>](#VerifierOptions)
Deep clones the object.

**Kind**: instance method of [<code>VerifierOptions</code>](#VerifierOptions)  
<a name="VerifierOptions.default"></a>

### VerifierOptions.default() ⇒ [<code>VerifierOptions</code>](#VerifierOptions)
Creates a new `VerifierOptions` with default options.

**Kind**: static method of [<code>VerifierOptions</code>](#VerifierOptions)  
<a name="VerifierOptions.fromJSON"></a>

### VerifierOptions.fromJSON(json) ⇒ [<code>VerifierOptions</code>](#VerifierOptions)
Deserializes a `VerifierOptions` from a JSON object.

**Kind**: static method of [<code>VerifierOptions</code>](#VerifierOptions)  

| Param | Type |
| --- | --- |
| json | <code>any</code> | 

<a name="X25519"></a>

## X25519
An implementation of `X25519` Elliptic-curve Diffie-Hellman (ECDH) cryptographic key exchange.

**Kind**: global class  

* [X25519](#X25519)
    * [.PRIVATE_KEY_LENGTH()](#X25519.PRIVATE_KEY_LENGTH) ⇒ <code>number</code>
    * [.PUBLIC_KEY_LENGTH()](#X25519.PUBLIC_KEY_LENGTH) ⇒ <code>number</code>
    * [.keyExchange(privateKey, publicKey)](#X25519.keyExchange) ⇒ <code>Uint8Array</code>
    * [.Ed25519toX25519Private(privateKey)](#X25519.Ed25519toX25519Private) ⇒ <code>Uint8Array</code>
    * [.Ed25519toX25519Public(publicKey)](#X25519.Ed25519toX25519Public) ⇒ <code>Uint8Array</code>

<a name="X25519.PRIVATE_KEY_LENGTH"></a>

### X25519.PRIVATE\_KEY\_LENGTH() ⇒ <code>number</code>
Length in bytes of an X25519 private key.

**Kind**: static method of [<code>X25519</code>](#X25519)  
<a name="X25519.PUBLIC_KEY_LENGTH"></a>

### X25519.PUBLIC\_KEY\_LENGTH() ⇒ <code>number</code>
Length in bytes of an X25519 public key.

**Kind**: static method of [<code>X25519</code>](#X25519)  
<a name="X25519.keyExchange"></a>

### X25519.keyExchange(privateKey, publicKey) ⇒ <code>Uint8Array</code>
Performs Diffie-Hellman key exchange using the private key of the first party with the
public key of the second party, resulting in a shared secret.

**Kind**: static method of [<code>X25519</code>](#X25519)  

| Param | Type |
| --- | --- |
| privateKey | <code>Uint8Array</code> | 
| publicKey | <code>Uint8Array</code> | 

<a name="X25519.Ed25519toX25519Private"></a>

### X25519.Ed25519toX25519Private(privateKey) ⇒ <code>Uint8Array</code>
Transforms an `Ed25519` private key to an `X25519` private key.

This is possible because Ed25519 is birationally equivalent to Curve25519 used by X25519.

**Kind**: static method of [<code>X25519</code>](#X25519)  

| Param | Type |
| --- | --- |
| privateKey | <code>Uint8Array</code> | 

<a name="X25519.Ed25519toX25519Public"></a>

### X25519.Ed25519toX25519Public(publicKey) ⇒ <code>Uint8Array</code>
Transforms an `Ed25519` public key to an `X25519` public key.

This is possible because Ed25519 is birationally equivalent to Curve25519 used by X25519.

**Kind**: static method of [<code>X25519</code>](#X25519)  

| Param | Type |
| --- | --- |
| publicKey | <code>Uint8Array</code> | 

<a name="MethodRelationship"></a>

## MethodRelationship
**Kind**: global variable  
<a name="SubjectHolderRelationship"></a>

## SubjectHolderRelationship
Declares how credential subjects must relate to the presentation holder during validation.
See `PresentationValidationOptions::subject_holder_relationship`.

See also the [Subject-Holder Relationship](https://www.w3.org/TR/vc-data-model/#subject-holder-relationships) section of the specification.

**Kind**: global variable  
<a name="AlwaysSubject"></a>

## AlwaysSubject
The holder must always match the subject on all credentials, regardless of their [`nonTransferable`](https://www.w3.org/TR/vc-data-model/#nontransferable-property) property.
This variant is the default used if no other variant is specified when constructing a new
`PresentationValidationOptions`.

**Kind**: global variable  
<a name="SubjectOnNonTransferable"></a>

## SubjectOnNonTransferable
The holder must match the subject only for credentials where the [`nonTransferable`](https://www.w3.org/TR/vc-data-model/#nontransferable-property) property is `true`.

**Kind**: global variable  
<a name="Any"></a>

## Any
The holder is not required to have any kind of relationship to any credential subject.

**Kind**: global variable  
<a name="FailFast"></a>

## FailFast
Declares when validation should return if an error occurs.

**Kind**: global variable  
<a name="AllErrors"></a>

## AllErrors
Return all errors that occur during validation.

**Kind**: global variable  
<a name="FirstError"></a>

## FirstError
Return after the first error occurs.

**Kind**: global variable  
<a name="KeyType"></a>

## KeyType
**Kind**: global variable  
<a name="DIDMessageEncoding"></a>

## DIDMessageEncoding
**Kind**: global variable  
<a name="start"></a>

## start()
Initializes the console error panic hook for better error messages

**Kind**: global function  <|MERGE_RESOLUTION|>--- conflicted
+++ resolved
@@ -182,10 +182,8 @@
 **Kind**: global class  
 
 * [Account](#Account)
-    * [.detachMethodRelationships(options)](#Account+detachMethodRelationships) ⇒ <code>Promise.&lt;void&gt;</code>
     * [.deleteService(options)](#Account+deleteService) ⇒ <code>Promise.&lt;void&gt;</code>
     * [.setAlsoKnownAs(options)](#Account+setAlsoKnownAs) ⇒ <code>Promise.&lt;void&gt;</code>
-    * [.setController(options)](#Account+setController) ⇒ <code>Promise.&lt;void&gt;</code>
     * [.did()](#Account+did) ⇒ [<code>DID</code>](#DID)
     * [.autopublish()](#Account+autopublish) ⇒ <code>boolean</code>
     * [.autosave()](#Account+autosave) ⇒ [<code>AutoSave</code>](#AutoSave)
@@ -200,23 +198,11 @@
     * [.updateDocumentUnchecked(document)](#Account+updateDocumentUnchecked) ⇒ <code>Promise.&lt;void&gt;</code>
     * [.fetchDocument()](#Account+fetchDocument) ⇒ <code>Promise.&lt;void&gt;</code>
     * [.deleteMethod(options)](#Account+deleteMethod) ⇒ <code>Promise.&lt;void&gt;</code>
+    * [.setController(options)](#Account+setController) ⇒ <code>Promise.&lt;void&gt;</code>
     * [.createService(options)](#Account+createService) ⇒ <code>Promise.&lt;void&gt;</code>
+    * [.attachMethodRelationships(options)](#Account+attachMethodRelationships) ⇒ <code>Promise.&lt;void&gt;</code>
     * [.createMethod(options)](#Account+createMethod) ⇒ <code>Promise.&lt;void&gt;</code>
-<<<<<<< HEAD
-    * [.attachMethodRelationships(options)](#Account+attachMethodRelationships) ⇒ <code>Promise.&lt;void&gt;</code>
     * [.detachMethodRelationships(options)](#Account+detachMethodRelationships) ⇒ <code>Promise.&lt;void&gt;</code>
-=======
-
-<a name="Account+detachMethodRelationships"></a>
-
-### account.detachMethodRelationships(options) ⇒ <code>Promise.&lt;void&gt;</code>
-Detaches the given relationship from the given method, if the method exists.
-
-**Kind**: instance method of [<code>Account</code>](#Account)  
-
-| Param | Type |
-| --- | --- |
-| options | <code>DetachMethodRelationshipOptions</code> | 
 
 <a name="Account+deleteService"></a>
 
@@ -239,18 +225,6 @@
 | Param | Type |
 | --- | --- |
 | options | <code>SetAlsoKnownAsOptions</code> | 
-
-<a name="Account+setController"></a>
-
-### account.setController(options) ⇒ <code>Promise.&lt;void&gt;</code>
-Sets the controllers of the DID document.
-
-**Kind**: instance method of [<code>Account</code>](#Account)  
-
-| Param | Type |
-| --- | --- |
-| options | <code>SetControllerOptions</code> | 
->>>>>>> 2cc8c70f
 
 <a name="Account+did"></a>
 
@@ -390,6 +364,17 @@
 | --- | --- |
 | options | <code>DeleteMethodOptions</code> | 
 
+<a name="Account+setController"></a>
+
+### account.setController(options) ⇒ <code>Promise.&lt;void&gt;</code>
+Sets the controllers of the DID document.
+
+**Kind**: instance method of [<code>Account</code>](#Account)  
+
+| Param | Type |
+| --- | --- |
+| options | <code>SetControllerOptions</code> | 
+
 <a name="Account+createService"></a>
 
 ### account.createService(options) ⇒ <code>Promise.&lt;void&gt;</code>
@@ -401,6 +386,20 @@
 | --- | --- |
 | options | <code>CreateServiceOptions</code> | 
 
+<a name="Account+attachMethodRelationships"></a>
+
+### account.attachMethodRelationships(options) ⇒ <code>Promise.&lt;void&gt;</code>
+Attach one or more verification relationships to a method.
+
+Note: the method must exist and be in the set of verification methods;
+it cannot be an embedded method.
+
+**Kind**: instance method of [<code>Account</code>](#Account)  
+
+| Param | Type |
+| --- | --- |
+| options | <code>AttachMethodRelationshipOptions</code> | 
+
 <a name="Account+createMethod"></a>
 
 ### account.createMethod(options) ⇒ <code>Promise.&lt;void&gt;</code>
@@ -412,19 +411,16 @@
 | --- | --- |
 | options | <code>CreateMethodOptions</code> | 
 
-<a name="Account+attachMethodRelationships"></a>
-
-### account.attachMethodRelationships(options) ⇒ <code>Promise.&lt;void&gt;</code>
-Attach one or more verification relationships to a method.
-
-Note: the method must exist and be in the set of verification methods;
-it cannot be an embedded method.
+<a name="Account+detachMethodRelationships"></a>
+
+### account.detachMethodRelationships(options) ⇒ <code>Promise.&lt;void&gt;</code>
+Detaches the given relationship from the given method, if the method exists.
 
 **Kind**: instance method of [<code>Account</code>](#Account)  
 
 | Param | Type |
 | --- | --- |
-| options | <code>AttachMethodRelationshipOptions</code> | 
+| options | <code>DetachMethodRelationshipOptions</code> | 
 
 <a name="AccountBuilder"></a>
 
@@ -2357,58 +2353,53 @@
 **Kind**: global class  
 
 * [KeyLocation](#KeyLocation)
+    * [new KeyLocation(keyType, fragment, publicKey)](#new_KeyLocation_new)
     * _instance_
         * [.canonical()](#KeyLocation+canonical) ⇒ <code>string</code>
         * [.keyType()](#KeyLocation+keyType) ⇒ <code>number</code>
         * [.toJSON()](#KeyLocation+toJSON) ⇒ <code>any</code>
         * [.toString()](#KeyLocation+toString) ⇒ <code>string</code>
     * _static_
-        * [.new(keyType, fragment, publicKey)](#KeyLocation.new) ⇒ [<code>KeyLocation</code>](#KeyLocation)
         * [.fromVerificationMethod(method)](#KeyLocation.fromVerificationMethod) ⇒ [<code>KeyLocation</code>](#KeyLocation)
         * [.fromJSON(json_value)](#KeyLocation.fromJSON) ⇒ [<code>KeyLocation</code>](#KeyLocation)
 
-<a name="KeyLocation+canonical"></a>
-
-### keyLocation.canonical() ⇒ <code>string</code>
-Returns the canonical string representation of the location.
-
-This should be used as the representation for storage keys.
-
-**Kind**: instance method of [<code>KeyLocation</code>](#KeyLocation)  
-<a name="KeyLocation+keyType"></a>
-
-### keyLocation.keyType() ⇒ <code>number</code>
-Returns a copy of the key type of the key location.
-
-**Kind**: instance method of [<code>KeyLocation</code>](#KeyLocation)  
-<a name="KeyLocation+toJSON"></a>
-
-### keyLocation.toJSON() ⇒ <code>any</code>
-Serializes `KeyLocation` as a JSON object.
-
-**Kind**: instance method of [<code>KeyLocation</code>](#KeyLocation)  
-<a name="KeyLocation+toString"></a>
-
-### keyLocation.toString() ⇒ <code>string</code>
-**Kind**: instance method of [<code>KeyLocation</code>](#KeyLocation)  
-<a name="KeyLocation.new"></a>
-
-### KeyLocation.new(keyType, fragment, publicKey) ⇒ [<code>KeyLocation</code>](#KeyLocation)
+<a name="new_KeyLocation_new"></a>
+
+### new KeyLocation(keyType, fragment, publicKey)
 Create a location from a `KeyType`, the fragment of a verification method
 and the bytes of a public key.
 
-**Kind**: static method of [<code>KeyLocation</code>](#KeyLocation)  
-
-<<<<<<< HEAD
-### keyLocation.toJSON() ⇒ <code>any</code>
-Serializes `KeyLocation` to a JSON object.
-=======
+
 | Param | Type |
 | --- | --- |
 | keyType | <code>number</code> | 
 | fragment | <code>string</code> | 
 | publicKey | <code>Uint8Array</code> | 
 
+<a name="KeyLocation+canonical"></a>
+
+### keyLocation.canonical() ⇒ <code>string</code>
+Returns the canonical string representation of the location.
+
+This should be used as the representation for storage keys.
+
+**Kind**: instance method of [<code>KeyLocation</code>](#KeyLocation)  
+<a name="KeyLocation+keyType"></a>
+
+### keyLocation.keyType() ⇒ <code>number</code>
+Returns a copy of the key type of the key location.
+
+**Kind**: instance method of [<code>KeyLocation</code>](#KeyLocation)  
+<a name="KeyLocation+toJSON"></a>
+
+### keyLocation.toJSON() ⇒ <code>any</code>
+Serializes `KeyLocation` as a JSON object.
+
+**Kind**: instance method of [<code>KeyLocation</code>](#KeyLocation)  
+<a name="KeyLocation+toString"></a>
+
+### keyLocation.toString() ⇒ <code>string</code>
+**Kind**: instance method of [<code>KeyLocation</code>](#KeyLocation)  
 <a name="KeyLocation.fromVerificationMethod"></a>
 
 ### KeyLocation.fromVerificationMethod(method) ⇒ [<code>KeyLocation</code>](#KeyLocation)
@@ -2419,16 +2410,11 @@
 | Param | Type |
 | --- | --- |
 | method | [<code>VerificationMethod</code>](#VerificationMethod) | 
->>>>>>> 2cc8c70f
 
 <a name="KeyLocation.fromJSON"></a>
 
 ### KeyLocation.fromJSON(json_value) ⇒ [<code>KeyLocation</code>](#KeyLocation)
-<<<<<<< HEAD
-Deserializes `KeyLocation` from a JSON object.
-=======
 Deserializes a JSON object into a `KeyLocation`.
->>>>>>> 2cc8c70f
 
 **Kind**: static method of [<code>KeyLocation</code>](#KeyLocation)  
 
