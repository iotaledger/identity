## Classes

<dl>
<dt><a href="#Account">Account</a></dt>
<dd><p>An account manages one identity.</p>
<p>It handles private keys, writing to storage and
publishing to the Tangle.</p>
</dd>
<dt><a href="#AccountBuilder">AccountBuilder</a></dt>
<dd><p>An [<code>Account</code>] builder for easy account configuration.</p>
<p>To reduce memory usage, accounts created from the same builder share the same <code>Storage</code>
used to store identities, and the same <a href="#Client">Client</a> used to publish identities to the Tangle.</p>
<p>The configuration on the other hand is cloned, and therefore unique for each built account.
This means a builder can be reconfigured in-between account creations, without affecting
the configuration of previously built accounts.</p>
</dd>
<dt><a href="#AgreementInfo">AgreementInfo</a></dt>
<dd><p>Agreement information used as the input for the concat KDF.</p>
</dd>
<dt><a href="#AutoSave">AutoSave</a></dt>
<dd></dd>
<dt><a href="#CekAlgorithm">CekAlgorithm</a></dt>
<dd><p>Supported algorithms used to determine and potentially encrypt the content encryption key (CEK).</p>
</dd>
<dt><a href="#ChainState">ChainState</a></dt>
<dd></dd>
<dt><a href="#Client">Client</a></dt>
<dd></dd>
<dt><a href="#Credential">Credential</a></dt>
<dd></dd>
<dt><a href="#CredentialValidationOptions">CredentialValidationOptions</a></dt>
<dd><p>Options to declare validation criteria when validating credentials.</p>
</dd>
<dt><a href="#CredentialValidator">CredentialValidator</a></dt>
<dd></dd>
<dt><a href="#DID">DID</a></dt>
<dd><p>A DID conforming to the IOTA DID method specification.</p>
</dd>
<dt><a href="#DIDUrl">DIDUrl</a></dt>
<dd><p>A DID URL conforming to the IOTA DID method specification.</p>
</dd>
<dt><del><a href="#DiffChainHistory">DiffChainHistory</a></del></dt>
<dd></dd>
<dt><del><a href="#DiffMessage">DiffMessage</a></del></dt>
<dd><p>Defines the difference between two DID <code>Document</code>s&#39; JSON representations.</p>
</dd>
<dt><a href="#Document">Document</a></dt>
<dd></dd>
<dt><a href="#DocumentHistory">DocumentHistory</a></dt>
<dd><p>A DID Document&#39;s history and current state.</p>
</dd>
<dt><a href="#DocumentMetadata">DocumentMetadata</a></dt>
<dd><p>Additional attributes related to an IOTA DID Document.</p>
</dd>
<dt><a href="#Duration">Duration</a></dt>
<dd><p>A span of time.</p>
</dd>
<dt><a href="#Ed25519">Ed25519</a></dt>
<dd></dd>
<dt><a href="#EncryptedData">EncryptedData</a></dt>
<dd><p>The structure returned after encrypting data</p>
</dd>
<dt><a href="#EncryptionAlgorithm">EncryptionAlgorithm</a></dt>
<dd><p>Supported content encryption algorithms.</p>
</dd>
<dt><a href="#ExplorerUrl">ExplorerUrl</a></dt>
<dd></dd>
<dt><a href="#IntegrationChainHistory">IntegrationChainHistory</a></dt>
<dd></dd>
<dt><a href="#KeyLocation">KeyLocation</a></dt>
<dd><p>The storage location of a verification method key.</p>
<p>A key is uniquely identified by the fragment and a hash of its public key.
Importantly, the fragment alone is insufficient to represent the storage location.
For example, when rotating a key, there will be two keys in storage for the
same identity with the same fragment. The <code>key_hash</code> disambiguates the keys in
situations like these.</p>
<p>The string representation of that location can be obtained via <code>canonicalRepr</code>.</p>
</dd>
<dt><a href="#KeyPair">KeyPair</a></dt>
<dd></dd>
<dt><a href="#MethodContent">MethodContent</a></dt>
<dd></dd>
<dt><a href="#MethodData">MethodData</a></dt>
<dd><p>Supported verification method data formats.</p>
</dd>
<dt><a href="#MethodScope">MethodScope</a></dt>
<dd><p>Supported verification method types.</p>
</dd>
<dt><a href="#MethodType">MethodType</a></dt>
<dd><p>Supported verification method types.</p>
</dd>
<dt><a href="#Network">Network</a></dt>
<dd></dd>
<dt><a href="#Presentation">Presentation</a></dt>
<dd></dd>
<dt><a href="#PresentationValidationOptions">PresentationValidationOptions</a></dt>
<dd><p>Options to declare validation criteria when validating presentation.</p>
</dd>
<dt><a href="#PresentationValidator">PresentationValidator</a></dt>
<dd></dd>
<dt><a href="#Proof">Proof</a></dt>
<dd><p>A digital signature.</p>
<p>For field definitions see: <a href="https://w3c-ccg.github.io/security-vocab/">https://w3c-ccg.github.io/security-vocab/</a></p>
</dd>
<dt><a href="#ProofOptions">ProofOptions</a></dt>
<dd><p>Holds additional options for creating signatures.
See <code>IProofOptions</code>.</p>
</dd>
<dt><a href="#ProofPurpose">ProofPurpose</a></dt>
<dd><p>Associates a purpose with a <a href="#Proof">Proof</a>.</p>
<p>See <a href="https://w3c-ccg.github.io/security-vocab/#proofPurpose">https://w3c-ccg.github.io/security-vocab/#proofPurpose</a></p>
</dd>
<dt><a href="#Receipt">Receipt</a></dt>
<dd></dd>
<dt><a href="#ResolvedDocument">ResolvedDocument</a></dt>
<dd><p>An IOTA DID document resolved from the Tangle. Represents an integration chain message possibly
merged with one or more <code>DiffMessages</code>.</p>
</dd>
<dt><a href="#Resolver">Resolver</a></dt>
<dd></dd>
<dt><a href="#ResolverBuilder">ResolverBuilder</a></dt>
<dd><p>Builder for configuring [<code>Clients</code>][Client] when constructing a [<code>Resolver</code>].</p>
</dd>
<dt><a href="#RevocationBitmap">RevocationBitmap</a></dt>
<dd><p>A compressed bitmap for managing credential revocation.</p>
</dd>
<dt><a href="#Service">Service</a></dt>
<dd><p>A DID Document Service used to enable trusted interactions associated
with a DID subject.</p>
<p>See: <a href="https://www.w3.org/TR/did-core/#services">https://www.w3.org/TR/did-core/#services</a></p>
</dd>
<dt><a href="#Signature">Signature</a></dt>
<dd><p>A digital signature.</p>
</dd>
<dt><a href="#StardustDID">StardustDID</a></dt>
<dd><p>A DID conforming to the IOTA UTXO DID method specification.</p>
</dd>
<dt><a href="#StardustDIDUrl">StardustDIDUrl</a></dt>
<dd><p>A DID URL conforming to the IOTA Stardust UTXO DID method specification.</p>
</dd>
<dt><a href="#StardustDocument">StardustDocument</a></dt>
<dd></dd>
<dt><a href="#StardustDocumentMetadata">StardustDocumentMetadata</a></dt>
<dd><p>Additional attributes related to an IOTA DID Document.</p>
</dd>
<dt><a href="#StardustService">StardustService</a></dt>
<dd><p>A <code>Service</code> adhering to the IOTA UTXO DID method specification.</p>
</dd>
<dt><a href="#StardustVerificationMethod">StardustVerificationMethod</a></dt>
<dd></dd>
<dt><a href="#StorageTestSuite">StorageTestSuite</a></dt>
<dd><p>A test suite for the <code>Storage</code> interface.</p>
<p>This module contains a set of tests that a correct storage implementation
should pass. Note that not every edge case is tested.</p>
<p>Tests usually rely on multiple interface methods being implemented, so they should only
be run on a fully implemented version. That&#39;s why there is not a single test case for every
interface method.</p>
</dd>
<dt><a href="#Timestamp">Timestamp</a></dt>
<dd></dd>
<dt><a href="#VerificationMethod">VerificationMethod</a></dt>
<dd></dd>
<dt><a href="#VerifierOptions">VerifierOptions</a></dt>
<dd><p>Holds additional proof verification options.
See <code>IVerifierOptions</code>.</p>
</dd>
<dt><a href="#X25519">X25519</a></dt>
<dd><p>An implementation of <code>X25519</code> Elliptic-curve Diffie-Hellman (ECDH) cryptographic key exchange.</p>
</dd>
</dl>

## Members

<dl>
<dt><a href="#DIDMessageEncoding">DIDMessageEncoding</a></dt>
<dd></dd>
<dt><a href="#StateMetadataEncoding">StateMetadataEncoding</a></dt>
<dd></dd>
<dt><a href="#StatusCheck">StatusCheck</a></dt>
<dd><p>Controls validation behaviour when checking whether or not a credential has been revoked by its
<a href="https://www.w3.org/TR/vc-data-model/#status"><code>credentialStatus</code></a>.</p>
</dd>
<dt><a href="#Strict">Strict</a></dt>
<dd><p>Validate the status if supported, reject any unsupported
<a href="https://www.w3.org/TR/vc-data-model/#status"><code>credentialStatus</code></a> types.</p>
<p>Only <code>RevocationBitmap2022</code> is currently supported.</p>
<p>This is the default.</p>
</dd>
<dt><a href="#SkipUnsupported">SkipUnsupported</a></dt>
<dd><p>Validate the status if supported, skip any unsupported
<a href="https://www.w3.org/TR/vc-data-model/#status"><code>credentialStatus</code></a> types.</p>
</dd>
<dt><a href="#SkipAll">SkipAll</a></dt>
<dd><p>Skip all status checks.</p>
</dd>
<dt><a href="#SubjectHolderRelationship">SubjectHolderRelationship</a></dt>
<dd><p>Declares how credential subjects must relate to the presentation holder during validation.
See <code>PresentationValidationOptions::subject_holder_relationship</code>.</p>
<p>See also the <a href="https://www.w3.org/TR/vc-data-model/#subject-holder-relationships">Subject-Holder Relationship</a> section of the specification.</p>
</dd>
<dt><a href="#AlwaysSubject">AlwaysSubject</a></dt>
<dd><p>The holder must always match the subject on all credentials, regardless of their <a href="https://www.w3.org/TR/vc-data-model/#nontransferable-property"><code>nonTransferable</code></a> property.
This variant is the default used if no other variant is specified when constructing a new
<code>PresentationValidationOptions</code>.</p>
</dd>
<dt><a href="#SubjectOnNonTransferable">SubjectOnNonTransferable</a></dt>
<dd><p>The holder must match the subject only for credentials where the <a href="https://www.w3.org/TR/vc-data-model/#nontransferable-property"><code>nonTransferable</code></a> property is <code>true</code>.</p>
</dd>
<dt><a href="#Any">Any</a></dt>
<dd><p>The holder is not required to have any kind of relationship to any credential subject.</p>
</dd>
<dt><a href="#FailFast">FailFast</a></dt>
<dd><p>Declares when validation should return if an error occurs.</p>
</dd>
<dt><a href="#AllErrors">AllErrors</a></dt>
<dd><p>Return all errors that occur during validation.</p>
</dd>
<dt><a href="#FirstError">FirstError</a></dt>
<dd><p>Return after the first error occurs.</p>
</dd>
<dt><a href="#KeyType">KeyType</a></dt>
<dd></dd>
<dt><a href="#MethodRelationship">MethodRelationship</a></dt>
<dd></dd>
</dl>

## Functions

<dl>
<dt><a href="#start">start()</a></dt>
<dd><p>Initializes the console error panic hook for better error messages</p>
</dd>
</dl>

<a name="Account"></a>

## Account
An account manages one identity.

It handles private keys, writing to storage and
publishing to the Tangle.

**Kind**: global class  

* [Account](#Account)
<<<<<<< HEAD
    * [.createService(options)](#Account+createService) ⇒ <code>Promise.&lt;void&gt;</code>
=======
    * [.attachMethodRelationships(options)](#Account+attachMethodRelationships) ⇒ <code>Promise.&lt;void&gt;</code>
>>>>>>> 705d9d05
    * [.createMethod(options)](#Account+createMethod) ⇒ <code>Promise.&lt;void&gt;</code>
    * [.attachMethodRelationships(options)](#Account+attachMethodRelationships) ⇒ <code>Promise.&lt;void&gt;</code>
    * [.detachMethodRelationships(options)](#Account+detachMethodRelationships) ⇒ <code>Promise.&lt;void&gt;</code>
    * [.did()](#Account+did) ⇒ [<code>DID</code>](#DID)
    * [.autopublish()](#Account+autopublish) ⇒ <code>boolean</code>
    * [.autosave()](#Account+autosave) ⇒ [<code>AutoSave</code>](#AutoSave)
    * [.document()](#Account+document) ⇒ [<code>Document</code>](#Document)
    * [.resolveIdentity()](#Account+resolveIdentity) ⇒ [<code>Promise.&lt;ResolvedDocument&gt;</code>](#ResolvedDocument)
    * [.deleteIdentity()](#Account+deleteIdentity) ⇒ <code>Promise.&lt;void&gt;</code>
    * [.publish(publish_options)](#Account+publish) ⇒ <code>Promise.&lt;void&gt;</code>
    * [.createSignedCredential(fragment, credential, options)](#Account+createSignedCredential) ⇒ [<code>Promise.&lt;Credential&gt;</code>](#Credential)
    * [.createSignedDocument(fragment, document, options)](#Account+createSignedDocument) ⇒ [<code>Promise.&lt;Document&gt;</code>](#Document)
    * [.createSignedPresentation(fragment, presentation, options)](#Account+createSignedPresentation) ⇒ [<code>Promise.&lt;Presentation&gt;</code>](#Presentation)
    * [.createSignedData(fragment, data, options)](#Account+createSignedData) ⇒ <code>Promise.&lt;any&gt;</code>
    * [.updateDocumentUnchecked(document)](#Account+updateDocumentUnchecked) ⇒ <code>Promise.&lt;void&gt;</code>
    * [.fetchDocument()](#Account+fetchDocument) ⇒ <code>Promise.&lt;void&gt;</code>
    * [.revokeCredentials(fragment, indices)](#Account+revokeCredentials) ⇒ <code>Promise.&lt;void&gt;</code>
    * [.unrevokeCredentials(fragment, indices)](#Account+unrevokeCredentials) ⇒ <code>Promise.&lt;void&gt;</code>
    * [.encryptData(plaintext, associated_data, encryption_algorithm, cek_algorithm, public_key)](#Account+encryptData) ⇒ [<code>Promise.&lt;EncryptedData&gt;</code>](#EncryptedData)
    * [.decryptData(data, encryption_algorithm, cek_algorithm, fragment)](#Account+decryptData) ⇒ <code>Promise.&lt;Uint8Array&gt;</code>
    * [.setAlsoKnownAs(options)](#Account+setAlsoKnownAs) ⇒ <code>Promise.&lt;void&gt;</code>
    * [.deleteMethod(options)](#Account+deleteMethod) ⇒ <code>Promise.&lt;void&gt;</code>
    * [.deleteService(options)](#Account+deleteService) ⇒ <code>Promise.&lt;void&gt;</code>
    * [.setController(options)](#Account+setController) ⇒ <code>Promise.&lt;void&gt;</code>
    * [.createService(options)](#Account+createService) ⇒ <code>Promise.&lt;void&gt;</code>

<a name="Account+createMethod"></a>

### account.createMethod(options) ⇒ <code>Promise.&lt;void&gt;</code>
Adds a new verification method to the DID document.

**Kind**: instance method of [<code>Account</code>](#Account)  

| Param | Type |
| --- | --- |
| options | <code>CreateMethodOptions</code> | 

<a name="Account+attachMethodRelationships"></a>

### account.attachMethodRelationships(options) ⇒ <code>Promise.&lt;void&gt;</code>
Attach one or more verification relationships to a method.

Note: the method must exist and be in the set of verification methods;
it cannot be an embedded method.

**Kind**: instance method of [<code>Account</code>](#Account)  

| Param | Type |
| --- | --- |
| options | <code>AttachMethodRelationshipOptions</code> | 

<a name="Account+detachMethodRelationships"></a>

### account.detachMethodRelationships(options) ⇒ <code>Promise.&lt;void&gt;</code>
Detaches the given relationship from the given method, if the method exists.

**Kind**: instance method of [<code>Account</code>](#Account)  

| Param | Type |
| --- | --- |
| options | <code>DetachMethodRelationshipOptions</code> | 

<a name="Account+did"></a>

### account.did() ⇒ [<code>DID</code>](#DID)
Returns the [DID](#DID) of the managed identity.

**Kind**: instance method of [<code>Account</code>](#Account)  
<a name="Account+autopublish"></a>

### account.autopublish() ⇒ <code>boolean</code>
Returns whether auto-publish is enabled.

**Kind**: instance method of [<code>Account</code>](#Account)  
<a name="Account+autosave"></a>

### account.autosave() ⇒ [<code>AutoSave</code>](#AutoSave)
Returns the auto-save configuration value.

**Kind**: instance method of [<code>Account</code>](#Account)  
<a name="Account+document"></a>

### account.document() ⇒ [<code>Document</code>](#Document)
Returns a copy of the document managed by the `Account`.

Note: the returned document only has a valid signature after publishing an integration chain update.
In general, for use cases where the signature is required, it is advisable to resolve the
document from the Tangle.

**Kind**: instance method of [<code>Account</code>](#Account)  
<a name="Account+resolveIdentity"></a>

### account.resolveIdentity() ⇒ [<code>Promise.&lt;ResolvedDocument&gt;</code>](#ResolvedDocument)
Resolves the DID Document associated with this `Account` from the Tangle.

**Kind**: instance method of [<code>Account</code>](#Account)  
<a name="Account+deleteIdentity"></a>

### account.deleteIdentity() ⇒ <code>Promise.&lt;void&gt;</code>
Removes the identity from the local storage entirely.

Note: This will remove all associated document updates and key material - recovery is NOT POSSIBLE!

**Kind**: instance method of [<code>Account</code>](#Account)  
<a name="Account+publish"></a>

### account.publish(publish_options) ⇒ <code>Promise.&lt;void&gt;</code>
Push all unpublished changes to the tangle in a single message.

**Kind**: instance method of [<code>Account</code>](#Account)  

| Param | Type |
| --- | --- |
| publish_options | <code>PublishOptions</code> \| <code>undefined</code> | 

<a name="Account+createSignedCredential"></a>

### account.createSignedCredential(fragment, credential, options) ⇒ [<code>Promise.&lt;Credential&gt;</code>](#Credential)
Signs a [Credential](#Credential) with the key specified by `fragment`.

**Kind**: instance method of [<code>Account</code>](#Account)  

| Param | Type |
| --- | --- |
| fragment | <code>string</code> | 
| credential | [<code>Credential</code>](#Credential) | 
| options | [<code>ProofOptions</code>](#ProofOptions) | 

<a name="Account+createSignedDocument"></a>

### account.createSignedDocument(fragment, document, options) ⇒ [<code>Promise.&lt;Document&gt;</code>](#Document)
Signs a [Document](#Document) with the key specified by `fragment`.

**Kind**: instance method of [<code>Account</code>](#Account)  

| Param | Type |
| --- | --- |
| fragment | <code>string</code> | 
| document | [<code>Document</code>](#Document) | 
| options | [<code>ProofOptions</code>](#ProofOptions) | 

<a name="Account+createSignedPresentation"></a>

### account.createSignedPresentation(fragment, presentation, options) ⇒ [<code>Promise.&lt;Presentation&gt;</code>](#Presentation)
Signs a [Presentation](#Presentation) the key specified by `fragment`.

**Kind**: instance method of [<code>Account</code>](#Account)  

| Param | Type |
| --- | --- |
| fragment | <code>string</code> | 
| presentation | [<code>Presentation</code>](#Presentation) | 
| options | [<code>ProofOptions</code>](#ProofOptions) | 

<a name="Account+createSignedData"></a>

### account.createSignedData(fragment, data, options) ⇒ <code>Promise.&lt;any&gt;</code>
Signs arbitrary `data` with the key specified by `fragment`.

**Kind**: instance method of [<code>Account</code>](#Account)  

| Param | Type |
| --- | --- |
| fragment | <code>string</code> | 
| data | <code>any</code> | 
| options | [<code>ProofOptions</code>](#ProofOptions) | 

<a name="Account+updateDocumentUnchecked"></a>

### account.updateDocumentUnchecked(document) ⇒ <code>Promise.&lt;void&gt;</code>
Overwrites the [Document](#Document) this account manages, **without doing any validation**.

### WARNING

This method is dangerous and can easily corrupt the internal state,
potentially making the identity unusable. Only call this if you fully
understand the implications!

**Kind**: instance method of [<code>Account</code>](#Account)  

| Param | Type |
| --- | --- |
| document | [<code>Document</code>](#Document) | 

<a name="Account+fetchDocument"></a>

### account.fetchDocument() ⇒ <code>Promise.&lt;void&gt;</code>
Fetches the latest changes from the tangle and **overwrites** the local document.

If a DID is managed from distributed accounts, this should be called before making changes
to the identity, to avoid publishing updates that would be ignored.

**Kind**: instance method of [<code>Account</code>](#Account)  
<a name="Account+revokeCredentials"></a>

### account.revokeCredentials(fragment, indices) ⇒ <code>Promise.&lt;void&gt;</code>
If the document has a `RevocationBitmap` service identified by `fragment`,
revoke all specified `indices`.

**Kind**: instance method of [<code>Account</code>](#Account)  

| Param | Type |
| --- | --- |
| fragment | <code>string</code> | 
| indices | <code>number</code> \| <code>Array.&lt;number&gt;</code> | 

<a name="Account+unrevokeCredentials"></a>

### account.unrevokeCredentials(fragment, indices) ⇒ <code>Promise.&lt;void&gt;</code>
If the document has a `RevocationBitmap` service identified by `fragment`,
unrevoke all specified `indices`.

**Kind**: instance method of [<code>Account</code>](#Account)  

| Param | Type |
| --- | --- |
| fragment | <code>string</code> | 
| indices | <code>number</code> \| <code>Array.&lt;number&gt;</code> | 

<a name="Account+encryptData"></a>

### account.encryptData(plaintext, associated_data, encryption_algorithm, cek_algorithm, public_key) ⇒ [<code>Promise.&lt;EncryptedData&gt;</code>](#EncryptedData)
Encrypts the given `plaintext` with the specified `encryption_algorithm` and `cek_algorithm`.

Returns an [`EncryptedData`] instance.

**Kind**: instance method of [<code>Account</code>](#Account)  

| Param | Type |
| --- | --- |
| plaintext | <code>Uint8Array</code> | 
| associated_data | <code>Uint8Array</code> | 
| encryption_algorithm | [<code>EncryptionAlgorithm</code>](#EncryptionAlgorithm) | 
| cek_algorithm | [<code>CekAlgorithm</code>](#CekAlgorithm) | 
| public_key | <code>Uint8Array</code> | 

<a name="Account+decryptData"></a>

### account.decryptData(data, encryption_algorithm, cek_algorithm, fragment) ⇒ <code>Promise.&lt;Uint8Array&gt;</code>
Decrypts the given `data` with the key identified by `fragment` using the given `encryption_algorithm` and
`cek_algorithm`.

Returns the decrypted text.

**Kind**: instance method of [<code>Account</code>](#Account)  

| Param | Type |
| --- | --- |
| data | [<code>EncryptedData</code>](#EncryptedData) | 
| encryption_algorithm | [<code>EncryptionAlgorithm</code>](#EncryptionAlgorithm) | 
| cek_algorithm | [<code>CekAlgorithm</code>](#CekAlgorithm) | 
| fragment | <code>string</code> | 

<a name="Account+setAlsoKnownAs"></a>

### account.setAlsoKnownAs(options) ⇒ <code>Promise.&lt;void&gt;</code>
Sets the `alsoKnownAs` property in the DID document.

**Kind**: instance method of [<code>Account</code>](#Account)  

| Param | Type |
| --- | --- |
| options | <code>SetAlsoKnownAsOptions</code> | 

<a name="Account+deleteMethod"></a>

### account.deleteMethod(options) ⇒ <code>Promise.&lt;void&gt;</code>
Deletes a verification method if the method exists.

**Kind**: instance method of [<code>Account</code>](#Account)  

| Param | Type |
| --- | --- |
| options | <code>DeleteMethodOptions</code> | 

<a name="Account+deleteService"></a>

### account.deleteService(options) ⇒ <code>Promise.&lt;void&gt;</code>
Deletes a Service if it exists.

**Kind**: instance method of [<code>Account</code>](#Account)  

| Param | Type |
| --- | --- |
| options | <code>DeleteServiceOptions</code> | 

<a name="Account+setController"></a>

### account.setController(options) ⇒ <code>Promise.&lt;void&gt;</code>
Sets the controllers of the DID document.

**Kind**: instance method of [<code>Account</code>](#Account)  

| Param | Type |
| --- | --- |
| options | <code>SetControllerOptions</code> | 

<a name="Account+createService"></a>

### account.createService(options) ⇒ <code>Promise.&lt;void&gt;</code>
Adds a new Service to the DID Document.

**Kind**: instance method of [<code>Account</code>](#Account)  

| Param | Type |
| --- | --- |
| options | <code>CreateServiceOptions</code> | 

<a name="AccountBuilder"></a>

## AccountBuilder
An [`Account`] builder for easy account configuration.

To reduce memory usage, accounts created from the same builder share the same `Storage`
used to store identities, and the same [Client](#Client) used to publish identities to the Tangle.

The configuration on the other hand is cloned, and therefore unique for each built account.
This means a builder can be reconfigured in-between account creations, without affecting
the configuration of previously built accounts.

**Kind**: global class  

* [AccountBuilder](#AccountBuilder)
    * [new AccountBuilder(options)](#new_AccountBuilder_new)
    * [.loadIdentity(did)](#AccountBuilder+loadIdentity) ⇒ [<code>Promise.&lt;Account&gt;</code>](#Account)
    * [.createIdentity(identity_setup)](#AccountBuilder+createIdentity) ⇒ [<code>Promise.&lt;Account&gt;</code>](#Account)

<a name="new_AccountBuilder_new"></a>

### new AccountBuilder(options)
Creates a new `AccountBuilder`.


| Param | Type |
| --- | --- |
| options | <code>AccountBuilderOptions</code> \| <code>undefined</code> | 

<a name="AccountBuilder+loadIdentity"></a>

### accountBuilder.loadIdentity(did) ⇒ [<code>Promise.&lt;Account&gt;</code>](#Account)
Loads an existing identity with the specified `did` using the current builder configuration.
The identity must exist in the configured `Storage`.

**Kind**: instance method of [<code>AccountBuilder</code>](#AccountBuilder)  

| Param | Type |
| --- | --- |
| did | [<code>DID</code>](#DID) | 

<a name="AccountBuilder+createIdentity"></a>

### accountBuilder.createIdentity(identity_setup) ⇒ [<code>Promise.&lt;Account&gt;</code>](#Account)
Creates a new identity based on the builder configuration and returns
an [Account](#Account) object to manage it.

The identity is stored locally in the `Storage`. The DID network is automatically determined
by the [Client](#Client) used to publish it.

**Kind**: instance method of [<code>AccountBuilder</code>](#AccountBuilder)  

| Param | Type |
| --- | --- |
| identity_setup | <code>IdentitySetup</code> \| <code>undefined</code> | 

<a name="AgreementInfo"></a>

## AgreementInfo
Agreement information used as the input for the concat KDF.

**Kind**: global class  

* [AgreementInfo](#AgreementInfo)
    * [new AgreementInfo(apu, apv, pub_info, priv_info)](#new_AgreementInfo_new)
    * _instance_
        * [.apu()](#AgreementInfo+apu) ⇒ <code>Uint8Array</code>
        * [.apv()](#AgreementInfo+apv) ⇒ <code>Uint8Array</code>
        * [.pubInfo()](#AgreementInfo+pubInfo) ⇒ <code>Uint8Array</code>
        * [.privInfo()](#AgreementInfo+privInfo) ⇒ <code>Uint8Array</code>
        * [.toJSON()](#AgreementInfo+toJSON) ⇒ <code>any</code>
    * _static_
        * [.fromJSON(json)](#AgreementInfo.fromJSON) ⇒ [<code>AgreementInfo</code>](#AgreementInfo)

<a name="new_AgreementInfo_new"></a>

### new AgreementInfo(apu, apv, pub_info, priv_info)
Creates an `AgreementInfo` Object.


| Param | Type |
| --- | --- |
| apu | <code>Uint8Array</code> | 
| apv | <code>Uint8Array</code> | 
| pub_info | <code>Uint8Array</code> | 
| priv_info | <code>Uint8Array</code> | 

<a name="AgreementInfo+apu"></a>

### agreementInfo.apu() ⇒ <code>Uint8Array</code>
Returns a copy of `apu'

**Kind**: instance method of [<code>AgreementInfo</code>](#AgreementInfo)  
<a name="AgreementInfo+apv"></a>

### agreementInfo.apv() ⇒ <code>Uint8Array</code>
Returns a copy of `apv'

**Kind**: instance method of [<code>AgreementInfo</code>](#AgreementInfo)  
<a name="AgreementInfo+pubInfo"></a>

### agreementInfo.pubInfo() ⇒ <code>Uint8Array</code>
Returns a copy of `pubInfo'

**Kind**: instance method of [<code>AgreementInfo</code>](#AgreementInfo)  
<a name="AgreementInfo+privInfo"></a>

### agreementInfo.privInfo() ⇒ <code>Uint8Array</code>
Returns a copy of `privInfo'

**Kind**: instance method of [<code>AgreementInfo</code>](#AgreementInfo)  
<a name="AgreementInfo+toJSON"></a>

### agreementInfo.toJSON() ⇒ <code>any</code>
Serializes this to a JSON object.

**Kind**: instance method of [<code>AgreementInfo</code>](#AgreementInfo)  
<a name="AgreementInfo.fromJSON"></a>

### AgreementInfo.fromJSON(json) ⇒ [<code>AgreementInfo</code>](#AgreementInfo)
Deserializes an instance from a JSON object.

**Kind**: static method of [<code>AgreementInfo</code>](#AgreementInfo)  

| Param | Type |
| --- | --- |
| json | <code>any</code> | 

<a name="AutoSave"></a>

## AutoSave
**Kind**: global class  

* [AutoSave](#AutoSave)
    * _instance_
        * [.toJSON()](#AutoSave+toJSON) ⇒ <code>any</code>
    * _static_
        * [.never()](#AutoSave.never) ⇒ [<code>AutoSave</code>](#AutoSave)
        * [.every()](#AutoSave.every) ⇒ [<code>AutoSave</code>](#AutoSave)
        * [.batch(number_of_actions)](#AutoSave.batch) ⇒ [<code>AutoSave</code>](#AutoSave)
        * [.fromJSON(json)](#AutoSave.fromJSON) ⇒ [<code>AutoSave</code>](#AutoSave)

<a name="AutoSave+toJSON"></a>

### autoSave.toJSON() ⇒ <code>any</code>
Serializes this to a JSON object.

**Kind**: instance method of [<code>AutoSave</code>](#AutoSave)  
<a name="AutoSave.never"></a>

### AutoSave.never() ⇒ [<code>AutoSave</code>](#AutoSave)
Never save.

**Kind**: static method of [<code>AutoSave</code>](#AutoSave)  
<a name="AutoSave.every"></a>

### AutoSave.every() ⇒ [<code>AutoSave</code>](#AutoSave)
Save after every action.

**Kind**: static method of [<code>AutoSave</code>](#AutoSave)  
<a name="AutoSave.batch"></a>

### AutoSave.batch(number_of_actions) ⇒ [<code>AutoSave</code>](#AutoSave)
Save after every N actions.

**Kind**: static method of [<code>AutoSave</code>](#AutoSave)  

| Param | Type |
| --- | --- |
| number_of_actions | <code>number</code> | 

<a name="AutoSave.fromJSON"></a>

### AutoSave.fromJSON(json) ⇒ [<code>AutoSave</code>](#AutoSave)
Deserializes an instance from a JSON object.

**Kind**: static method of [<code>AutoSave</code>](#AutoSave)  

| Param | Type |
| --- | --- |
| json | <code>any</code> | 

<a name="CekAlgorithm"></a>

## CekAlgorithm
Supported algorithms used to determine and potentially encrypt the content encryption key (CEK).

**Kind**: global class  

* [CekAlgorithm](#CekAlgorithm)
    * _instance_
        * [.toJSON()](#CekAlgorithm+toJSON) ⇒ <code>any</code>
    * _static_
        * [.EcdhEs(agreement)](#CekAlgorithm.EcdhEs) ⇒ [<code>CekAlgorithm</code>](#CekAlgorithm)
        * [.EcdhEsA256Kw(agreement)](#CekAlgorithm.EcdhEsA256Kw) ⇒ [<code>CekAlgorithm</code>](#CekAlgorithm)
        * [.fromJSON(json)](#CekAlgorithm.fromJSON) ⇒ [<code>CekAlgorithm</code>](#CekAlgorithm)

<a name="CekAlgorithm+toJSON"></a>

### cekAlgorithm.toJSON() ⇒ <code>any</code>
Serializes this to a JSON object.

**Kind**: instance method of [<code>CekAlgorithm</code>](#CekAlgorithm)  
<a name="CekAlgorithm.EcdhEs"></a>

### CekAlgorithm.EcdhEs(agreement) ⇒ [<code>CekAlgorithm</code>](#CekAlgorithm)
Elliptic Curve Diffie-Hellman Ephemeral Static key agreement using Concat KDF.

**Kind**: static method of [<code>CekAlgorithm</code>](#CekAlgorithm)  

| Param | Type |
| --- | --- |
| agreement | [<code>AgreementInfo</code>](#AgreementInfo) | 

<a name="CekAlgorithm.EcdhEsA256Kw"></a>

### CekAlgorithm.EcdhEsA256Kw(agreement) ⇒ [<code>CekAlgorithm</code>](#CekAlgorithm)
Elliptic Curve Diffie-Hellman Ephemeral Static key agreement using Concat KDF.

**Kind**: static method of [<code>CekAlgorithm</code>](#CekAlgorithm)  

| Param | Type |
| --- | --- |
| agreement | [<code>AgreementInfo</code>](#AgreementInfo) | 

<a name="CekAlgorithm.fromJSON"></a>

### CekAlgorithm.fromJSON(json) ⇒ [<code>CekAlgorithm</code>](#CekAlgorithm)
Deserializes an instance from a JSON object.

**Kind**: static method of [<code>CekAlgorithm</code>](#CekAlgorithm)  

| Param | Type |
| --- | --- |
| json | <code>any</code> | 

<a name="ChainState"></a>

## ChainState
**Kind**: global class  

* [ChainState](#ChainState)
    * _instance_
        * [.toJSON()](#ChainState+toJSON) ⇒ <code>any</code>
        * [.clone()](#ChainState+clone) ⇒ [<code>ChainState</code>](#ChainState)
    * _static_
        * [.fromJSON(json)](#ChainState.fromJSON) ⇒ [<code>ChainState</code>](#ChainState)

<a name="ChainState+toJSON"></a>

### chainState.toJSON() ⇒ <code>any</code>
Serializes this to a JSON object.

**Kind**: instance method of [<code>ChainState</code>](#ChainState)  
<a name="ChainState+clone"></a>

### chainState.clone() ⇒ [<code>ChainState</code>](#ChainState)
Deep clones the object.

**Kind**: instance method of [<code>ChainState</code>](#ChainState)  
<a name="ChainState.fromJSON"></a>

### ChainState.fromJSON(json) ⇒ [<code>ChainState</code>](#ChainState)
Deserializes an instance from a JSON object.

**Kind**: static method of [<code>ChainState</code>](#ChainState)  

| Param | Type |
| --- | --- |
| json | <code>any</code> | 

<a name="Client"></a>

## Client
**Kind**: global class  

* [Client](#Client)
    * [new Client()](#new_Client_new)
    * _instance_
        * [.network()](#Client+network) ⇒ [<code>Network</code>](#Network)
        * [.publishDocument(document)](#Client+publishDocument) ⇒ [<code>Promise.&lt;Receipt&gt;</code>](#Receipt)
        * ~~[.publishDiff(message_id, diff)](#Client+publishDiff) ⇒ [<code>Promise.&lt;Receipt&gt;</code>](#Receipt)~~
        * [.publishJSON(index, data)](#Client+publishJSON) ⇒ [<code>Promise.&lt;Receipt&gt;</code>](#Receipt)
        * [.publishJsonWithRetry(index, data, interval, max_attempts)](#Client+publishJsonWithRetry) ⇒ <code>Promise.&lt;any&gt;</code>
        * [.isMessageIncluded(messageId)](#Client+isMessageIncluded) ⇒ <code>Promise.&lt;boolean&gt;</code>
        * [.resolve(did)](#Client+resolve) ⇒ [<code>Promise.&lt;ResolvedDocument&gt;</code>](#ResolvedDocument)
        * [.resolveHistory(did)](#Client+resolveHistory) ⇒ [<code>Promise.&lt;DocumentHistory&gt;</code>](#DocumentHistory)
        * ~~[.resolveDiffHistory(document)](#Client+resolveDiffHistory) ⇒ [<code>Promise.&lt;DiffChainHistory&gt;</code>](#DiffChainHistory)~~
    * _static_
        * [.fromConfig(config)](#Client.fromConfig) ⇒ [<code>Promise.&lt;Client&gt;</code>](#Client)

<a name="new_Client_new"></a>

### new Client()
Creates a new `Client` with default settings.

<a name="Client+network"></a>

### client.network() ⇒ [<code>Network</code>](#Network)
Returns the `Client` Tangle network.

**Kind**: instance method of [<code>Client</code>](#Client)  
<a name="Client+publishDocument"></a>

### client.publishDocument(document) ⇒ [<code>Promise.&lt;Receipt&gt;</code>](#Receipt)
Publishes a [Document](#Document) to the Tangle.

**Kind**: instance method of [<code>Client</code>](#Client)  

| Param | Type |
| --- | --- |
| document | [<code>Document</code>](#Document) | 

<a name="Client+publishDiff"></a>

### ~~client.publishDiff(message_id, diff) ⇒ [<code>Promise.&lt;Receipt&gt;</code>](#Receipt)~~
***Deprecated***

Publishes a `DiffMessage` to the Tangle.

**Kind**: instance method of [<code>Client</code>](#Client)  

| Param | Type |
| --- | --- |
| message_id | <code>string</code> | 
| diff | [<code>DiffMessage</code>](#DiffMessage) | 

<a name="Client+publishJSON"></a>

### client.publishJSON(index, data) ⇒ [<code>Promise.&lt;Receipt&gt;</code>](#Receipt)
Publishes arbitrary JSON data to the specified index on the Tangle.

**Kind**: instance method of [<code>Client</code>](#Client)  

| Param | Type |
| --- | --- |
| index | <code>string</code> | 
| data | <code>any</code> | 

<a name="Client+publishJsonWithRetry"></a>

### client.publishJsonWithRetry(index, data, interval, max_attempts) ⇒ <code>Promise.&lt;any&gt;</code>
Publishes arbitrary JSON data to the specified index on the Tangle.
Retries (promotes or reattaches) the message until it’s included (referenced by a milestone).
Default interval is 5 seconds and max attempts is 40.

**Kind**: instance method of [<code>Client</code>](#Client)  

| Param | Type |
| --- | --- |
| index | <code>string</code> | 
| data | <code>any</code> | 
| interval | <code>number</code> \| <code>undefined</code> | 
| max_attempts | <code>number</code> \| <code>undefined</code> | 

<a name="Client+isMessageIncluded"></a>

### client.isMessageIncluded(messageId) ⇒ <code>Promise.&lt;boolean&gt;</code>
Checks if a message is confirmed by a milestone.

**Kind**: instance method of [<code>Client</code>](#Client)  

| Param | Type |
| --- | --- |
| messageId | <code>string</code> | 

<a name="Client+resolve"></a>

### client.resolve(did) ⇒ [<code>Promise.&lt;ResolvedDocument&gt;</code>](#ResolvedDocument)
Fetch the DID document specified by the given `DID`.

**Kind**: instance method of [<code>Client</code>](#Client)  

| Param | Type |
| --- | --- |
| did | [<code>DID</code>](#DID) \| <code>string</code> | 

<a name="Client+resolveHistory"></a>

### client.resolveHistory(did) ⇒ [<code>Promise.&lt;DocumentHistory&gt;</code>](#DocumentHistory)
Returns the message history of the given DID.

**Kind**: instance method of [<code>Client</code>](#Client)  

| Param | Type |
| --- | --- |
| did | [<code>DID</code>](#DID) \| <code>string</code> | 

<a name="Client+resolveDiffHistory"></a>

### ~~client.resolveDiffHistory(document) ⇒ [<code>Promise.&lt;DiffChainHistory&gt;</code>](#DiffChainHistory)~~
***Deprecated***

Returns the `DiffChainHistory` of a diff chain starting from a document on the
integration chain.

NOTE: the document must have been published to the tangle and have a valid message id and
capability invocation method.

**Kind**: instance method of [<code>Client</code>](#Client)  

| Param | Type |
| --- | --- |
| document | [<code>ResolvedDocument</code>](#ResolvedDocument) | 

<a name="Client.fromConfig"></a>

### Client.fromConfig(config) ⇒ [<code>Promise.&lt;Client&gt;</code>](#Client)
Creates a new `Client` with the given settings.

**Kind**: static method of [<code>Client</code>](#Client)  

| Param | Type |
| --- | --- |
| config | <code>IClientConfig</code> | 

<a name="Credential"></a>

## Credential
**Kind**: global class  

* [Credential](#Credential)
    * [new Credential(values)](#new_Credential_new)
    * _instance_
        * [.context()](#Credential+context) ⇒ <code>Array.&lt;(string\|Record.&lt;string, any&gt;)&gt;</code>
        * [.id()](#Credential+id) ⇒ <code>string</code> \| <code>undefined</code>
        * [.type()](#Credential+type) ⇒ <code>Array.&lt;string&gt;</code>
        * [.credentialSubject()](#Credential+credentialSubject) ⇒ <code>Array.&lt;Subject&gt;</code>
        * [.issuer()](#Credential+issuer) ⇒ <code>string</code> \| <code>Issuer</code>
        * [.issuanceDate()](#Credential+issuanceDate) ⇒ [<code>Timestamp</code>](#Timestamp)
        * [.expirationDate()](#Credential+expirationDate) ⇒ [<code>Timestamp</code>](#Timestamp) \| <code>undefined</code>
        * [.credentialStatus()](#Credential+credentialStatus) ⇒ <code>Array.&lt;Status&gt;</code>
        * [.credentialSchema()](#Credential+credentialSchema) ⇒ <code>Array.&lt;Schema&gt;</code>
        * [.refreshService()](#Credential+refreshService) ⇒ <code>Array.&lt;RefreshService&gt;</code>
        * [.termsOfUse()](#Credential+termsOfUse) ⇒ <code>Array.&lt;Policy&gt;</code>
        * [.evidence()](#Credential+evidence) ⇒ <code>Array.&lt;Evidence&gt;</code>
        * [.nonTransferable()](#Credential+nonTransferable) ⇒ <code>boolean</code> \| <code>undefined</code>
        * [.proof()](#Credential+proof) ⇒ [<code>Proof</code>](#Proof) \| <code>undefined</code>
        * [.properties()](#Credential+properties) ⇒ <code>Map.&lt;string, any&gt;</code>
        * [.toJSON()](#Credential+toJSON) ⇒ <code>any</code>
        * [.clone()](#Credential+clone) ⇒ [<code>Credential</code>](#Credential)
    * _static_
        * [.BaseContext()](#Credential.BaseContext) ⇒ <code>string</code>
        * [.BaseType()](#Credential.BaseType) ⇒ <code>string</code>
        * [.fromJSON(json)](#Credential.fromJSON) ⇒ [<code>Credential</code>](#Credential)

<a name="new_Credential_new"></a>

### new Credential(values)
Constructs a new `Credential`.


| Param | Type |
| --- | --- |
| values | <code>ICredential</code> | 

<a name="Credential+context"></a>

### credential.context() ⇒ <code>Array.&lt;(string\|Record.&lt;string, any&gt;)&gt;</code>
Returns a copy of the JSON-LD context(s) applicable to the `Credential`.

**Kind**: instance method of [<code>Credential</code>](#Credential)  
<a name="Credential+id"></a>

### credential.id() ⇒ <code>string</code> \| <code>undefined</code>
Returns a copy of the unique `URI` identifying the `Credential` .

**Kind**: instance method of [<code>Credential</code>](#Credential)  
<a name="Credential+type"></a>

### credential.type() ⇒ <code>Array.&lt;string&gt;</code>
Returns a copy of the URIs defining the type of the `Credential`.

**Kind**: instance method of [<code>Credential</code>](#Credential)  
<a name="Credential+credentialSubject"></a>

### credential.credentialSubject() ⇒ <code>Array.&lt;Subject&gt;</code>
Returns a copy of the `Credential` subject(s).

**Kind**: instance method of [<code>Credential</code>](#Credential)  
<a name="Credential+issuer"></a>

### credential.issuer() ⇒ <code>string</code> \| <code>Issuer</code>
Returns a copy of the issuer of the `Credential`.

**Kind**: instance method of [<code>Credential</code>](#Credential)  
<a name="Credential+issuanceDate"></a>

### credential.issuanceDate() ⇒ [<code>Timestamp</code>](#Timestamp)
Returns a copy of the timestamp of when the `Credential` becomes valid.

**Kind**: instance method of [<code>Credential</code>](#Credential)  
<a name="Credential+expirationDate"></a>

### credential.expirationDate() ⇒ [<code>Timestamp</code>](#Timestamp) \| <code>undefined</code>
Returns a copy of the timestamp of when the `Credential` should no longer be considered valid.

**Kind**: instance method of [<code>Credential</code>](#Credential)  
<a name="Credential+credentialStatus"></a>

### credential.credentialStatus() ⇒ <code>Array.&lt;Status&gt;</code>
Returns a copy of the information used to determine the current status of the `Credential`.

**Kind**: instance method of [<code>Credential</code>](#Credential)  
<a name="Credential+credentialSchema"></a>

### credential.credentialSchema() ⇒ <code>Array.&lt;Schema&gt;</code>
Returns a copy of the information used to assist in the enforcement of a specific `Credential` structure.

**Kind**: instance method of [<code>Credential</code>](#Credential)  
<a name="Credential+refreshService"></a>

### credential.refreshService() ⇒ <code>Array.&lt;RefreshService&gt;</code>
Returns a copy of the service(s) used to refresh an expired `Credential`.

**Kind**: instance method of [<code>Credential</code>](#Credential)  
<a name="Credential+termsOfUse"></a>

### credential.termsOfUse() ⇒ <code>Array.&lt;Policy&gt;</code>
Returns a copy of the terms-of-use specified by the `Credential` issuer.

**Kind**: instance method of [<code>Credential</code>](#Credential)  
<a name="Credential+evidence"></a>

### credential.evidence() ⇒ <code>Array.&lt;Evidence&gt;</code>
Returns a copy of the human-readable evidence used to support the claims within the `Credential`.

**Kind**: instance method of [<code>Credential</code>](#Credential)  
<a name="Credential+nonTransferable"></a>

### credential.nonTransferable() ⇒ <code>boolean</code> \| <code>undefined</code>
Returns whether or not the `Credential` must only be contained within a [Presentation](#Presentation)
with a proof issued from the `Credential` subject.

**Kind**: instance method of [<code>Credential</code>](#Credential)  
<a name="Credential+proof"></a>

### credential.proof() ⇒ [<code>Proof</code>](#Proof) \| <code>undefined</code>
Returns a copy of the proof used to verify the `Credential`.

**Kind**: instance method of [<code>Credential</code>](#Credential)  
<a name="Credential+properties"></a>

### credential.properties() ⇒ <code>Map.&lt;string, any&gt;</code>
Returns a copy of the miscellaneous properties on the `Credential`.

**Kind**: instance method of [<code>Credential</code>](#Credential)  
<a name="Credential+toJSON"></a>

### credential.toJSON() ⇒ <code>any</code>
Serializes this to a JSON object.

**Kind**: instance method of [<code>Credential</code>](#Credential)  
<a name="Credential+clone"></a>

### credential.clone() ⇒ [<code>Credential</code>](#Credential)
Deep clones the object.

**Kind**: instance method of [<code>Credential</code>](#Credential)  
<a name="Credential.BaseContext"></a>

### Credential.BaseContext() ⇒ <code>string</code>
Returns the base JSON-LD context.

**Kind**: static method of [<code>Credential</code>](#Credential)  
<a name="Credential.BaseType"></a>

### Credential.BaseType() ⇒ <code>string</code>
Returns the base type.

**Kind**: static method of [<code>Credential</code>](#Credential)  
<a name="Credential.fromJSON"></a>

### Credential.fromJSON(json) ⇒ [<code>Credential</code>](#Credential)
Deserializes an instance from a JSON object.

**Kind**: static method of [<code>Credential</code>](#Credential)  

| Param | Type |
| --- | --- |
| json | <code>any</code> | 

<a name="CredentialValidationOptions"></a>

## CredentialValidationOptions
Options to declare validation criteria when validating credentials.

**Kind**: global class  

* [CredentialValidationOptions](#CredentialValidationOptions)
    * [new CredentialValidationOptions(options)](#new_CredentialValidationOptions_new)
    * _instance_
        * [.toJSON()](#CredentialValidationOptions+toJSON) ⇒ <code>any</code>
        * [.clone()](#CredentialValidationOptions+clone) ⇒ [<code>CredentialValidationOptions</code>](#CredentialValidationOptions)
    * _static_
        * [.default()](#CredentialValidationOptions.default) ⇒ [<code>CredentialValidationOptions</code>](#CredentialValidationOptions)
        * [.fromJSON(json)](#CredentialValidationOptions.fromJSON) ⇒ [<code>CredentialValidationOptions</code>](#CredentialValidationOptions)

<a name="new_CredentialValidationOptions_new"></a>

### new CredentialValidationOptions(options)
Creates a new `CredentialValidationOptions` from the given fields.

Throws an error if any of the options are invalid.


| Param | Type |
| --- | --- |
| options | <code>ICredentialValidationOptions</code> | 

<a name="CredentialValidationOptions+toJSON"></a>

### credentialValidationOptions.toJSON() ⇒ <code>any</code>
Serializes this to a JSON object.

**Kind**: instance method of [<code>CredentialValidationOptions</code>](#CredentialValidationOptions)  
<a name="CredentialValidationOptions+clone"></a>

### credentialValidationOptions.clone() ⇒ [<code>CredentialValidationOptions</code>](#CredentialValidationOptions)
Deep clones the object.

**Kind**: instance method of [<code>CredentialValidationOptions</code>](#CredentialValidationOptions)  
<a name="CredentialValidationOptions.default"></a>

### CredentialValidationOptions.default() ⇒ [<code>CredentialValidationOptions</code>](#CredentialValidationOptions)
Creates a new `CredentialValidationOptions` with defaults.

**Kind**: static method of [<code>CredentialValidationOptions</code>](#CredentialValidationOptions)  
<a name="CredentialValidationOptions.fromJSON"></a>

### CredentialValidationOptions.fromJSON(json) ⇒ [<code>CredentialValidationOptions</code>](#CredentialValidationOptions)
Deserializes an instance from a JSON object.

**Kind**: static method of [<code>CredentialValidationOptions</code>](#CredentialValidationOptions)  

| Param | Type |
| --- | --- |
| json | <code>any</code> | 

<a name="CredentialValidator"></a>

## CredentialValidator
**Kind**: global class  

* [CredentialValidator](#CredentialValidator)
    * [.validate(credential, issuer, options, fail_fast)](#CredentialValidator.validate)
    * [.checkStructure(credential)](#CredentialValidator.checkStructure)
    * [.checkExpiresOnOrAfter(credential, timestamp)](#CredentialValidator.checkExpiresOnOrAfter)
    * [.checkIssuedOnOrBefore(credential, timestamp)](#CredentialValidator.checkIssuedOnOrBefore)
    * [.verifySignature(credential, trusted_issuers, options)](#CredentialValidator.verifySignature)
    * [.check_subject_holder_relationship(credential, holder_url, relationship)](#CredentialValidator.check_subject_holder_relationship)
    * [.checkStatus(credential, trustedIssuers, statusCheck)](#CredentialValidator.checkStatus)
    * [.extractIssuer(credential)](#CredentialValidator.extractIssuer) ⇒ [<code>DID</code>](#DID)

<a name="CredentialValidator.validate"></a>

### CredentialValidator.validate(credential, issuer, options, fail_fast)
Validates a `Credential`.

The following properties are validated according to `options`:
- the issuer's signature,
- the expiration date,
- the issuance date,
- the semantic structure.

### Warning
The lack of an error returned from this method is in of itself not enough to conclude that the credential can be
trusted. This section contains more information on additional checks that should be carried out before and after
calling this method.

#### The state of the issuer's DID Document
The caller must ensure that `issuer` represents an up-to-date DID Document. The convenience method
`Resolver::resolveCredentialIssuer` can help extract the latest available state of the issuer's DID Document.

#### Properties that are not validated
 There are many properties defined in [The Verifiable Credentials Data Model](https://www.w3.org/TR/vc-data-model/) that are **not** validated, such as:
`credentialStatus`, `type`, `credentialSchema`, `refreshService`, **and more**.
These should be manually checked after validation, according to your requirements.

### Errors
An error is returned whenever a validated condition is not satisfied.

**Kind**: static method of [<code>CredentialValidator</code>](#CredentialValidator)  

| Param | Type |
| --- | --- |
| credential | [<code>Credential</code>](#Credential) | 
| issuer | [<code>Document</code>](#Document) \| [<code>ResolvedDocument</code>](#ResolvedDocument) | 
| options | [<code>CredentialValidationOptions</code>](#CredentialValidationOptions) | 
| fail_fast | <code>number</code> | 

<a name="CredentialValidator.checkStructure"></a>

### CredentialValidator.checkStructure(credential)
Validates the semantic structure of the `Credential`.

### Warning
This does not validate against the credential's schema nor the structure of the subject claims.

**Kind**: static method of [<code>CredentialValidator</code>](#CredentialValidator)  

| Param | Type |
| --- | --- |
| credential | [<code>Credential</code>](#Credential) | 

<a name="CredentialValidator.checkExpiresOnOrAfter"></a>

### CredentialValidator.checkExpiresOnOrAfter(credential, timestamp)
Validate that the credential expires on or after the specified timestamp.

**Kind**: static method of [<code>CredentialValidator</code>](#CredentialValidator)  

| Param | Type |
| --- | --- |
| credential | [<code>Credential</code>](#Credential) | 
| timestamp | [<code>Timestamp</code>](#Timestamp) | 

<a name="CredentialValidator.checkIssuedOnOrBefore"></a>

### CredentialValidator.checkIssuedOnOrBefore(credential, timestamp)
Validate that the credential is issued on or before the specified timestamp.

**Kind**: static method of [<code>CredentialValidator</code>](#CredentialValidator)  

| Param | Type |
| --- | --- |
| credential | [<code>Credential</code>](#Credential) | 
| timestamp | [<code>Timestamp</code>](#Timestamp) | 

<a name="CredentialValidator.verifySignature"></a>

### CredentialValidator.verifySignature(credential, trusted_issuers, options)
Verify the signature using the DID Document of a trusted issuer.

# Warning
The caller must ensure that the DID Documents of the trusted issuers are up-to-date.
### Errors
This method immediately returns an error if
the credential issuer' url cannot be parsed to a DID belonging to one of the trusted issuers. Otherwise an attempt
to verify the credential's signature will be made and an error is returned upon failure.

**Kind**: static method of [<code>CredentialValidator</code>](#CredentialValidator)  

| Param | Type |
| --- | --- |
| credential | [<code>Credential</code>](#Credential) | 
| trusted_issuers | <code>Array.&lt;(Document\|ResolvedDocument)&gt;</code> | 
| options | [<code>VerifierOptions</code>](#VerifierOptions) | 

<a name="CredentialValidator.check_subject_holder_relationship"></a>

### CredentialValidator.check\_subject\_holder\_relationship(credential, holder_url, relationship)
Validate that the relationship between the `holder` and the credential subjects is in accordance with
`relationship`. The `holder_url` parameter is expected to be the URL of the holder.

**Kind**: static method of [<code>CredentialValidator</code>](#CredentialValidator)  

| Param | Type |
| --- | --- |
| credential | [<code>Credential</code>](#Credential) | 
| holder_url | <code>string</code> | 
| relationship | <code>number</code> | 

<a name="CredentialValidator.checkStatus"></a>

### CredentialValidator.checkStatus(credential, trustedIssuers, statusCheck)
Checks whether the credential status has been revoked.

Only supports `BitmapRevocation2022`.

**Kind**: static method of [<code>CredentialValidator</code>](#CredentialValidator)  

| Param | Type |
| --- | --- |
| credential | [<code>Credential</code>](#Credential) | 
| trustedIssuers | <code>Array.&lt;(Document\|ResolvedDocument)&gt;</code> | 
| statusCheck | <code>number</code> | 

<a name="CredentialValidator.extractIssuer"></a>

### CredentialValidator.extractIssuer(credential) ⇒ [<code>DID</code>](#DID)
Utility for extracting the issuer field of a `Credential` as a DID.

### Errors

Fails if the issuer field is not a valid DID.

**Kind**: static method of [<code>CredentialValidator</code>](#CredentialValidator)  

| Param | Type |
| --- | --- |
| credential | [<code>Credential</code>](#Credential) | 

<a name="DID"></a>

## DID
A DID conforming to the IOTA DID method specification.

**Kind**: global class  

* [DID](#DID)
    * [new DID(public_key, network)](#new_DID_new)
    * _instance_
        * [.network()](#DID+network) ⇒ [<code>Network</code>](#Network)
        * [.networkStr()](#DID+networkStr) ⇒ <code>string</code>
        * [.tag()](#DID+tag) ⇒ <code>string</code>
        * [.scheme()](#DID+scheme) ⇒ <code>string</code>
        * [.authority()](#DID+authority) ⇒ <code>string</code>
        * [.method()](#DID+method) ⇒ <code>string</code>
        * [.methodId()](#DID+methodId) ⇒ <code>string</code>
        * [.join(segment)](#DID+join) ⇒ [<code>DIDUrl</code>](#DIDUrl)
        * [.toUrl()](#DID+toUrl) ⇒ [<code>DIDUrl</code>](#DIDUrl)
        * [.intoUrl()](#DID+intoUrl) ⇒ [<code>DIDUrl</code>](#DIDUrl)
        * [.toString()](#DID+toString) ⇒ <code>string</code>
        * [.toJSON()](#DID+toJSON) ⇒ <code>any</code>
        * [.clone()](#DID+clone) ⇒ [<code>DID</code>](#DID)
    * _static_
        * [.METHOD](#DID.METHOD) ⇒ <code>string</code>
        * [.DEFAULT_NETWORK](#DID.DEFAULT_NETWORK) ⇒ <code>string</code>
        * [.parse(input)](#DID.parse) ⇒ [<code>DID</code>](#DID)
        * [.fromJSON(json)](#DID.fromJSON) ⇒ [<code>DID</code>](#DID)

<a name="new_DID_new"></a>

### new DID(public_key, network)
Creates a new `DID` from a public key.


| Param | Type |
| --- | --- |
| public_key | <code>Uint8Array</code> | 
| network | <code>string</code> \| <code>undefined</code> | 

<a name="DID+network"></a>

### did.network() ⇒ [<code>Network</code>](#Network)
Returns the Tangle network of the `DID`.

**Kind**: instance method of [<code>DID</code>](#DID)  
<a name="DID+networkStr"></a>

### did.networkStr() ⇒ <code>string</code>
Returns the Tangle network name of the `DID`.

**Kind**: instance method of [<code>DID</code>](#DID)  
<a name="DID+tag"></a>

### did.tag() ⇒ <code>string</code>
Returns a copy of the unique tag of the `DID`.

**Kind**: instance method of [<code>DID</code>](#DID)  
<a name="DID+scheme"></a>

### did.scheme() ⇒ <code>string</code>
Returns the `DID` scheme.

E.g.
- `"did:example:12345678" -> "did"`
- `"did:iota:main:12345678" -> "did"`

**Kind**: instance method of [<code>DID</code>](#DID)  
<a name="DID+authority"></a>

### did.authority() ⇒ <code>string</code>
Returns the `DID` authority: the method name and method-id.

E.g.
- `"did:example:12345678" -> "example:12345678"`
- `"did:iota:main:12345678" -> "iota:main:12345678"`

**Kind**: instance method of [<code>DID</code>](#DID)  
<a name="DID+method"></a>

### did.method() ⇒ <code>string</code>
Returns the `DID` method name.

E.g.
- `"did:example:12345678" -> "example"`
- `"did:iota:main:12345678" -> "iota"`

**Kind**: instance method of [<code>DID</code>](#DID)  
<a name="DID+methodId"></a>

### did.methodId() ⇒ <code>string</code>
Returns the `DID` method-specific ID.

E.g.
- `"did:example:12345678" -> "12345678"`
- `"did:iota:main:12345678" -> "main:12345678"`

**Kind**: instance method of [<code>DID</code>](#DID)  
<a name="DID+join"></a>

### did.join(segment) ⇒ [<code>DIDUrl</code>](#DIDUrl)
Construct a new `DIDUrl` by joining with a relative DID Url string.

**Kind**: instance method of [<code>DID</code>](#DID)  

| Param | Type |
| --- | --- |
| segment | <code>string</code> | 

<a name="DID+toUrl"></a>

### did.toUrl() ⇒ [<code>DIDUrl</code>](#DIDUrl)
Clones the `DID` into a `DIDUrl`.

**Kind**: instance method of [<code>DID</code>](#DID)  
<a name="DID+intoUrl"></a>

### did.intoUrl() ⇒ [<code>DIDUrl</code>](#DIDUrl)
Converts the `DID` into a `DIDUrl`, consuming it.

**Kind**: instance method of [<code>DID</code>](#DID)  
<a name="DID+toString"></a>

### did.toString() ⇒ <code>string</code>
Returns the `DID` as a string.

**Kind**: instance method of [<code>DID</code>](#DID)  
<a name="DID+toJSON"></a>

### did.toJSON() ⇒ <code>any</code>
Serializes this to a JSON object.

**Kind**: instance method of [<code>DID</code>](#DID)  
<a name="DID+clone"></a>

### did.clone() ⇒ [<code>DID</code>](#DID)
Deep clones the object.

**Kind**: instance method of [<code>DID</code>](#DID)  
<a name="DID.METHOD"></a>

### DID.METHOD ⇒ <code>string</code>
The IOTA DID method name (`"iota"`).

**Kind**: static property of [<code>DID</code>](#DID)  
<a name="DID.DEFAULT_NETWORK"></a>

### DID.DEFAULT\_NETWORK ⇒ <code>string</code>
The default Tangle network (`"main"`).

**Kind**: static property of [<code>DID</code>](#DID)  
<a name="DID.parse"></a>

### DID.parse(input) ⇒ [<code>DID</code>](#DID)
Parses a `DID` from the input string.

**Kind**: static method of [<code>DID</code>](#DID)  

| Param | Type |
| --- | --- |
| input | <code>string</code> | 

<a name="DID.fromJSON"></a>

### DID.fromJSON(json) ⇒ [<code>DID</code>](#DID)
Deserializes an instance from a JSON object.

**Kind**: static method of [<code>DID</code>](#DID)  

| Param | Type |
| --- | --- |
| json | <code>any</code> | 

<a name="DIDUrl"></a>

## DIDUrl
A DID URL conforming to the IOTA DID method specification.

**Kind**: global class  

* [DIDUrl](#DIDUrl)
    * _instance_
        * [.did()](#DIDUrl+did) ⇒ [<code>DID</code>](#DID)
        * [.urlStr()](#DIDUrl+urlStr) ⇒ <code>string</code>
        * [.fragment()](#DIDUrl+fragment) ⇒ <code>string</code> \| <code>undefined</code>
        * [.setFragment(value)](#DIDUrl+setFragment)
        * [.path()](#DIDUrl+path) ⇒ <code>string</code> \| <code>undefined</code>
        * [.setPath(value)](#DIDUrl+setPath)
        * [.query()](#DIDUrl+query) ⇒ <code>string</code> \| <code>undefined</code>
        * [.setQuery(value)](#DIDUrl+setQuery)
        * [.join(segment)](#DIDUrl+join) ⇒ [<code>DIDUrl</code>](#DIDUrl)
        * [.toString()](#DIDUrl+toString) ⇒ <code>string</code>
        * [.toJSON()](#DIDUrl+toJSON) ⇒ <code>any</code>
        * [.clone()](#DIDUrl+clone) ⇒ [<code>DIDUrl</code>](#DIDUrl)
    * _static_
        * [.parse(input)](#DIDUrl.parse) ⇒ [<code>DIDUrl</code>](#DIDUrl)
        * [.fromJSON(json)](#DIDUrl.fromJSON) ⇒ [<code>DIDUrl</code>](#DIDUrl)

<a name="DIDUrl+did"></a>

### didUrl.did() ⇒ [<code>DID</code>](#DID)
Return a copy of the `DID` section of the `DIDUrl`.

**Kind**: instance method of [<code>DIDUrl</code>](#DIDUrl)  
<a name="DIDUrl+urlStr"></a>

### didUrl.urlStr() ⇒ <code>string</code>
Return a copy of the relative DID Url as a string, including only the path, query, and fragment.

**Kind**: instance method of [<code>DIDUrl</code>](#DIDUrl)  
<a name="DIDUrl+fragment"></a>

### didUrl.fragment() ⇒ <code>string</code> \| <code>undefined</code>
Returns a copy of the `DIDUrl` method fragment, if any. Excludes the leading '#'.

**Kind**: instance method of [<code>DIDUrl</code>](#DIDUrl)  
<a name="DIDUrl+setFragment"></a>

### didUrl.setFragment(value)
Sets the `fragment` component of the `DIDUrl`.

**Kind**: instance method of [<code>DIDUrl</code>](#DIDUrl)  

| Param | Type |
| --- | --- |
| value | <code>string</code> \| <code>undefined</code> | 

<a name="DIDUrl+path"></a>

### didUrl.path() ⇒ <code>string</code> \| <code>undefined</code>
Returns a copy of the `DIDUrl` path.

**Kind**: instance method of [<code>DIDUrl</code>](#DIDUrl)  
<a name="DIDUrl+setPath"></a>

### didUrl.setPath(value)
Sets the `path` component of the `DIDUrl`.

**Kind**: instance method of [<code>DIDUrl</code>](#DIDUrl)  

| Param | Type |
| --- | --- |
| value | <code>string</code> \| <code>undefined</code> | 

<a name="DIDUrl+query"></a>

### didUrl.query() ⇒ <code>string</code> \| <code>undefined</code>
Returns a copy of the `DIDUrl` method query, if any. Excludes the leading '?'.

**Kind**: instance method of [<code>DIDUrl</code>](#DIDUrl)  
<a name="DIDUrl+setQuery"></a>

### didUrl.setQuery(value)
Sets the `query` component of the `DIDUrl`.

**Kind**: instance method of [<code>DIDUrl</code>](#DIDUrl)  

| Param | Type |
| --- | --- |
| value | <code>string</code> \| <code>undefined</code> | 

<a name="DIDUrl+join"></a>

### didUrl.join(segment) ⇒ [<code>DIDUrl</code>](#DIDUrl)
Append a string representing a path, query, and/or fragment, returning a new `DIDUrl`.

Must begin with a valid delimiter character: '/', '?', '#'. Overwrites the existing URL
segment and any following segments in order of path, query, then fragment.

I.e.
- joining a path will clear the query and fragment.
- joining a query will clear the fragment.
- joining a fragment will only overwrite the fragment.

**Kind**: instance method of [<code>DIDUrl</code>](#DIDUrl)  

| Param | Type |
| --- | --- |
| segment | <code>string</code> | 

<a name="DIDUrl+toString"></a>

### didUrl.toString() ⇒ <code>string</code>
Returns the `DIDUrl` as a string.

**Kind**: instance method of [<code>DIDUrl</code>](#DIDUrl)  
<a name="DIDUrl+toJSON"></a>

### didUrl.toJSON() ⇒ <code>any</code>
Serializes this to a JSON object.

**Kind**: instance method of [<code>DIDUrl</code>](#DIDUrl)  
<a name="DIDUrl+clone"></a>

### didUrl.clone() ⇒ [<code>DIDUrl</code>](#DIDUrl)
Deep clones the object.

**Kind**: instance method of [<code>DIDUrl</code>](#DIDUrl)  
<a name="DIDUrl.parse"></a>

### DIDUrl.parse(input) ⇒ [<code>DIDUrl</code>](#DIDUrl)
Parses a `DIDUrl` from the input string.

**Kind**: static method of [<code>DIDUrl</code>](#DIDUrl)  

| Param | Type |
| --- | --- |
| input | <code>string</code> | 

<a name="DIDUrl.fromJSON"></a>

### DIDUrl.fromJSON(json) ⇒ [<code>DIDUrl</code>](#DIDUrl)
Deserializes an instance from a JSON object.

**Kind**: static method of [<code>DIDUrl</code>](#DIDUrl)  

| Param | Type |
| --- | --- |
| json | <code>any</code> | 

<a name="DiffChainHistory"></a>

## ~~DiffChainHistory~~
***Deprecated***

**Kind**: global class  

* ~~[DiffChainHistory](#DiffChainHistory)~~
    * _instance_
        * [.chainData()](#DiffChainHistory+chainData) ⇒ [<code>Array.&lt;DiffMessage&gt;</code>](#DiffMessage)
        * [.spam()](#DiffChainHistory+spam) ⇒ <code>Array.&lt;string&gt;</code>
        * [.toJSON()](#DiffChainHistory+toJSON) ⇒ <code>any</code>
    * _static_
        * [.fromJSON(json)](#DiffChainHistory.fromJSON) ⇒ [<code>DiffChainHistory</code>](#DiffChainHistory)

<a name="DiffChainHistory+chainData"></a>

### diffChainHistory.chainData() ⇒ [<code>Array.&lt;DiffMessage&gt;</code>](#DiffMessage)
Returns an `Array` of the diff chain `DiffMessages`.

NOTE: this clones the field.

**Kind**: instance method of [<code>DiffChainHistory</code>](#DiffChainHistory)  
<a name="DiffChainHistory+spam"></a>

### diffChainHistory.spam() ⇒ <code>Array.&lt;string&gt;</code>
Returns an `Array` of `MessageIds` as strings.

NOTE: this clones the field.

**Kind**: instance method of [<code>DiffChainHistory</code>](#DiffChainHistory)  
<a name="DiffChainHistory+toJSON"></a>

### diffChainHistory.toJSON() ⇒ <code>any</code>
Serializes as a JSON object.

**Kind**: instance method of [<code>DiffChainHistory</code>](#DiffChainHistory)  
<a name="DiffChainHistory.fromJSON"></a>

### DiffChainHistory.fromJSON(json) ⇒ [<code>DiffChainHistory</code>](#DiffChainHistory)
Deserializes from a JSON object.

**Kind**: static method of [<code>DiffChainHistory</code>](#DiffChainHistory)  

| Param | Type |
| --- | --- |
| json | <code>any</code> | 

<a name="DiffMessage"></a>

## ~~DiffMessage~~
***Deprecated***

Defines the difference between two DID `Document`s' JSON representations.

**Kind**: global class  

* ~~[DiffMessage](#DiffMessage)~~
    * _instance_
        * ~~[.id()](#DiffMessage+id) ⇒ [<code>DID</code>](#DID)~~
        * ~~[.did()](#DiffMessage+did) ⇒ [<code>DID</code>](#DID)~~
        * ~~[.diff()](#DiffMessage+diff) ⇒ <code>string</code>~~
        * ~~[.messageId()](#DiffMessage+messageId) ⇒ <code>string</code>~~
        * ~~[.setMessageId(message_id)](#DiffMessage+setMessageId)~~
        * ~~[.previousMessageId()](#DiffMessage+previousMessageId) ⇒ <code>string</code>~~
        * ~~[.setPreviousMessageId(message_id)](#DiffMessage+setPreviousMessageId)~~
        * ~~[.proof()](#DiffMessage+proof) ⇒ [<code>Proof</code>](#Proof) \| <code>undefined</code>~~
        * ~~[.merge(document)](#DiffMessage+merge) ⇒ [<code>Document</code>](#Document)~~
        * [.toJSON()](#DiffMessage+toJSON) ⇒ <code>any</code>
        * [.clone()](#DiffMessage+clone) ⇒ [<code>DiffMessage</code>](#DiffMessage)
    * _static_
        * [.fromJSON(json)](#DiffMessage.fromJSON) ⇒ [<code>DiffMessage</code>](#DiffMessage)

<a name="DiffMessage+id"></a>

### ~~diffMessage.id() ⇒ [<code>DID</code>](#DID)~~
***Deprecated***

Returns the DID of the associated DID Document.

NOTE: clones the data.

**Kind**: instance method of [<code>DiffMessage</code>](#DiffMessage)  
<a name="DiffMessage+did"></a>

### ~~diffMessage.did() ⇒ [<code>DID</code>](#DID)~~
***Deprecated***

Returns a copy of the DID of the associated DID Document.

**Kind**: instance method of [<code>DiffMessage</code>](#DiffMessage)  
<a name="DiffMessage+diff"></a>

### ~~diffMessage.diff() ⇒ <code>string</code>~~
***Deprecated***

Returns a copy of the raw contents of the DID Document diff as a JSON string.

**Kind**: instance method of [<code>DiffMessage</code>](#DiffMessage)  
<a name="DiffMessage+messageId"></a>

### ~~diffMessage.messageId() ⇒ <code>string</code>~~
***Deprecated***

Returns a copy of the message_id of the DID Document diff.

**Kind**: instance method of [<code>DiffMessage</code>](#DiffMessage)  
<a name="DiffMessage+setMessageId"></a>

### ~~diffMessage.setMessageId(message_id)~~
***Deprecated***

Sets the message_id of the DID Document diff.

**Kind**: instance method of [<code>DiffMessage</code>](#DiffMessage)  

| Param | Type |
| --- | --- |
| message_id | <code>string</code> | 

<a name="DiffMessage+previousMessageId"></a>

### ~~diffMessage.previousMessageId() ⇒ <code>string</code>~~
***Deprecated***

Returns a copy of the Tangle message id of the previous DID Document diff.

**Kind**: instance method of [<code>DiffMessage</code>](#DiffMessage)  
<a name="DiffMessage+setPreviousMessageId"></a>

### ~~diffMessage.setPreviousMessageId(message_id)~~
***Deprecated***

Sets the Tangle message id of the previous DID Document diff.

**Kind**: instance method of [<code>DiffMessage</code>](#DiffMessage)  

| Param | Type |
| --- | --- |
| message_id | <code>string</code> | 

<a name="DiffMessage+proof"></a>

### ~~diffMessage.proof() ⇒ [<code>Proof</code>](#Proof) \| <code>undefined</code>~~
***Deprecated***

Returns a copy of the proof.

**Kind**: instance method of [<code>DiffMessage</code>](#DiffMessage)  
<a name="DiffMessage+merge"></a>

### ~~diffMessage.merge(document) ⇒ [<code>Document</code>](#Document)~~
***Deprecated***

Returns a new DID Document which is the result of merging `self`
with the given Document.

**Kind**: instance method of [<code>DiffMessage</code>](#DiffMessage)  

| Param | Type |
| --- | --- |
| document | [<code>Document</code>](#Document) | 

<a name="DiffMessage+toJSON"></a>

### diffMessage.toJSON() ⇒ <code>any</code>
Serializes this to a JSON object.

**Kind**: instance method of [<code>DiffMessage</code>](#DiffMessage)  
<a name="DiffMessage+clone"></a>

### diffMessage.clone() ⇒ [<code>DiffMessage</code>](#DiffMessage)
Deep clones the object.

**Kind**: instance method of [<code>DiffMessage</code>](#DiffMessage)  
<a name="DiffMessage.fromJSON"></a>

### DiffMessage.fromJSON(json) ⇒ [<code>DiffMessage</code>](#DiffMessage)
Deserializes an instance from a JSON object.

**Kind**: static method of [<code>DiffMessage</code>](#DiffMessage)  

| Param | Type |
| --- | --- |
| json | <code>any</code> | 

<a name="Document"></a>

## Document
**Kind**: global class  

* [Document](#Document)
    * [new Document(keypair, network, fragment)](#new_Document_new)
    * _instance_
        * [.id()](#Document+id) ⇒ [<code>DID</code>](#DID)
        * [.setController(controllers)](#Document+setController)
        * [.controller()](#Document+controller) ⇒ [<code>Array.&lt;DID&gt;</code>](#DID)
        * [.setAlsoKnownAs(urls)](#Document+setAlsoKnownAs)
        * [.alsoKnownAs()](#Document+alsoKnownAs) ⇒ <code>Array.&lt;string&gt;</code>
        * [.setPropertyUnchecked(key, value)](#Document+setPropertyUnchecked)
        * [.properties()](#Document+properties) ⇒ <code>Map.&lt;string, any&gt;</code>
        * [.service()](#Document+service) ⇒ [<code>Array.&lt;Service&gt;</code>](#Service)
        * [.insertService(service)](#Document+insertService) ⇒ <code>boolean</code>
        * [.removeService(did)](#Document+removeService) ⇒ <code>boolean</code>
        * [.resolveService(query)](#Document+resolveService) ⇒ [<code>Service</code>](#Service) \| <code>undefined</code>
        * [.methods()](#Document+methods) ⇒ [<code>Array.&lt;VerificationMethod&gt;</code>](#VerificationMethod)
        * [.insertMethod(method, scope)](#Document+insertMethod)
        * [.removeMethod(did)](#Document+removeMethod)
        * [.defaultSigningMethod()](#Document+defaultSigningMethod) ⇒ [<code>VerificationMethod</code>](#VerificationMethod)
        * [.resolveMethod(query, scope)](#Document+resolveMethod) ⇒ [<code>VerificationMethod</code>](#VerificationMethod) \| <code>undefined</code>
        * [.resolveSigningMethod(query)](#Document+resolveSigningMethod) ⇒ [<code>VerificationMethod</code>](#VerificationMethod)
        * [.attachMethodRelationship(didUrl, relationship)](#Document+attachMethodRelationship) ⇒ <code>boolean</code>
        * [.detachMethodRelationship(didUrl, relationship)](#Document+detachMethodRelationship) ⇒ <code>boolean</code>
        * [.signSelf(key_pair, method_query)](#Document+signSelf)
        * [.signDocument(document, key_pair, method_query)](#Document+signDocument)
        * [.signCredential(credential, privateKey, methodQuery, options)](#Document+signCredential) ⇒ [<code>Credential</code>](#Credential)
        * [.signPresentation(presentation, privateKey, methodQuery, options)](#Document+signPresentation) ⇒ [<code>Presentation</code>](#Presentation)
        * [.signData(data, privateKey, methodQuery, options)](#Document+signData) ⇒ <code>any</code>
        * [.verifyData(data, options)](#Document+verifyData) ⇒ <code>boolean</code>
        * [.verifyDocument(signed)](#Document+verifyDocument)
        * ~~[.diff(other, message_id, key, method_query)](#Document+diff) ⇒ [<code>DiffMessage</code>](#DiffMessage)~~
        * ~~[.verifyDiff(diff)](#Document+verifyDiff)~~
        * ~~[.mergeDiff(diff)](#Document+mergeDiff)~~
        * [.integrationIndex()](#Document+integrationIndex) ⇒ <code>string</code>
        * [.metadata()](#Document+metadata) ⇒ [<code>DocumentMetadata</code>](#DocumentMetadata)
        * [.metadataCreated()](#Document+metadataCreated) ⇒ [<code>Timestamp</code>](#Timestamp) \| <code>undefined</code>
        * [.setMetadataCreated(timestamp)](#Document+setMetadataCreated)
        * [.metadataUpdated()](#Document+metadataUpdated) ⇒ [<code>Timestamp</code>](#Timestamp) \| <code>undefined</code>
        * [.setMetadataUpdated(timestamp)](#Document+setMetadataUpdated)
        * [.metadataPreviousMessageId()](#Document+metadataPreviousMessageId) ⇒ <code>string</code>
        * [.setMetadataPreviousMessageId(value)](#Document+setMetadataPreviousMessageId)
        * [.setMetadataPropertyUnchecked(key, value)](#Document+setMetadataPropertyUnchecked)
        * [.proof()](#Document+proof) ⇒ [<code>Proof</code>](#Proof) \| <code>undefined</code>
        * [.revokeCredentials(serviceQuery, indices)](#Document+revokeCredentials)
        * [.unrevokeCredentials(serviceQuery, indices)](#Document+unrevokeCredentials)
        * [.toJSON()](#Document+toJSON) ⇒ <code>any</code>
        * [.clone()](#Document+clone) ⇒ [<code>Document</code>](#Document)
    * _static_
        * [.fromVerificationMethod(method)](#Document.fromVerificationMethod) ⇒ [<code>Document</code>](#Document)
        * [.isSigningMethodType(method_type)](#Document.isSigningMethodType) ⇒ <code>boolean</code>
        * [.verifyRootDocument(document)](#Document.verifyRootDocument)
        * ~~[.diffIndex(message_id)](#Document.diffIndex) ⇒ <code>string</code>~~
        * [.fromJSON(json)](#Document.fromJSON) ⇒ [<code>Document</code>](#Document)

<a name="new_Document_new"></a>

### new Document(keypair, network, fragment)
Creates a new DID Document from the given `KeyPair`, network, and verification method
fragment name.

The DID Document will be pre-populated with a single verification method
derived from the provided `KeyPair` embedded as a capability invocation
verification relationship. This method will have the DID URL fragment
`#sign-0` by default and can be easily retrieved with `Document::defaultSigningMethod`.

NOTE: the generated document is unsigned, see `Document::signSelf`.

Arguments:

* keypair: the initial verification method is derived from the public key with this keypair.
* network: Tangle network to use for the DID, default `Network::mainnet`.
* fragment: name of the initial verification method, default "sign-0".


| Param | Type |
| --- | --- |
| keypair | [<code>KeyPair</code>](#KeyPair) | 
| network | <code>string</code> \| <code>undefined</code> | 
| fragment | <code>string</code> \| <code>undefined</code> | 

<a name="Document+id"></a>

### document.id() ⇒ [<code>DID</code>](#DID)
Returns a copy of the DID Document `id`.

**Kind**: instance method of [<code>Document</code>](#Document)  
<a name="Document+setController"></a>

### document.setController(controllers)
Sets the controllers of the DID Document.

Note: Duplicates will be ignored.
Use `null` to remove all controllers.

**Kind**: instance method of [<code>Document</code>](#Document)  

| Param | Type |
| --- | --- |
| controllers | [<code>DID</code>](#DID) \| [<code>Array.&lt;DID&gt;</code>](#DID) \| <code>null</code> | 

<a name="Document+controller"></a>

### document.controller() ⇒ [<code>Array.&lt;DID&gt;</code>](#DID)
Returns a copy of the list of document controllers.

**Kind**: instance method of [<code>Document</code>](#Document)  
<a name="Document+setAlsoKnownAs"></a>

### document.setAlsoKnownAs(urls)
Sets the `alsoKnownAs` property in the DID document.

**Kind**: instance method of [<code>Document</code>](#Document)  

| Param | Type |
| --- | --- |
| urls | <code>string</code> \| <code>Array.&lt;string&gt;</code> \| <code>null</code> | 

<a name="Document+alsoKnownAs"></a>

### document.alsoKnownAs() ⇒ <code>Array.&lt;string&gt;</code>
Returns a copy of the document's `alsoKnownAs` set.

**Kind**: instance method of [<code>Document</code>](#Document)  
<a name="Document+setPropertyUnchecked"></a>

### document.setPropertyUnchecked(key, value)
Adds a custom property to the DID Document.
If the value is set to `null`, the custom property will be removed.

### WARNING
This method can overwrite existing properties like `id` and result in an invalid document.

**Kind**: instance method of [<code>Document</code>](#Document)  

| Param | Type |
| --- | --- |
| key | <code>string</code> | 
| value | <code>any</code> | 

<a name="Document+properties"></a>

### document.properties() ⇒ <code>Map.&lt;string, any&gt;</code>
Returns a copy of the custom DID Document properties.

**Kind**: instance method of [<code>Document</code>](#Document)  
<a name="Document+service"></a>

### document.service() ⇒ [<code>Array.&lt;Service&gt;</code>](#Service)
Return a set of all [Services](#Service) in the document.

**Kind**: instance method of [<code>Document</code>](#Document)  
<a name="Document+insertService"></a>

### document.insertService(service) ⇒ <code>boolean</code>
Add a new [Service](#Service) to the document.

Returns `true` if the service was added.

**Kind**: instance method of [<code>Document</code>](#Document)  

| Param | Type |
| --- | --- |
| service | [<code>Service</code>](#Service) | 

<a name="Document+removeService"></a>

### document.removeService(did) ⇒ <code>boolean</code>
Remove a [Service](#Service) identified by the given [DIDUrl](#DIDUrl) from the document.

Returns `true` if a service was removed.

**Kind**: instance method of [<code>Document</code>](#Document)  

| Param | Type |
| --- | --- |
| did | [<code>DIDUrl</code>](#DIDUrl) | 

<a name="Document+resolveService"></a>

### document.resolveService(query) ⇒ [<code>Service</code>](#Service) \| <code>undefined</code>
Returns the first [Service](#Service) with an `id` property matching the provided `query`,
if present.

**Kind**: instance method of [<code>Document</code>](#Document)  

| Param | Type |
| --- | --- |
| query | [<code>DIDUrl</code>](#DIDUrl) \| <code>string</code> | 

<a name="Document+methods"></a>

### document.methods() ⇒ [<code>Array.&lt;VerificationMethod&gt;</code>](#VerificationMethod)
Returns a list of all [VerificationMethod](#VerificationMethod) in the DID Document.

**Kind**: instance method of [<code>Document</code>](#Document)  
<a name="Document+insertMethod"></a>

### document.insertMethod(method, scope)
Adds a new `method` to the document in the given `scope`.

**Kind**: instance method of [<code>Document</code>](#Document)  

| Param | Type |
| --- | --- |
| method | [<code>VerificationMethod</code>](#VerificationMethod) | 
| scope | [<code>MethodScope</code>](#MethodScope) | 

<a name="Document+removeMethod"></a>

### document.removeMethod(did)
Removes all references to the specified Verification Method.

**Kind**: instance method of [<code>Document</code>](#Document)  

| Param | Type |
| --- | --- |
| did | [<code>DIDUrl</code>](#DIDUrl) | 

<a name="Document+defaultSigningMethod"></a>

### document.defaultSigningMethod() ⇒ [<code>VerificationMethod</code>](#VerificationMethod)
Returns a copy of the first `VerificationMethod` with a capability invocation relationship
capable of signing this DID document.

Throws an error if no signing method is present.

**Kind**: instance method of [<code>Document</code>](#Document)  
<a name="Document+resolveMethod"></a>

### document.resolveMethod(query, scope) ⇒ [<code>VerificationMethod</code>](#VerificationMethod) \| <code>undefined</code>
Returns a copy of the first verification method with an `id` property
matching the provided `query` and the verification relationship
specified by `scope`, if present.

**Kind**: instance method of [<code>Document</code>](#Document)  

| Param | Type |
| --- | --- |
| query | [<code>DIDUrl</code>](#DIDUrl) \| <code>string</code> | 
| scope | [<code>MethodScope</code>](#MethodScope) \| <code>undefined</code> | 

<a name="Document+resolveSigningMethod"></a>

### document.resolveSigningMethod(query) ⇒ [<code>VerificationMethod</code>](#VerificationMethod)
Attempts to resolve the given method query into a method capable of signing a document update.

**Kind**: instance method of [<code>Document</code>](#Document)  

| Param | Type |
| --- | --- |
| query | [<code>DIDUrl</code>](#DIDUrl) \| <code>string</code> | 

<a name="Document+attachMethodRelationship"></a>

### document.attachMethodRelationship(didUrl, relationship) ⇒ <code>boolean</code>
Attaches the relationship to the given method, if the method exists.

Note: The method needs to be in the set of verification methods,
so it cannot be an embedded one.

**Kind**: instance method of [<code>Document</code>](#Document)  

| Param | Type |
| --- | --- |
| didUrl | [<code>DIDUrl</code>](#DIDUrl) | 
| relationship | <code>number</code> | 

<a name="Document+detachMethodRelationship"></a>

### document.detachMethodRelationship(didUrl, relationship) ⇒ <code>boolean</code>
Detaches the given relationship from the given method, if the method exists.

**Kind**: instance method of [<code>Document</code>](#Document)  

| Param | Type |
| --- | --- |
| didUrl | [<code>DIDUrl</code>](#DIDUrl) | 
| relationship | <code>number</code> | 

<a name="Document+signSelf"></a>

### document.signSelf(key_pair, method_query)
Signs the DID document with the verification method specified by `method_query`.
The `method_query` may be the full `DIDUrl` of the method or just its fragment,
e.g. "#sign-0".

NOTE: does not validate whether the private key of the given `key_pair` corresponds to the
verification method. See `Document::verifySelfSigned`.

**Kind**: instance method of [<code>Document</code>](#Document)  

| Param | Type |
| --- | --- |
| key_pair | [<code>KeyPair</code>](#KeyPair) | 
| method_query | [<code>DIDUrl</code>](#DIDUrl) \| <code>string</code> | 

<a name="Document+signDocument"></a>

### document.signDocument(document, key_pair, method_query)
Signs another DID document using the verification method specified by `method_query`.
The `method_query` may be the full `DIDUrl` of the method or just its fragment,
e.g. "#sign-0".

`Document.signSelf` should be used in general, this throws an error if trying to operate
on the same document. This is intended for signing updates to a document where a sole
capability invocation method is rotated or replaced entirely.

NOTE: does not validate whether the private key of the given `key_pair` corresponds to the
verification method. See [Document.verifyDocument](#Document+verifyDocument).

**Kind**: instance method of [<code>Document</code>](#Document)  

| Param | Type |
| --- | --- |
| document | [<code>Document</code>](#Document) | 
| key_pair | [<code>KeyPair</code>](#KeyPair) | 
| method_query | [<code>DIDUrl</code>](#DIDUrl) \| <code>string</code> | 

<a name="Document+signCredential"></a>

### document.signCredential(credential, privateKey, methodQuery, options) ⇒ [<code>Credential</code>](#Credential)
Creates a signature for the given `Credential` with the specified DID Document
Verification Method.

**Kind**: instance method of [<code>Document</code>](#Document)  

| Param | Type |
| --- | --- |
| credential | [<code>Credential</code>](#Credential) | 
| privateKey | <code>Uint8Array</code> | 
| methodQuery | [<code>DIDUrl</code>](#DIDUrl) \| <code>string</code> | 
| options | [<code>ProofOptions</code>](#ProofOptions) | 

<a name="Document+signPresentation"></a>

### document.signPresentation(presentation, privateKey, methodQuery, options) ⇒ [<code>Presentation</code>](#Presentation)
Creates a signature for the given `Presentation` with the specified DID Document
Verification Method.

**Kind**: instance method of [<code>Document</code>](#Document)  

| Param | Type |
| --- | --- |
| presentation | [<code>Presentation</code>](#Presentation) | 
| privateKey | <code>Uint8Array</code> | 
| methodQuery | [<code>DIDUrl</code>](#DIDUrl) \| <code>string</code> | 
| options | [<code>ProofOptions</code>](#ProofOptions) | 

<a name="Document+signData"></a>

### document.signData(data, privateKey, methodQuery, options) ⇒ <code>any</code>
Creates a signature for the given `data` with the specified DID Document
Verification Method.

NOTE: use `signSelf` or `signDocument` for DID Documents.

**Kind**: instance method of [<code>Document</code>](#Document)  

| Param | Type |
| --- | --- |
| data | <code>any</code> | 
| privateKey | <code>Uint8Array</code> | 
| methodQuery | [<code>DIDUrl</code>](#DIDUrl) \| <code>string</code> | 
| options | [<code>ProofOptions</code>](#ProofOptions) | 

<a name="Document+verifyData"></a>

### document.verifyData(data, options) ⇒ <code>boolean</code>
Verifies the authenticity of `data` using the target verification method.

**Kind**: instance method of [<code>Document</code>](#Document)  

| Param | Type |
| --- | --- |
| data | <code>any</code> | 
| options | [<code>VerifierOptions</code>](#VerifierOptions) | 

<a name="Document+verifyDocument"></a>

### document.verifyDocument(signed)
Verifies that the signature on the DID document `signed` was generated by a valid method from
this DID document.

# Errors

Fails if:
- The signature proof section is missing in the `signed` document.
- The method is not found in this document.
- An unsupported verification method is used.
- The signature verification operation fails.

**Kind**: instance method of [<code>Document</code>](#Document)  

| Param | Type |
| --- | --- |
| signed | [<code>Document</code>](#Document) | 

<a name="Document+diff"></a>

### ~~document.diff(other, message_id, key, method_query) ⇒ [<code>DiffMessage</code>](#DiffMessage)~~
***Deprecated***

Generate a `DiffMessage` between two DID Documents and sign it using the specified
`key` and `method`.

**Kind**: instance method of [<code>Document</code>](#Document)  

| Param | Type |
| --- | --- |
| other | [<code>Document</code>](#Document) | 
| message_id | <code>string</code> | 
| key | [<code>KeyPair</code>](#KeyPair) | 
| method_query | [<code>DIDUrl</code>](#DIDUrl) \| <code>string</code> | 

<a name="Document+verifyDiff"></a>

### ~~document.verifyDiff(diff)~~
***Deprecated***

Verifies the signature of the `diff` was created using a capability invocation method
in this DID Document.

# Errors

Fails if an unsupported verification method is used or the verification operation fails.

**Kind**: instance method of [<code>Document</code>](#Document)  

| Param | Type |
| --- | --- |
| diff | [<code>DiffMessage</code>](#DiffMessage) | 

<a name="Document+mergeDiff"></a>

### ~~document.mergeDiff(diff)~~
***Deprecated***

Verifies a `DiffMessage` signature and attempts to merge the changes into `self`.

**Kind**: instance method of [<code>Document</code>](#Document)  

| Param | Type |
| --- | --- |
| diff | [<code>DiffMessage</code>](#DiffMessage) | 

<a name="Document+integrationIndex"></a>

### document.integrationIndex() ⇒ <code>string</code>
Returns the Tangle index of the integration chain for this DID.

This is simply the tag segment of the `DID`.
E.g.
For a document with DID: did:iota:1234567890abcdefghijklmnopqrstuvxyzABCDEFGHI,
`doc.integration_index()` == "1234567890abcdefghijklmnopqrstuvxyzABCDEFGHI"

**Kind**: instance method of [<code>Document</code>](#Document)  
<a name="Document+metadata"></a>

### document.metadata() ⇒ [<code>DocumentMetadata</code>](#DocumentMetadata)
Returns a copy of the metadata associated with this document.

NOTE: Copies all the metadata. See also `metadataCreated`, `metadataUpdated`,
`metadataPreviousMessageId`, `metadataProof` if only a subset of the metadata required.

**Kind**: instance method of [<code>Document</code>](#Document)  
<a name="Document+metadataCreated"></a>

### document.metadataCreated() ⇒ [<code>Timestamp</code>](#Timestamp) \| <code>undefined</code>
Returns a copy of the timestamp of when the DID document was created.

**Kind**: instance method of [<code>Document</code>](#Document)  
<a name="Document+setMetadataCreated"></a>

### document.setMetadataCreated(timestamp)
Sets the timestamp of when the DID document was created.

**Kind**: instance method of [<code>Document</code>](#Document)  

| Param | Type |
| --- | --- |
| timestamp | [<code>Timestamp</code>](#Timestamp) \| <code>undefined</code> | 

<a name="Document+metadataUpdated"></a>

### document.metadataUpdated() ⇒ [<code>Timestamp</code>](#Timestamp) \| <code>undefined</code>
Returns a copy of the timestamp of the last DID document update.

**Kind**: instance method of [<code>Document</code>](#Document)  
<a name="Document+setMetadataUpdated"></a>

### document.setMetadataUpdated(timestamp)
Sets the timestamp of the last DID document update.

**Kind**: instance method of [<code>Document</code>](#Document)  

| Param | Type |
| --- | --- |
| timestamp | [<code>Timestamp</code>](#Timestamp) \| <code>undefined</code> | 

<a name="Document+metadataPreviousMessageId"></a>

### document.metadataPreviousMessageId() ⇒ <code>string</code>
Returns a copy of the previous integration chain message id.

**Kind**: instance method of [<code>Document</code>](#Document)  
<a name="Document+setMetadataPreviousMessageId"></a>

### document.setMetadataPreviousMessageId(value)
Sets the previous integration chain message id.

**Kind**: instance method of [<code>Document</code>](#Document)  

| Param | Type |
| --- | --- |
| value | <code>string</code> | 

<a name="Document+setMetadataPropertyUnchecked"></a>

### document.setMetadataPropertyUnchecked(key, value)
Sets a custom property in the document metadata.
If the value is set to `null`, the custom property will be removed.

**Kind**: instance method of [<code>Document</code>](#Document)  

| Param | Type |
| --- | --- |
| key | <code>string</code> | 
| value | <code>any</code> | 

<a name="Document+proof"></a>

### document.proof() ⇒ [<code>Proof</code>](#Proof) \| <code>undefined</code>
Returns a copy of the proof.

**Kind**: instance method of [<code>Document</code>](#Document)  
<a name="Document+revokeCredentials"></a>

### document.revokeCredentials(serviceQuery, indices)
If the document has a `RevocationBitmap` service identified by `serviceQuery`,
revoke all specified `indices`.

**Kind**: instance method of [<code>Document</code>](#Document)  

| Param | Type |
| --- | --- |
| serviceQuery | [<code>DIDUrl</code>](#DIDUrl) \| <code>string</code> | 
| indices | <code>number</code> \| <code>Array.&lt;number&gt;</code> | 

<a name="Document+unrevokeCredentials"></a>

### document.unrevokeCredentials(serviceQuery, indices)
If the document has a `RevocationBitmap` service identified by `serviceQuery`,
unrevoke all specified `indices`.

**Kind**: instance method of [<code>Document</code>](#Document)  

| Param | Type |
| --- | --- |
| serviceQuery | [<code>DIDUrl</code>](#DIDUrl) \| <code>string</code> | 
| indices | <code>number</code> \| <code>Array.&lt;number&gt;</code> | 

<a name="Document+toJSON"></a>

### document.toJSON() ⇒ <code>any</code>
Serializes this to a JSON object.

**Kind**: instance method of [<code>Document</code>](#Document)  
<a name="Document+clone"></a>

### document.clone() ⇒ [<code>Document</code>](#Document)
Deep clones the object.

**Kind**: instance method of [<code>Document</code>](#Document)  
<a name="Document.fromVerificationMethod"></a>

### Document.fromVerificationMethod(method) ⇒ [<code>Document</code>](#Document)
Creates a new DID Document from the given `VerificationMethod`.

NOTE: the generated document is unsigned, see `Document::signSelf`.

**Kind**: static method of [<code>Document</code>](#Document)  

| Param | Type |
| --- | --- |
| method | [<code>VerificationMethod</code>](#VerificationMethod) | 

<a name="Document.isSigningMethodType"></a>

### Document.isSigningMethodType(method_type) ⇒ <code>boolean</code>
Returns whether the given [MethodType](#MethodType) can be used to sign document updates.

**Kind**: static method of [<code>Document</code>](#Document)  

| Param | Type |
| --- | --- |
| method_type | [<code>MethodType</code>](#MethodType) | 

<a name="Document.verifyRootDocument"></a>

### Document.verifyRootDocument(document)
Verifies whether `document` is a valid root DID document according to the IOTA DID method
specification.

It must be signed using a verification method with a public key whose BLAKE2b-256 hash matches
the DID tag.

**Kind**: static method of [<code>Document</code>](#Document)  

| Param | Type |
| --- | --- |
| document | [<code>Document</code>](#Document) | 

<a name="Document.diffIndex"></a>

### ~~Document.diffIndex(message_id) ⇒ <code>string</code>~~
***Deprecated***

Returns the Tangle index of the DID diff chain. This should only be called on documents
published on the integration chain.

This is the Base58-btc encoded SHA-256 digest of the hex-encoded message id.

**Kind**: static method of [<code>Document</code>](#Document)  

| Param | Type |
| --- | --- |
| message_id | <code>string</code> | 

<a name="Document.fromJSON"></a>

### Document.fromJSON(json) ⇒ [<code>Document</code>](#Document)
Deserializes an instance from a JSON object.

**Kind**: static method of [<code>Document</code>](#Document)  

| Param | Type |
| --- | --- |
| json | <code>any</code> | 

<a name="DocumentHistory"></a>

## DocumentHistory
A DID Document's history and current state.

**Kind**: global class  

* [DocumentHistory](#DocumentHistory)
    * _instance_
        * [.integrationChainData()](#DocumentHistory+integrationChainData) ⇒ [<code>Array.&lt;ResolvedDocument&gt;</code>](#ResolvedDocument)
        * [.integrationChainSpam()](#DocumentHistory+integrationChainSpam) ⇒ <code>Array.&lt;string&gt;</code>
        * ~~[.diffChainData()](#DocumentHistory+diffChainData) ⇒ [<code>Array.&lt;DiffMessage&gt;</code>](#DiffMessage)~~
        * ~~[.diffChainSpam()](#DocumentHistory+diffChainSpam) ⇒ <code>Array.&lt;string&gt;</code>~~
        * [.toJSON()](#DocumentHistory+toJSON) ⇒ <code>any</code>
        * [.clone()](#DocumentHistory+clone) ⇒ [<code>DocumentHistory</code>](#DocumentHistory)
    * _static_
        * [.fromJSON(json)](#DocumentHistory.fromJSON) ⇒ [<code>DocumentHistory</code>](#DocumentHistory)

<a name="DocumentHistory+integrationChainData"></a>

### documentHistory.integrationChainData() ⇒ [<code>Array.&lt;ResolvedDocument&gt;</code>](#ResolvedDocument)
Returns an `Array` of integration chain `Documents`.

NOTE: clones the data.

**Kind**: instance method of [<code>DocumentHistory</code>](#DocumentHistory)  
<a name="DocumentHistory+integrationChainSpam"></a>

### documentHistory.integrationChainSpam() ⇒ <code>Array.&lt;string&gt;</code>
Returns an `Array` of message id strings for "spam" messages on the same index
as the integration chain.

NOTE: clones the data.

**Kind**: instance method of [<code>DocumentHistory</code>](#DocumentHistory)  
<a name="DocumentHistory+diffChainData"></a>

### ~~documentHistory.diffChainData() ⇒ [<code>Array.&lt;DiffMessage&gt;</code>](#DiffMessage)~~
***Deprecated***

Returns an `Array` of diff chain `DiffMessages`.

NOTE: clones the data.

**Kind**: instance method of [<code>DocumentHistory</code>](#DocumentHistory)  
<a name="DocumentHistory+diffChainSpam"></a>

### ~~documentHistory.diffChainSpam() ⇒ <code>Array.&lt;string&gt;</code>~~
***Deprecated***

Returns an `Array` of message id strings for "spam" messages on the same index
as the diff chain.

NOTE: clones the data.

**Kind**: instance method of [<code>DocumentHistory</code>](#DocumentHistory)  
<a name="DocumentHistory+toJSON"></a>

### documentHistory.toJSON() ⇒ <code>any</code>
Serializes this to a JSON object.

**Kind**: instance method of [<code>DocumentHistory</code>](#DocumentHistory)  
<a name="DocumentHistory+clone"></a>

### documentHistory.clone() ⇒ [<code>DocumentHistory</code>](#DocumentHistory)
Deep clones the object.

**Kind**: instance method of [<code>DocumentHistory</code>](#DocumentHistory)  
<a name="DocumentHistory.fromJSON"></a>

### DocumentHistory.fromJSON(json) ⇒ [<code>DocumentHistory</code>](#DocumentHistory)
Deserializes an instance from a JSON object.

**Kind**: static method of [<code>DocumentHistory</code>](#DocumentHistory)  

| Param | Type |
| --- | --- |
| json | <code>any</code> | 

<a name="DocumentMetadata"></a>

## DocumentMetadata
Additional attributes related to an IOTA DID Document.

**Kind**: global class  

* [DocumentMetadata](#DocumentMetadata)
    * _instance_
        * [.created()](#DocumentMetadata+created) ⇒ [<code>Timestamp</code>](#Timestamp) \| <code>undefined</code>
        * [.updated()](#DocumentMetadata+updated) ⇒ [<code>Timestamp</code>](#Timestamp) \| <code>undefined</code>
        * [.previousMessageId()](#DocumentMetadata+previousMessageId) ⇒ <code>string</code>
        * [.properties()](#DocumentMetadata+properties) ⇒ <code>Map.&lt;string, any&gt;</code>
        * [.toJSON()](#DocumentMetadata+toJSON) ⇒ <code>any</code>
        * [.clone()](#DocumentMetadata+clone) ⇒ [<code>DocumentMetadata</code>](#DocumentMetadata)
    * _static_
        * [.fromJSON(json)](#DocumentMetadata.fromJSON) ⇒ [<code>DocumentMetadata</code>](#DocumentMetadata)

<a name="DocumentMetadata+created"></a>

### documentMetadata.created() ⇒ [<code>Timestamp</code>](#Timestamp) \| <code>undefined</code>
Returns a copy of the timestamp of when the DID document was created.

**Kind**: instance method of [<code>DocumentMetadata</code>](#DocumentMetadata)  
<a name="DocumentMetadata+updated"></a>

### documentMetadata.updated() ⇒ [<code>Timestamp</code>](#Timestamp) \| <code>undefined</code>
Returns a copy of the timestamp of the last DID document update.

**Kind**: instance method of [<code>DocumentMetadata</code>](#DocumentMetadata)  
<a name="DocumentMetadata+previousMessageId"></a>

### documentMetadata.previousMessageId() ⇒ <code>string</code>
Returns a copy of the previous message identifier.

**Kind**: instance method of [<code>DocumentMetadata</code>](#DocumentMetadata)  
<a name="DocumentMetadata+properties"></a>

### documentMetadata.properties() ⇒ <code>Map.&lt;string, any&gt;</code>
Returns a copy of the custom metadata properties.

**Kind**: instance method of [<code>DocumentMetadata</code>](#DocumentMetadata)  
<a name="DocumentMetadata+toJSON"></a>

### documentMetadata.toJSON() ⇒ <code>any</code>
Serializes this to a JSON object.

**Kind**: instance method of [<code>DocumentMetadata</code>](#DocumentMetadata)  
<a name="DocumentMetadata+clone"></a>

### documentMetadata.clone() ⇒ [<code>DocumentMetadata</code>](#DocumentMetadata)
Deep clones the object.

**Kind**: instance method of [<code>DocumentMetadata</code>](#DocumentMetadata)  
<a name="DocumentMetadata.fromJSON"></a>

### DocumentMetadata.fromJSON(json) ⇒ [<code>DocumentMetadata</code>](#DocumentMetadata)
Deserializes an instance from a JSON object.

**Kind**: static method of [<code>DocumentMetadata</code>](#DocumentMetadata)  

| Param | Type |
| --- | --- |
| json | <code>any</code> | 

<a name="Duration"></a>

## Duration
A span of time.

**Kind**: global class  

* [Duration](#Duration)
    * _instance_
        * [.toJSON()](#Duration+toJSON) ⇒ <code>any</code>
    * _static_
        * [.seconds(seconds)](#Duration.seconds) ⇒ [<code>Duration</code>](#Duration)
        * [.minutes(minutes)](#Duration.minutes) ⇒ [<code>Duration</code>](#Duration)
        * [.hours(hours)](#Duration.hours) ⇒ [<code>Duration</code>](#Duration)
        * [.days(days)](#Duration.days) ⇒ [<code>Duration</code>](#Duration)
        * [.weeks(weeks)](#Duration.weeks) ⇒ [<code>Duration</code>](#Duration)
        * [.fromJSON(json)](#Duration.fromJSON) ⇒ [<code>Duration</code>](#Duration)

<a name="Duration+toJSON"></a>

### duration.toJSON() ⇒ <code>any</code>
Serializes this to a JSON object.

**Kind**: instance method of [<code>Duration</code>](#Duration)  
<a name="Duration.seconds"></a>

### Duration.seconds(seconds) ⇒ [<code>Duration</code>](#Duration)
Create a new `Duration` with the given number of seconds.

**Kind**: static method of [<code>Duration</code>](#Duration)  

| Param | Type |
| --- | --- |
| seconds | <code>number</code> | 

<a name="Duration.minutes"></a>

### Duration.minutes(minutes) ⇒ [<code>Duration</code>](#Duration)
Create a new `Duration` with the given number of minutes.

**Kind**: static method of [<code>Duration</code>](#Duration)  

| Param | Type |
| --- | --- |
| minutes | <code>number</code> | 

<a name="Duration.hours"></a>

### Duration.hours(hours) ⇒ [<code>Duration</code>](#Duration)
Create a new `Duration` with the given number of hours.

**Kind**: static method of [<code>Duration</code>](#Duration)  

| Param | Type |
| --- | --- |
| hours | <code>number</code> | 

<a name="Duration.days"></a>

### Duration.days(days) ⇒ [<code>Duration</code>](#Duration)
Create a new `Duration` with the given number of days.

**Kind**: static method of [<code>Duration</code>](#Duration)  

| Param | Type |
| --- | --- |
| days | <code>number</code> | 

<a name="Duration.weeks"></a>

### Duration.weeks(weeks) ⇒ [<code>Duration</code>](#Duration)
Create a new `Duration` with the given number of weeks.

**Kind**: static method of [<code>Duration</code>](#Duration)  

| Param | Type |
| --- | --- |
| weeks | <code>number</code> | 

<a name="Duration.fromJSON"></a>

### Duration.fromJSON(json) ⇒ [<code>Duration</code>](#Duration)
Deserializes an instance from a JSON object.

**Kind**: static method of [<code>Duration</code>](#Duration)  

| Param | Type |
| --- | --- |
| json | <code>any</code> | 

<a name="Ed25519"></a>

## Ed25519
**Kind**: global class  

* [Ed25519](#Ed25519)
    * [.PRIVATE_KEY_LENGTH()](#Ed25519.PRIVATE_KEY_LENGTH) ⇒ <code>number</code>
    * [.PUBLIC_KEY_LENGTH()](#Ed25519.PUBLIC_KEY_LENGTH) ⇒ <code>number</code>
    * [.SIGNATURE_LENGTH()](#Ed25519.SIGNATURE_LENGTH) ⇒ <code>number</code>
    * [.sign(message, privateKey)](#Ed25519.sign) ⇒ <code>Uint8Array</code>
    * [.verify(message, signature, publicKey)](#Ed25519.verify)

<a name="Ed25519.PRIVATE_KEY_LENGTH"></a>

### Ed25519.PRIVATE\_KEY\_LENGTH() ⇒ <code>number</code>
Length in bytes of an Ed25519 private key.

**Kind**: static method of [<code>Ed25519</code>](#Ed25519)  
<a name="Ed25519.PUBLIC_KEY_LENGTH"></a>

### Ed25519.PUBLIC\_KEY\_LENGTH() ⇒ <code>number</code>
Length in bytes of an Ed25519 public key.

**Kind**: static method of [<code>Ed25519</code>](#Ed25519)  
<a name="Ed25519.SIGNATURE_LENGTH"></a>

### Ed25519.SIGNATURE\_LENGTH() ⇒ <code>number</code>
Length in bytes of an Ed25519 signature.

**Kind**: static method of [<code>Ed25519</code>](#Ed25519)  
<a name="Ed25519.sign"></a>

### Ed25519.sign(message, privateKey) ⇒ <code>Uint8Array</code>
Computes an EdDSA signature using an Ed25519 private key.

NOTE: this differs from [Document.signData](#Document+signData) which uses JCS
to canonicalize JSON messages.

The private key must be a 32-byte seed in compliance with [RFC 8032](https://datatracker.ietf.org/doc/html/rfc8032#section-3.2).
Other implementations often use another format. See [this blog post](https://blog.mozilla.org/warner/2011/11/29/ed25519-keys/) for further explanation.

**Kind**: static method of [<code>Ed25519</code>](#Ed25519)  

| Param | Type |
| --- | --- |
| message | <code>Uint8Array</code> | 
| privateKey | <code>Uint8Array</code> | 

<a name="Ed25519.verify"></a>

### Ed25519.verify(message, signature, publicKey)
Verifies an EdDSA signature against an Ed25519 public key.

NOTE: this differs from [Document.verifyData](#Document+verifyData) which uses JCS
to canonicalize JSON messages.

**Kind**: static method of [<code>Ed25519</code>](#Ed25519)  

| Param | Type |
| --- | --- |
| message | <code>Uint8Array</code> | 
| signature | <code>Uint8Array</code> | 
| publicKey | <code>Uint8Array</code> | 

<a name="EncryptedData"></a>

## EncryptedData
The structure returned after encrypting data

**Kind**: global class  

* [EncryptedData](#EncryptedData)
    * _instance_
        * [.nonce()](#EncryptedData+nonce) ⇒ <code>Uint8Array</code>
        * [.associatedData()](#EncryptedData+associatedData) ⇒ <code>Uint8Array</code>
        * [.ciphertext()](#EncryptedData+ciphertext) ⇒ <code>Uint8Array</code>
        * [.tag()](#EncryptedData+tag) ⇒ <code>Uint8Array</code>
        * [.toJSON()](#EncryptedData+toJSON) ⇒ <code>any</code>
    * _static_
        * [.fromJSON(json)](#EncryptedData.fromJSON) ⇒ [<code>EncryptedData</code>](#EncryptedData)

<a name="EncryptedData+nonce"></a>

### encryptedData.nonce() ⇒ <code>Uint8Array</code>
Returns a copy of the nonce

**Kind**: instance method of [<code>EncryptedData</code>](#EncryptedData)  
<a name="EncryptedData+associatedData"></a>

### encryptedData.associatedData() ⇒ <code>Uint8Array</code>
Returns a copy of the associated data

**Kind**: instance method of [<code>EncryptedData</code>](#EncryptedData)  
<a name="EncryptedData+ciphertext"></a>

### encryptedData.ciphertext() ⇒ <code>Uint8Array</code>
Returns a copy of the ciphertext

**Kind**: instance method of [<code>EncryptedData</code>](#EncryptedData)  
<a name="EncryptedData+tag"></a>

### encryptedData.tag() ⇒ <code>Uint8Array</code>
Returns a copy of the tag

**Kind**: instance method of [<code>EncryptedData</code>](#EncryptedData)  
<a name="EncryptedData+toJSON"></a>

### encryptedData.toJSON() ⇒ <code>any</code>
Serializes this to a JSON object.

**Kind**: instance method of [<code>EncryptedData</code>](#EncryptedData)  
<a name="EncryptedData.fromJSON"></a>

### EncryptedData.fromJSON(json) ⇒ [<code>EncryptedData</code>](#EncryptedData)
Deserializes an instance from a JSON object.

**Kind**: static method of [<code>EncryptedData</code>](#EncryptedData)  

| Param | Type |
| --- | --- |
| json | <code>any</code> | 

<a name="EncryptionAlgorithm"></a>

## EncryptionAlgorithm
Supported content encryption algorithms.

**Kind**: global class  

* [EncryptionAlgorithm](#EncryptionAlgorithm)
    * _instance_
        * [.keyLength()](#EncryptionAlgorithm+keyLength) ⇒ <code>number</code>
        * [.toJSON()](#EncryptionAlgorithm+toJSON) ⇒ <code>any</code>
    * _static_
        * [.A256GCM()](#EncryptionAlgorithm.A256GCM) ⇒ [<code>EncryptionAlgorithm</code>](#EncryptionAlgorithm)
        * [.fromJSON(json)](#EncryptionAlgorithm.fromJSON) ⇒ [<code>EncryptionAlgorithm</code>](#EncryptionAlgorithm)

<a name="EncryptionAlgorithm+keyLength"></a>

### encryptionAlgorithm.keyLength() ⇒ <code>number</code>
Returns the length of the cipher's key.

**Kind**: instance method of [<code>EncryptionAlgorithm</code>](#EncryptionAlgorithm)  
<a name="EncryptionAlgorithm+toJSON"></a>

### encryptionAlgorithm.toJSON() ⇒ <code>any</code>
Serializes this to a JSON object.

**Kind**: instance method of [<code>EncryptionAlgorithm</code>](#EncryptionAlgorithm)  
<a name="EncryptionAlgorithm.A256GCM"></a>

### EncryptionAlgorithm.A256GCM() ⇒ [<code>EncryptionAlgorithm</code>](#EncryptionAlgorithm)
AES GCM using 256-bit key.

**Kind**: static method of [<code>EncryptionAlgorithm</code>](#EncryptionAlgorithm)  
<a name="EncryptionAlgorithm.fromJSON"></a>

### EncryptionAlgorithm.fromJSON(json) ⇒ [<code>EncryptionAlgorithm</code>](#EncryptionAlgorithm)
Deserializes an instance from a JSON object.

**Kind**: static method of [<code>EncryptionAlgorithm</code>](#EncryptionAlgorithm)  

| Param | Type |
| --- | --- |
| json | <code>any</code> | 

<a name="ExplorerUrl"></a>

## ExplorerUrl
**Kind**: global class  

* [ExplorerUrl](#ExplorerUrl)
    * _instance_
        * [.messageUrl(message_id)](#ExplorerUrl+messageUrl) ⇒ <code>string</code>
        * [.resolverUrl(did)](#ExplorerUrl+resolverUrl) ⇒ <code>string</code>
        * [.toString()](#ExplorerUrl+toString) ⇒ <code>string</code>
        * [.toJSON()](#ExplorerUrl+toJSON) ⇒ <code>any</code>
    * _static_
        * [.parse(url)](#ExplorerUrl.parse) ⇒ [<code>ExplorerUrl</code>](#ExplorerUrl)
        * [.mainnet()](#ExplorerUrl.mainnet) ⇒ [<code>ExplorerUrl</code>](#ExplorerUrl)
        * [.devnet()](#ExplorerUrl.devnet) ⇒ [<code>ExplorerUrl</code>](#ExplorerUrl)
        * [.fromJSON(json)](#ExplorerUrl.fromJSON) ⇒ [<code>ExplorerUrl</code>](#ExplorerUrl)

<a name="ExplorerUrl+messageUrl"></a>

### explorerUrl.messageUrl(message_id) ⇒ <code>string</code>
Returns the web explorer URL of the given `message_id`.

E.g. https://explorer.iota.org/mainnet/message/{message_id}

**Kind**: instance method of [<code>ExplorerUrl</code>](#ExplorerUrl)  

| Param | Type |
| --- | --- |
| message_id | <code>string</code> | 

<a name="ExplorerUrl+resolverUrl"></a>

### explorerUrl.resolverUrl(did) ⇒ <code>string</code>
Returns the web identity resolver URL for the given DID.

E.g. https://explorer.iota.org/mainnet/identity-resolver/{did}

**Kind**: instance method of [<code>ExplorerUrl</code>](#ExplorerUrl)  

| Param | Type |
| --- | --- |
| did | [<code>DID</code>](#DID) \| <code>string</code> | 

<a name="ExplorerUrl+toString"></a>

### explorerUrl.toString() ⇒ <code>string</code>
**Kind**: instance method of [<code>ExplorerUrl</code>](#ExplorerUrl)  
<a name="ExplorerUrl+toJSON"></a>

### explorerUrl.toJSON() ⇒ <code>any</code>
Serializes this to a JSON object.

**Kind**: instance method of [<code>ExplorerUrl</code>](#ExplorerUrl)  
<a name="ExplorerUrl.parse"></a>

### ExplorerUrl.parse(url) ⇒ [<code>ExplorerUrl</code>](#ExplorerUrl)
Constructs a new Tangle explorer URL from a string.

Use `ExplorerUrl::mainnet` or `ExplorerUrl::devnet` unless using a private Tangle
or local explorer.

**Kind**: static method of [<code>ExplorerUrl</code>](#ExplorerUrl)  

| Param | Type |
| --- | --- |
| url | <code>string</code> | 

<a name="ExplorerUrl.mainnet"></a>

### ExplorerUrl.mainnet() ⇒ [<code>ExplorerUrl</code>](#ExplorerUrl)
Returns the Tangle explorer URL for the mainnet.

**Kind**: static method of [<code>ExplorerUrl</code>](#ExplorerUrl)  
<a name="ExplorerUrl.devnet"></a>

### ExplorerUrl.devnet() ⇒ [<code>ExplorerUrl</code>](#ExplorerUrl)
Returns the Tangle explorer URL for the devnet.

**Kind**: static method of [<code>ExplorerUrl</code>](#ExplorerUrl)  
<a name="ExplorerUrl.fromJSON"></a>

### ExplorerUrl.fromJSON(json) ⇒ [<code>ExplorerUrl</code>](#ExplorerUrl)
Deserializes an instance from a JSON object.

**Kind**: static method of [<code>ExplorerUrl</code>](#ExplorerUrl)  

| Param | Type |
| --- | --- |
| json | <code>any</code> | 

<a name="IntegrationChainHistory"></a>

## IntegrationChainHistory
**Kind**: global class  

* [IntegrationChainHistory](#IntegrationChainHistory)
    * _instance_
        * [.chainData()](#IntegrationChainHistory+chainData) ⇒ [<code>Array.&lt;ResolvedDocument&gt;</code>](#ResolvedDocument)
        * [.spam()](#IntegrationChainHistory+spam) ⇒ <code>Array.&lt;string&gt;</code>
        * [.toJSON()](#IntegrationChainHistory+toJSON) ⇒ <code>any</code>
    * _static_
        * [.fromJSON(json)](#IntegrationChainHistory.fromJSON) ⇒ [<code>IntegrationChainHistory</code>](#IntegrationChainHistory)

<a name="IntegrationChainHistory+chainData"></a>

### integrationChainHistory.chainData() ⇒ [<code>Array.&lt;ResolvedDocument&gt;</code>](#ResolvedDocument)
Returns an `Array` of the integration chain `Documents`.

NOTE: this clones the field.

**Kind**: instance method of [<code>IntegrationChainHistory</code>](#IntegrationChainHistory)  
<a name="IntegrationChainHistory+spam"></a>

### integrationChainHistory.spam() ⇒ <code>Array.&lt;string&gt;</code>
Returns an `Array` of `MessageIds` as strings.

NOTE: this clones the field.

**Kind**: instance method of [<code>IntegrationChainHistory</code>](#IntegrationChainHistory)  
<a name="IntegrationChainHistory+toJSON"></a>

### integrationChainHistory.toJSON() ⇒ <code>any</code>
Serializes as a JSON object.

**Kind**: instance method of [<code>IntegrationChainHistory</code>](#IntegrationChainHistory)  
<a name="IntegrationChainHistory.fromJSON"></a>

### IntegrationChainHistory.fromJSON(json) ⇒ [<code>IntegrationChainHistory</code>](#IntegrationChainHistory)
Deserializes from a JSON object.

**Kind**: static method of [<code>IntegrationChainHistory</code>](#IntegrationChainHistory)  

| Param | Type |
| --- | --- |
| json | <code>any</code> | 

<a name="KeyLocation"></a>

## KeyLocation
The storage location of a verification method key.

A key is uniquely identified by the fragment and a hash of its public key.
Importantly, the fragment alone is insufficient to represent the storage location.
For example, when rotating a key, there will be two keys in storage for the
same identity with the same fragment. The `key_hash` disambiguates the keys in
situations like these.

The string representation of that location can be obtained via `canonicalRepr`.

**Kind**: global class  

* [KeyLocation](#KeyLocation)
    * [new KeyLocation(keyType, fragment, publicKey)](#new_KeyLocation_new)
    * _instance_
        * [.canonical()](#KeyLocation+canonical) ⇒ <code>string</code>
        * [.keyType()](#KeyLocation+keyType) ⇒ <code>number</code>
        * [.toString()](#KeyLocation+toString) ⇒ <code>string</code>
        * [.toJSON()](#KeyLocation+toJSON) ⇒ <code>any</code>
    * _static_
        * [.fromVerificationMethod(method)](#KeyLocation.fromVerificationMethod) ⇒ [<code>KeyLocation</code>](#KeyLocation)
        * [.fromJSON(json)](#KeyLocation.fromJSON) ⇒ [<code>KeyLocation</code>](#KeyLocation)

<a name="new_KeyLocation_new"></a>

### new KeyLocation(keyType, fragment, publicKey)
Create a location from a `KeyType`, the fragment of a verification method
and the bytes of a public key.


| Param | Type |
| --- | --- |
| keyType | <code>number</code> | 
| fragment | <code>string</code> | 
| publicKey | <code>Uint8Array</code> | 

<a name="KeyLocation+canonical"></a>

### keyLocation.canonical() ⇒ <code>string</code>
Returns the canonical string representation of the location.

This should be used as the representation for storage keys.

**Kind**: instance method of [<code>KeyLocation</code>](#KeyLocation)  
<a name="KeyLocation+keyType"></a>

### keyLocation.keyType() ⇒ <code>number</code>
Returns a copy of the key type of the key location.

**Kind**: instance method of [<code>KeyLocation</code>](#KeyLocation)  
<a name="KeyLocation+toString"></a>

### keyLocation.toString() ⇒ <code>string</code>
**Kind**: instance method of [<code>KeyLocation</code>](#KeyLocation)  
<a name="KeyLocation+toJSON"></a>

### keyLocation.toJSON() ⇒ <code>any</code>
Serializes this to a JSON object.

**Kind**: instance method of [<code>KeyLocation</code>](#KeyLocation)  
<a name="KeyLocation.fromVerificationMethod"></a>

### KeyLocation.fromVerificationMethod(method) ⇒ [<code>KeyLocation</code>](#KeyLocation)
Obtain the location of a verification method's key in storage.

**Kind**: static method of [<code>KeyLocation</code>](#KeyLocation)  

| Param | Type |
| --- | --- |
| method | [<code>VerificationMethod</code>](#VerificationMethod) | 

<a name="KeyLocation.fromJSON"></a>

### KeyLocation.fromJSON(json) ⇒ [<code>KeyLocation</code>](#KeyLocation)
Deserializes an instance from a JSON object.

**Kind**: static method of [<code>KeyLocation</code>](#KeyLocation)  

| Param | Type |
| --- | --- |
| json | <code>any</code> | 

<a name="KeyPair"></a>

## KeyPair
**Kind**: global class  

* [KeyPair](#KeyPair)
    * [new KeyPair(type_)](#new_KeyPair_new)
    * _instance_
        * [.type()](#KeyPair+type) ⇒ <code>number</code>
        * [.public()](#KeyPair+public) ⇒ <code>Uint8Array</code>
        * [.private()](#KeyPair+private) ⇒ <code>Uint8Array</code>
        * [.toJSON()](#KeyPair+toJSON) ⇒ <code>any</code>
        * [.clone()](#KeyPair+clone) ⇒ [<code>KeyPair</code>](#KeyPair)
    * _static_
        * [.fromKeys(type_, public_key, private_key)](#KeyPair.fromKeys) ⇒ [<code>KeyPair</code>](#KeyPair)
        * [.tryFromPrivateKeyBytes(keyType, privateKeyBytes)](#KeyPair.tryFromPrivateKeyBytes) ⇒ [<code>KeyPair</code>](#KeyPair)
        * [.fromJSON(json)](#KeyPair.fromJSON) ⇒ [<code>KeyPair</code>](#KeyPair)

<a name="new_KeyPair_new"></a>

### new KeyPair(type_)
Generates a new `KeyPair` object.


| Param | Type |
| --- | --- |
| type_ | <code>number</code> | 

<a name="KeyPair+type"></a>

### keyPair.type() ⇒ <code>number</code>
Returns the `KeyType` of the `KeyPair` object.

**Kind**: instance method of [<code>KeyPair</code>](#KeyPair)  
<a name="KeyPair+public"></a>

### keyPair.public() ⇒ <code>Uint8Array</code>
Returns a copy of the public key as a `Uint8Array`.

**Kind**: instance method of [<code>KeyPair</code>](#KeyPair)  
<a name="KeyPair+private"></a>

### keyPair.private() ⇒ <code>Uint8Array</code>
Returns a copy of the private key as a `Uint8Array`.

**Kind**: instance method of [<code>KeyPair</code>](#KeyPair)  
<a name="KeyPair+toJSON"></a>

### keyPair.toJSON() ⇒ <code>any</code>
Serializes a `KeyPair` object as a JSON object.

**Kind**: instance method of [<code>KeyPair</code>](#KeyPair)  
<a name="KeyPair+clone"></a>

### keyPair.clone() ⇒ [<code>KeyPair</code>](#KeyPair)
Deep clones the object.

**Kind**: instance method of [<code>KeyPair</code>](#KeyPair)  
<a name="KeyPair.fromKeys"></a>

### KeyPair.fromKeys(type_, public_key, private_key) ⇒ [<code>KeyPair</code>](#KeyPair)
Parses a `KeyPair` object from the public/private keys.

**Kind**: static method of [<code>KeyPair</code>](#KeyPair)  

| Param | Type |
| --- | --- |
| type_ | <code>number</code> | 
| public_key | <code>Uint8Array</code> | 
| private_key | <code>Uint8Array</code> | 

<a name="KeyPair.tryFromPrivateKeyBytes"></a>

### KeyPair.tryFromPrivateKeyBytes(keyType, privateKeyBytes) ⇒ [<code>KeyPair</code>](#KeyPair)
Reconstructs a `KeyPair` from the bytes of a private key.

The private key for `Ed25519` must be a 32-byte seed in compliance
with [RFC 8032](https://datatracker.ietf.org/doc/html/rfc8032#section-3.2).
Other implementations often use another format. See [this blog post](https://blog.mozilla.org/warner/2011/11/29/ed25519-keys/) for further explanation.

**Kind**: static method of [<code>KeyPair</code>](#KeyPair)  

| Param | Type |
| --- | --- |
| keyType | <code>number</code> | 
| privateKeyBytes | <code>Uint8Array</code> | 

<a name="KeyPair.fromJSON"></a>

### KeyPair.fromJSON(json) ⇒ [<code>KeyPair</code>](#KeyPair)
Deserializes a `KeyPair` object from a JSON object.

**Kind**: static method of [<code>KeyPair</code>](#KeyPair)  

| Param | Type |
| --- | --- |
| json | <code>any</code> | 

<a name="MethodContent"></a>

## MethodContent
**Kind**: global class  

* [MethodContent](#MethodContent)
    * _instance_
        * [.toJSON()](#MethodContent+toJSON) ⇒ <code>any</code>
    * _static_
        * [.GenerateEd25519()](#MethodContent.GenerateEd25519) ⇒ [<code>MethodContent</code>](#MethodContent)
        * [.PrivateEd25519(privateKey)](#MethodContent.PrivateEd25519) ⇒ [<code>MethodContent</code>](#MethodContent)
        * [.PublicEd25519(publicKey)](#MethodContent.PublicEd25519) ⇒ [<code>MethodContent</code>](#MethodContent)
        * [.GenerateX25519()](#MethodContent.GenerateX25519) ⇒ [<code>MethodContent</code>](#MethodContent)
        * [.PrivateX25519(privateKey)](#MethodContent.PrivateX25519) ⇒ [<code>MethodContent</code>](#MethodContent)
        * [.PublicX25519(publicKey)](#MethodContent.PublicX25519) ⇒ [<code>MethodContent</code>](#MethodContent)
        * [.fromJSON(json)](#MethodContent.fromJSON) ⇒ [<code>MethodContent</code>](#MethodContent)

<a name="MethodContent+toJSON"></a>

### methodContent.toJSON() ⇒ <code>any</code>
Serializes this to a JSON object.

**Kind**: instance method of [<code>MethodContent</code>](#MethodContent)  
<a name="MethodContent.GenerateEd25519"></a>

### MethodContent.GenerateEd25519() ⇒ [<code>MethodContent</code>](#MethodContent)
Generate and store a new Ed25519 keypair for a new `Ed25519VerificationKey2018` method.

**Kind**: static method of [<code>MethodContent</code>](#MethodContent)  
<a name="MethodContent.PrivateEd25519"></a>

### MethodContent.PrivateEd25519(privateKey) ⇒ [<code>MethodContent</code>](#MethodContent)
Store an existing Ed25519 private key and derive a public key from it for a new
`Ed25519VerificationKey2018` method.

**Kind**: static method of [<code>MethodContent</code>](#MethodContent)  

| Param | Type |
| --- | --- |
| privateKey | <code>Uint8Array</code> | 

<a name="MethodContent.PublicEd25519"></a>

### MethodContent.PublicEd25519(publicKey) ⇒ [<code>MethodContent</code>](#MethodContent)
Insert an existing Ed25519 public key into a new `Ed25519VerificationKey2018` method,
without generating or storing a private key.

NOTE: the method will be unable to be used to sign anything without a private key.

**Kind**: static method of [<code>MethodContent</code>](#MethodContent)  

| Param | Type |
| --- | --- |
| publicKey | <code>Uint8Array</code> | 

<a name="MethodContent.GenerateX25519"></a>

### MethodContent.GenerateX25519() ⇒ [<code>MethodContent</code>](#MethodContent)
Generate and store a new X25519 keypair for a new `X25519KeyAgreementKey2019` method.

**Kind**: static method of [<code>MethodContent</code>](#MethodContent)  
<a name="MethodContent.PrivateX25519"></a>

### MethodContent.PrivateX25519(privateKey) ⇒ [<code>MethodContent</code>](#MethodContent)
Store an existing X25519 private key and derive a public key from it for a new
`X25519KeyAgreementKey2019` method.

**Kind**: static method of [<code>MethodContent</code>](#MethodContent)  

| Param | Type |
| --- | --- |
| privateKey | <code>Uint8Array</code> | 

<a name="MethodContent.PublicX25519"></a>

### MethodContent.PublicX25519(publicKey) ⇒ [<code>MethodContent</code>](#MethodContent)
Insert an existing X25519 public key into a new `X25519KeyAgreementKey2019` method,
without generating or storing a private key.

NOTE: the method will be unable to be used for key exchange without a private key.

**Kind**: static method of [<code>MethodContent</code>](#MethodContent)  

| Param | Type |
| --- | --- |
| publicKey | <code>Uint8Array</code> | 

<a name="MethodContent.fromJSON"></a>

### MethodContent.fromJSON(json) ⇒ [<code>MethodContent</code>](#MethodContent)
Deserializes an instance from a JSON object.

**Kind**: static method of [<code>MethodContent</code>](#MethodContent)  

| Param | Type |
| --- | --- |
| json | <code>any</code> | 

<a name="MethodData"></a>

## MethodData
Supported verification method data formats.

**Kind**: global class  

* [MethodData](#MethodData)
    * _instance_
        * [.tryDecode()](#MethodData+tryDecode) ⇒ <code>Uint8Array</code>
        * [.toJSON()](#MethodData+toJSON) ⇒ <code>any</code>
        * [.clone()](#MethodData+clone) ⇒ [<code>MethodData</code>](#MethodData)
    * _static_
        * [.newBase58(data)](#MethodData.newBase58) ⇒ [<code>MethodData</code>](#MethodData)
        * [.newMultibase(data)](#MethodData.newMultibase) ⇒ [<code>MethodData</code>](#MethodData)
        * [.fromJSON(json)](#MethodData.fromJSON) ⇒ [<code>MethodData</code>](#MethodData)

<a name="MethodData+tryDecode"></a>

### methodData.tryDecode() ⇒ <code>Uint8Array</code>
Returns a `Uint8Array` containing the decoded bytes of the `MethodData`.

This is generally a public key identified by a `MethodData` value.

### Errors
Decoding can fail if `MethodData` has invalid content or cannot be
represented as a vector of bytes.

**Kind**: instance method of [<code>MethodData</code>](#MethodData)  
<a name="MethodData+toJSON"></a>

### methodData.toJSON() ⇒ <code>any</code>
Serializes this to a JSON object.

**Kind**: instance method of [<code>MethodData</code>](#MethodData)  
<a name="MethodData+clone"></a>

### methodData.clone() ⇒ [<code>MethodData</code>](#MethodData)
Deep clones the object.

**Kind**: instance method of [<code>MethodData</code>](#MethodData)  
<a name="MethodData.newBase58"></a>

### MethodData.newBase58(data) ⇒ [<code>MethodData</code>](#MethodData)
Creates a new `MethodData` variant with Base58-BTC encoded content.

**Kind**: static method of [<code>MethodData</code>](#MethodData)  

| Param | Type |
| --- | --- |
| data | <code>Uint8Array</code> | 

<a name="MethodData.newMultibase"></a>

### MethodData.newMultibase(data) ⇒ [<code>MethodData</code>](#MethodData)
Creates a new `MethodData` variant with Multibase-encoded content.

**Kind**: static method of [<code>MethodData</code>](#MethodData)  

| Param | Type |
| --- | --- |
| data | <code>Uint8Array</code> | 

<a name="MethodData.fromJSON"></a>

### MethodData.fromJSON(json) ⇒ [<code>MethodData</code>](#MethodData)
Deserializes an instance from a JSON object.

**Kind**: static method of [<code>MethodData</code>](#MethodData)  

| Param | Type |
| --- | --- |
| json | <code>any</code> | 

<a name="MethodScope"></a>

## MethodScope
Supported verification method types.

**Kind**: global class  

* [MethodScope](#MethodScope)
    * _instance_
        * [.toString()](#MethodScope+toString) ⇒ <code>string</code>
        * [.toJSON()](#MethodScope+toJSON) ⇒ <code>any</code>
        * [.clone()](#MethodScope+clone) ⇒ [<code>MethodScope</code>](#MethodScope)
    * _static_
        * [.VerificationMethod()](#MethodScope.VerificationMethod) ⇒ [<code>MethodScope</code>](#MethodScope)
        * [.Authentication()](#MethodScope.Authentication) ⇒ [<code>MethodScope</code>](#MethodScope)
        * [.AssertionMethod()](#MethodScope.AssertionMethod) ⇒ [<code>MethodScope</code>](#MethodScope)
        * [.KeyAgreement()](#MethodScope.KeyAgreement) ⇒ [<code>MethodScope</code>](#MethodScope)
        * [.CapabilityDelegation()](#MethodScope.CapabilityDelegation) ⇒ [<code>MethodScope</code>](#MethodScope)
        * [.CapabilityInvocation()](#MethodScope.CapabilityInvocation) ⇒ [<code>MethodScope</code>](#MethodScope)
        * [.fromJSON(json)](#MethodScope.fromJSON) ⇒ [<code>MethodScope</code>](#MethodScope)

<a name="MethodScope+toString"></a>

### methodScope.toString() ⇒ <code>string</code>
Returns the `MethodScope` as a string.

**Kind**: instance method of [<code>MethodScope</code>](#MethodScope)  
<a name="MethodScope+toJSON"></a>

### methodScope.toJSON() ⇒ <code>any</code>
Serializes this to a JSON object.

**Kind**: instance method of [<code>MethodScope</code>](#MethodScope)  
<a name="MethodScope+clone"></a>

### methodScope.clone() ⇒ [<code>MethodScope</code>](#MethodScope)
Deep clones the object.

**Kind**: instance method of [<code>MethodScope</code>](#MethodScope)  
<a name="MethodScope.VerificationMethod"></a>

### MethodScope.VerificationMethod() ⇒ [<code>MethodScope</code>](#MethodScope)
**Kind**: static method of [<code>MethodScope</code>](#MethodScope)  
<a name="MethodScope.Authentication"></a>

### MethodScope.Authentication() ⇒ [<code>MethodScope</code>](#MethodScope)
**Kind**: static method of [<code>MethodScope</code>](#MethodScope)  
<a name="MethodScope.AssertionMethod"></a>

### MethodScope.AssertionMethod() ⇒ [<code>MethodScope</code>](#MethodScope)
**Kind**: static method of [<code>MethodScope</code>](#MethodScope)  
<a name="MethodScope.KeyAgreement"></a>

### MethodScope.KeyAgreement() ⇒ [<code>MethodScope</code>](#MethodScope)
**Kind**: static method of [<code>MethodScope</code>](#MethodScope)  
<a name="MethodScope.CapabilityDelegation"></a>

### MethodScope.CapabilityDelegation() ⇒ [<code>MethodScope</code>](#MethodScope)
**Kind**: static method of [<code>MethodScope</code>](#MethodScope)  
<a name="MethodScope.CapabilityInvocation"></a>

### MethodScope.CapabilityInvocation() ⇒ [<code>MethodScope</code>](#MethodScope)
**Kind**: static method of [<code>MethodScope</code>](#MethodScope)  
<a name="MethodScope.fromJSON"></a>

### MethodScope.fromJSON(json) ⇒ [<code>MethodScope</code>](#MethodScope)
Deserializes an instance from a JSON object.

**Kind**: static method of [<code>MethodScope</code>](#MethodScope)  

| Param | Type |
| --- | --- |
| json | <code>any</code> | 

<a name="MethodType"></a>

## MethodType
Supported verification method types.

**Kind**: global class  

* [MethodType](#MethodType)
    * _instance_
        * [.toString()](#MethodType+toString) ⇒ <code>string</code>
        * [.toJSON()](#MethodType+toJSON) ⇒ <code>any</code>
        * [.clone()](#MethodType+clone) ⇒ [<code>MethodType</code>](#MethodType)
    * _static_
        * [.Ed25519VerificationKey2018()](#MethodType.Ed25519VerificationKey2018) ⇒ [<code>MethodType</code>](#MethodType)
        * [.X25519KeyAgreementKey2019()](#MethodType.X25519KeyAgreementKey2019) ⇒ [<code>MethodType</code>](#MethodType)
        * [.fromJSON(json)](#MethodType.fromJSON) ⇒ [<code>MethodType</code>](#MethodType)

<a name="MethodType+toString"></a>

### methodType.toString() ⇒ <code>string</code>
Returns the `MethodType` as a string.

**Kind**: instance method of [<code>MethodType</code>](#MethodType)  
<a name="MethodType+toJSON"></a>

### methodType.toJSON() ⇒ <code>any</code>
Serializes this to a JSON object.

**Kind**: instance method of [<code>MethodType</code>](#MethodType)  
<a name="MethodType+clone"></a>

### methodType.clone() ⇒ [<code>MethodType</code>](#MethodType)
Deep clones the object.

**Kind**: instance method of [<code>MethodType</code>](#MethodType)  
<a name="MethodType.Ed25519VerificationKey2018"></a>

### MethodType.Ed25519VerificationKey2018() ⇒ [<code>MethodType</code>](#MethodType)
**Kind**: static method of [<code>MethodType</code>](#MethodType)  
<a name="MethodType.X25519KeyAgreementKey2019"></a>

### MethodType.X25519KeyAgreementKey2019() ⇒ [<code>MethodType</code>](#MethodType)
**Kind**: static method of [<code>MethodType</code>](#MethodType)  
<a name="MethodType.fromJSON"></a>

### MethodType.fromJSON(json) ⇒ [<code>MethodType</code>](#MethodType)
Deserializes an instance from a JSON object.

**Kind**: static method of [<code>MethodType</code>](#MethodType)  

| Param | Type |
| --- | --- |
| json | <code>any</code> | 

<a name="Network"></a>

## Network
**Kind**: global class  

* [Network](#Network)
    * _instance_
        * [.name()](#Network+name) ⇒ <code>string</code>
        * [.defaultNodeURL()](#Network+defaultNodeURL) ⇒ <code>string</code> \| <code>undefined</code>
        * [.toString()](#Network+toString) ⇒ <code>string</code>
        * [.toJSON()](#Network+toJSON) ⇒ <code>any</code>
        * [.clone()](#Network+clone) ⇒ [<code>Network</code>](#Network)
    * _static_
        * [.tryFromName(name)](#Network.tryFromName) ⇒ [<code>Network</code>](#Network)
        * [.mainnet()](#Network.mainnet) ⇒ [<code>Network</code>](#Network)
        * [.devnet()](#Network.devnet) ⇒ [<code>Network</code>](#Network)
        * [.fromJSON(json)](#Network.fromJSON) ⇒ [<code>Network</code>](#Network)

<a name="Network+name"></a>

### network.name() ⇒ <code>string</code>
Returns a copy of the network name.

**Kind**: instance method of [<code>Network</code>](#Network)  
<a name="Network+defaultNodeURL"></a>

### network.defaultNodeURL() ⇒ <code>string</code> \| <code>undefined</code>
Returns a copy of the node URL of the Tangle network.

**Kind**: instance method of [<code>Network</code>](#Network)  
<a name="Network+toString"></a>

### network.toString() ⇒ <code>string</code>
**Kind**: instance method of [<code>Network</code>](#Network)  
<a name="Network+toJSON"></a>

### network.toJSON() ⇒ <code>any</code>
Serializes this to a JSON object.

**Kind**: instance method of [<code>Network</code>](#Network)  
<a name="Network+clone"></a>

### network.clone() ⇒ [<code>Network</code>](#Network)
Deep clones the object.

**Kind**: instance method of [<code>Network</code>](#Network)  
<a name="Network.tryFromName"></a>

### Network.tryFromName(name) ⇒ [<code>Network</code>](#Network)
Parses the provided string to a `Network`.

Errors if the name is invalid.

**Kind**: static method of [<code>Network</code>](#Network)  

| Param | Type |
| --- | --- |
| name | <code>string</code> | 

<a name="Network.mainnet"></a>

### Network.mainnet() ⇒ [<code>Network</code>](#Network)
**Kind**: static method of [<code>Network</code>](#Network)  
<a name="Network.devnet"></a>

### Network.devnet() ⇒ [<code>Network</code>](#Network)
**Kind**: static method of [<code>Network</code>](#Network)  
<a name="Network.fromJSON"></a>

### Network.fromJSON(json) ⇒ [<code>Network</code>](#Network)
Deserializes an instance from a JSON object.

**Kind**: static method of [<code>Network</code>](#Network)  

| Param | Type |
| --- | --- |
| json | <code>any</code> | 

<a name="Presentation"></a>

## Presentation
**Kind**: global class  

* [Presentation](#Presentation)
    * [new Presentation(values)](#new_Presentation_new)
    * _instance_
        * [.context()](#Presentation+context) ⇒ <code>Array.&lt;(string\|Record.&lt;string, any&gt;)&gt;</code>
        * [.id()](#Presentation+id) ⇒ <code>string</code> \| <code>undefined</code>
        * [.type()](#Presentation+type) ⇒ <code>Array.&lt;string&gt;</code>
        * [.verifiableCredential()](#Presentation+verifiableCredential) ⇒ [<code>Array.&lt;Credential&gt;</code>](#Credential)
        * [.holder()](#Presentation+holder) ⇒ <code>string</code> \| <code>undefined</code>
        * [.refreshService()](#Presentation+refreshService) ⇒ <code>Array.&lt;RefreshService&gt;</code>
        * [.termsOfUse()](#Presentation+termsOfUse) ⇒ <code>Array.&lt;Policy&gt;</code>
        * [.proof()](#Presentation+proof) ⇒ [<code>Proof</code>](#Proof) \| <code>undefined</code>
        * [.properties()](#Presentation+properties) ⇒ <code>Map.&lt;string, any&gt;</code>
        * [.toJSON()](#Presentation+toJSON) ⇒ <code>any</code>
        * [.clone()](#Presentation+clone) ⇒ [<code>Presentation</code>](#Presentation)
    * _static_
        * [.BaseContext()](#Presentation.BaseContext) ⇒ <code>string</code>
        * [.BaseType()](#Presentation.BaseType) ⇒ <code>string</code>
        * [.fromJSON(json)](#Presentation.fromJSON) ⇒ [<code>Presentation</code>](#Presentation)

<a name="new_Presentation_new"></a>

### new Presentation(values)
Constructs a new `Presentation`.


| Param | Type |
| --- | --- |
| values | <code>IPresentation</code> | 

<a name="Presentation+context"></a>

### presentation.context() ⇒ <code>Array.&lt;(string\|Record.&lt;string, any&gt;)&gt;</code>
Returns a copy of the JSON-LD context(s) applicable to the `Presentation`.

**Kind**: instance method of [<code>Presentation</code>](#Presentation)  
<a name="Presentation+id"></a>

### presentation.id() ⇒ <code>string</code> \| <code>undefined</code>
Returns a copy of the unique `URI` identifying the `Presentation`.

**Kind**: instance method of [<code>Presentation</code>](#Presentation)  
<a name="Presentation+type"></a>

### presentation.type() ⇒ <code>Array.&lt;string&gt;</code>
Returns a copy of the URIs defining the type of the `Presentation`.

**Kind**: instance method of [<code>Presentation</code>](#Presentation)  
<a name="Presentation+verifiableCredential"></a>

### presentation.verifiableCredential() ⇒ [<code>Array.&lt;Credential&gt;</code>](#Credential)
Returns a copy of the [Credential](#Credential)(s) expressing the claims of the `Presentation`.

**Kind**: instance method of [<code>Presentation</code>](#Presentation)  
<a name="Presentation+holder"></a>

### presentation.holder() ⇒ <code>string</code> \| <code>undefined</code>
Returns a copy of the URI of the entity that generated the `Presentation`.

**Kind**: instance method of [<code>Presentation</code>](#Presentation)  
<a name="Presentation+refreshService"></a>

### presentation.refreshService() ⇒ <code>Array.&lt;RefreshService&gt;</code>
Returns a copy of the service(s) used to refresh an expired [Credential](#Credential) in the `Presentation`.

**Kind**: instance method of [<code>Presentation</code>](#Presentation)  
<a name="Presentation+termsOfUse"></a>

### presentation.termsOfUse() ⇒ <code>Array.&lt;Policy&gt;</code>
Returns a copy of the terms-of-use specified by the `Presentation` holder

**Kind**: instance method of [<code>Presentation</code>](#Presentation)  
<a name="Presentation+proof"></a>

### presentation.proof() ⇒ [<code>Proof</code>](#Proof) \| <code>undefined</code>
Returns a copy of the proof used to verify the `Presentation`.

**Kind**: instance method of [<code>Presentation</code>](#Presentation)  
<a name="Presentation+properties"></a>

### presentation.properties() ⇒ <code>Map.&lt;string, any&gt;</code>
Returns a copy of the miscellaneous properties on the `Presentation`.

**Kind**: instance method of [<code>Presentation</code>](#Presentation)  
<a name="Presentation+toJSON"></a>

### presentation.toJSON() ⇒ <code>any</code>
Serializes this to a JSON object.

**Kind**: instance method of [<code>Presentation</code>](#Presentation)  
<a name="Presentation+clone"></a>

### presentation.clone() ⇒ [<code>Presentation</code>](#Presentation)
Deep clones the object.

**Kind**: instance method of [<code>Presentation</code>](#Presentation)  
<a name="Presentation.BaseContext"></a>

### Presentation.BaseContext() ⇒ <code>string</code>
Returns the base JSON-LD context.

**Kind**: static method of [<code>Presentation</code>](#Presentation)  
<a name="Presentation.BaseType"></a>

### Presentation.BaseType() ⇒ <code>string</code>
Returns the base type.

**Kind**: static method of [<code>Presentation</code>](#Presentation)  
<a name="Presentation.fromJSON"></a>

### Presentation.fromJSON(json) ⇒ [<code>Presentation</code>](#Presentation)
Deserializes an instance from a JSON object.

**Kind**: static method of [<code>Presentation</code>](#Presentation)  

| Param | Type |
| --- | --- |
| json | <code>any</code> | 

<a name="PresentationValidationOptions"></a>

## PresentationValidationOptions
Options to declare validation criteria when validating presentation.

**Kind**: global class  

* [PresentationValidationOptions](#PresentationValidationOptions)
    * [new PresentationValidationOptions(options)](#new_PresentationValidationOptions_new)
    * _instance_
        * [.toJSON()](#PresentationValidationOptions+toJSON) ⇒ <code>any</code>
        * [.clone()](#PresentationValidationOptions+clone) ⇒ [<code>PresentationValidationOptions</code>](#PresentationValidationOptions)
    * _static_
        * [.default()](#PresentationValidationOptions.default) ⇒ [<code>PresentationValidationOptions</code>](#PresentationValidationOptions)
        * [.fromJSON(json)](#PresentationValidationOptions.fromJSON) ⇒ [<code>PresentationValidationOptions</code>](#PresentationValidationOptions)

<a name="new_PresentationValidationOptions_new"></a>

### new PresentationValidationOptions(options)
Creates a new `PresentationValidationOptions` from the given fields.

Throws an error if any of the options are invalid.


| Param | Type |
| --- | --- |
| options | <code>IPresentationValidationOptions</code> | 

<a name="PresentationValidationOptions+toJSON"></a>

### presentationValidationOptions.toJSON() ⇒ <code>any</code>
Serializes this to a JSON object.

**Kind**: instance method of [<code>PresentationValidationOptions</code>](#PresentationValidationOptions)  
<a name="PresentationValidationOptions+clone"></a>

### presentationValidationOptions.clone() ⇒ [<code>PresentationValidationOptions</code>](#PresentationValidationOptions)
Deep clones the object.

**Kind**: instance method of [<code>PresentationValidationOptions</code>](#PresentationValidationOptions)  
<a name="PresentationValidationOptions.default"></a>

### PresentationValidationOptions.default() ⇒ [<code>PresentationValidationOptions</code>](#PresentationValidationOptions)
Creates a new `PresentationValidationOptions` with defaults.

**Kind**: static method of [<code>PresentationValidationOptions</code>](#PresentationValidationOptions)  
<a name="PresentationValidationOptions.fromJSON"></a>

### PresentationValidationOptions.fromJSON(json) ⇒ [<code>PresentationValidationOptions</code>](#PresentationValidationOptions)
Deserializes an instance from a JSON object.

**Kind**: static method of [<code>PresentationValidationOptions</code>](#PresentationValidationOptions)  

| Param | Type |
| --- | --- |
| json | <code>any</code> | 

<a name="PresentationValidator"></a>

## PresentationValidator
**Kind**: global class  

* [PresentationValidator](#PresentationValidator)
    * [.validate(presentation, holder, issuers, options, fail_fast)](#PresentationValidator.validate)
    * [.verifyPresentationSignature(presentation, holder, options)](#PresentationValidator.verifyPresentationSignature)
    * [.checkStructure(presentation)](#PresentationValidator.checkStructure)
    * [.extractHolder(presentation)](#PresentationValidator.extractHolder) ⇒ [<code>DID</code>](#DID)

<a name="PresentationValidator.validate"></a>

### PresentationValidator.validate(presentation, holder, issuers, options, fail_fast)
Validate a `Presentation`.

The following properties are validated according to `options`:
- the semantic structure of the presentation,
- the holder's signature,
- the relationship between the holder and the credential subjects,
- the signatures and some properties of the constituent credentials (see
`CredentialValidator::validate`).

### Warning
The lack of an error returned from this method is in of itself not enough to conclude that the presentation can be
trusted. This section contains more information on additional checks that should be carried out before and after
calling this method.

#### The state of the supplied DID Documents.
The caller must ensure that the DID Documents in `holder` and `issuers` are up-to-date. The convenience methods
`Resolver::resolve_presentation_holder` and `Resolver::resolve_presentation_issuers`
can help extract the latest available states of these DID Documents.

#### Properties that are not validated
 There are many properties defined in [The Verifiable Credentials Data Model](https://www.w3.org/TR/vc-data-model/) that are **not** validated, such as:
`credentialStatus`, `type`, `credentialSchema`, `refreshService`, **and more**.
These should be manually checked after validation, according to your requirements.

### Errors
An error is returned whenever a validated condition is not satisfied.

**Kind**: static method of [<code>PresentationValidator</code>](#PresentationValidator)  

| Param | Type |
| --- | --- |
| presentation | [<code>Presentation</code>](#Presentation) | 
| holder | [<code>Document</code>](#Document) \| [<code>ResolvedDocument</code>](#ResolvedDocument) | 
| issuers | <code>Array.&lt;(Document\|ResolvedDocument)&gt;</code> | 
| options | [<code>PresentationValidationOptions</code>](#PresentationValidationOptions) | 
| fail_fast | <code>number</code> | 

<a name="PresentationValidator.verifyPresentationSignature"></a>

### PresentationValidator.verifyPresentationSignature(presentation, holder, options)
Verify the presentation's signature using the resolved document of the holder.

### Warning
The caller must ensure that the DID Document of the holder is up-to-date.

### Errors
Fails if the `holder` does not match the `presentation`'s holder property.
Fails if signature verification against the holder document fails.

**Kind**: static method of [<code>PresentationValidator</code>](#PresentationValidator)  

| Param | Type |
| --- | --- |
| presentation | [<code>Presentation</code>](#Presentation) | 
| holder | [<code>Document</code>](#Document) \| [<code>ResolvedDocument</code>](#ResolvedDocument) | 
| options | [<code>VerifierOptions</code>](#VerifierOptions) | 

<a name="PresentationValidator.checkStructure"></a>

### PresentationValidator.checkStructure(presentation)
Validates the semantic structure of the `Presentation`.

**Kind**: static method of [<code>PresentationValidator</code>](#PresentationValidator)  

| Param | Type |
| --- | --- |
| presentation | [<code>Presentation</code>](#Presentation) | 

<a name="PresentationValidator.extractHolder"></a>

### PresentationValidator.extractHolder(presentation) ⇒ [<code>DID</code>](#DID)
Utility for extracting the holder field of a `Presentation` as a DID.

### Errors

Fails if the holder field is missing or not a valid DID.

**Kind**: static method of [<code>PresentationValidator</code>](#PresentationValidator)  

| Param | Type |
| --- | --- |
| presentation | [<code>Presentation</code>](#Presentation) | 

<a name="Proof"></a>

## Proof
A digital signature.

For field definitions see: https://w3c-ccg.github.io/security-vocab/

**Kind**: global class  

* [Proof](#Proof)
    * _instance_
        * [.type()](#Proof+type) ⇒ <code>string</code>
        * [.value()](#Proof+value) ⇒ <code>string</code>
        * [.verificationMethod()](#Proof+verificationMethod) ⇒ <code>string</code>
        * [.created()](#Proof+created) ⇒ [<code>Timestamp</code>](#Timestamp) \| <code>undefined</code>
        * [.expires()](#Proof+expires) ⇒ [<code>Timestamp</code>](#Timestamp) \| <code>undefined</code>
        * [.challenge()](#Proof+challenge) ⇒ <code>string</code> \| <code>undefined</code>
        * [.domain()](#Proof+domain) ⇒ <code>string</code> \| <code>undefined</code>
        * [.purpose()](#Proof+purpose) ⇒ [<code>ProofPurpose</code>](#ProofPurpose) \| <code>undefined</code>
        * [.toJSON()](#Proof+toJSON) ⇒ <code>any</code>
        * [.clone()](#Proof+clone) ⇒ [<code>Proof</code>](#Proof)
    * _static_
        * [.fromJSON(json)](#Proof.fromJSON) ⇒ [<code>Proof</code>](#Proof)

<a name="Proof+type"></a>

### proof.type() ⇒ <code>string</code>
Returns a copy of the proof type.

**Kind**: instance method of [<code>Proof</code>](#Proof)  
<a name="Proof+value"></a>

### proof.value() ⇒ <code>string</code>
Returns a copy of the proof value string.

**Kind**: instance method of [<code>Proof</code>](#Proof)  
<a name="Proof+verificationMethod"></a>

### proof.verificationMethod() ⇒ <code>string</code>
Returns a copy of the identifier of the DID method used to create this proof.

**Kind**: instance method of [<code>Proof</code>](#Proof)  
<a name="Proof+created"></a>

### proof.created() ⇒ [<code>Timestamp</code>](#Timestamp) \| <code>undefined</code>
When the proof was generated.

**Kind**: instance method of [<code>Proof</code>](#Proof)  
<a name="Proof+expires"></a>

### proof.expires() ⇒ [<code>Timestamp</code>](#Timestamp) \| <code>undefined</code>
When the proof expires.

**Kind**: instance method of [<code>Proof</code>](#Proof)  
<a name="Proof+challenge"></a>

### proof.challenge() ⇒ <code>string</code> \| <code>undefined</code>
Challenge from a proof requester to mitigate replay attacks.

**Kind**: instance method of [<code>Proof</code>](#Proof)  
<a name="Proof+domain"></a>

### proof.domain() ⇒ <code>string</code> \| <code>undefined</code>
Domain for which a proof is valid to mitigate replay attacks.

**Kind**: instance method of [<code>Proof</code>](#Proof)  
<a name="Proof+purpose"></a>

### proof.purpose() ⇒ [<code>ProofPurpose</code>](#ProofPurpose) \| <code>undefined</code>
Purpose for which the proof was generated.

**Kind**: instance method of [<code>Proof</code>](#Proof)  
<a name="Proof+toJSON"></a>

### proof.toJSON() ⇒ <code>any</code>
Serializes this to a JSON object.

**Kind**: instance method of [<code>Proof</code>](#Proof)  
<a name="Proof+clone"></a>

### proof.clone() ⇒ [<code>Proof</code>](#Proof)
Deep clones the object.

**Kind**: instance method of [<code>Proof</code>](#Proof)  
<a name="Proof.fromJSON"></a>

### Proof.fromJSON(json) ⇒ [<code>Proof</code>](#Proof)
Deserializes an instance from a JSON object.

**Kind**: static method of [<code>Proof</code>](#Proof)  

| Param | Type |
| --- | --- |
| json | <code>any</code> | 

<a name="ProofOptions"></a>

## ProofOptions
Holds additional options for creating signatures.
See `IProofOptions`.

**Kind**: global class  

* [ProofOptions](#ProofOptions)
    * [new ProofOptions(options)](#new_ProofOptions_new)
    * _instance_
        * [.toJSON()](#ProofOptions+toJSON) ⇒ <code>any</code>
        * [.clone()](#ProofOptions+clone) ⇒ [<code>ProofOptions</code>](#ProofOptions)
    * _static_
        * [.default()](#ProofOptions.default) ⇒ [<code>ProofOptions</code>](#ProofOptions)
        * [.fromJSON(json)](#ProofOptions.fromJSON) ⇒ [<code>ProofOptions</code>](#ProofOptions)

<a name="new_ProofOptions_new"></a>

### new ProofOptions(options)
Creates a new `ProofOptions` from the given fields.

Throws an error if any of the options are invalid.


| Param | Type |
| --- | --- |
| options | <code>IProofOptions</code> | 

<a name="ProofOptions+toJSON"></a>

### proofOptions.toJSON() ⇒ <code>any</code>
Serializes this to a JSON object.

**Kind**: instance method of [<code>ProofOptions</code>](#ProofOptions)  
<a name="ProofOptions+clone"></a>

### proofOptions.clone() ⇒ [<code>ProofOptions</code>](#ProofOptions)
Deep clones the object.

**Kind**: instance method of [<code>ProofOptions</code>](#ProofOptions)  
<a name="ProofOptions.default"></a>

### ProofOptions.default() ⇒ [<code>ProofOptions</code>](#ProofOptions)
Creates a new `ProofOptions` with default options.

**Kind**: static method of [<code>ProofOptions</code>](#ProofOptions)  
<a name="ProofOptions.fromJSON"></a>

### ProofOptions.fromJSON(json) ⇒ [<code>ProofOptions</code>](#ProofOptions)
Deserializes an instance from a JSON object.

**Kind**: static method of [<code>ProofOptions</code>](#ProofOptions)  

| Param | Type |
| --- | --- |
| json | <code>any</code> | 

<a name="ProofPurpose"></a>

## ProofPurpose
Associates a purpose with a [Proof](#Proof).

See https://w3c-ccg.github.io/security-vocab/#proofPurpose

**Kind**: global class  

* [ProofPurpose](#ProofPurpose)
    * _instance_
        * [.toJSON()](#ProofPurpose+toJSON) ⇒ <code>any</code>
        * [.clone()](#ProofPurpose+clone) ⇒ [<code>ProofPurpose</code>](#ProofPurpose)
    * _static_
        * [.assertionMethod()](#ProofPurpose.assertionMethod) ⇒ [<code>ProofPurpose</code>](#ProofPurpose)
        * [.authentication()](#ProofPurpose.authentication) ⇒ [<code>ProofPurpose</code>](#ProofPurpose)
        * [.fromJSON(json)](#ProofPurpose.fromJSON) ⇒ [<code>ProofPurpose</code>](#ProofPurpose)

<a name="ProofPurpose+toJSON"></a>

### proofPurpose.toJSON() ⇒ <code>any</code>
Serializes this to a JSON object.

**Kind**: instance method of [<code>ProofPurpose</code>](#ProofPurpose)  
<a name="ProofPurpose+clone"></a>

### proofPurpose.clone() ⇒ [<code>ProofPurpose</code>](#ProofPurpose)
Deep clones the object.

**Kind**: instance method of [<code>ProofPurpose</code>](#ProofPurpose)  
<a name="ProofPurpose.assertionMethod"></a>

### ProofPurpose.assertionMethod() ⇒ [<code>ProofPurpose</code>](#ProofPurpose)
Purpose is to assert a claim.
See https://www.w3.org/TR/did-core/#assertion

**Kind**: static method of [<code>ProofPurpose</code>](#ProofPurpose)  
<a name="ProofPurpose.authentication"></a>

### ProofPurpose.authentication() ⇒ [<code>ProofPurpose</code>](#ProofPurpose)
Purpose is to authenticate the signer.
See https://www.w3.org/TR/did-core/#authentication

**Kind**: static method of [<code>ProofPurpose</code>](#ProofPurpose)  
<a name="ProofPurpose.fromJSON"></a>

### ProofPurpose.fromJSON(json) ⇒ [<code>ProofPurpose</code>](#ProofPurpose)
Deserializes an instance from a JSON object.

**Kind**: static method of [<code>ProofPurpose</code>](#ProofPurpose)  

| Param | Type |
| --- | --- |
| json | <code>any</code> | 

<a name="Receipt"></a>

## Receipt
**Kind**: global class  

* [Receipt](#Receipt)
    * _instance_
        * [.network()](#Receipt+network) ⇒ [<code>Network</code>](#Network)
        * [.messageId()](#Receipt+messageId) ⇒ <code>string</code>
        * [.networkId()](#Receipt+networkId) ⇒ <code>string</code>
        * [.nonce()](#Receipt+nonce) ⇒ <code>string</code>
        * [.toJSON()](#Receipt+toJSON) ⇒ <code>any</code>
        * [.clone()](#Receipt+clone) ⇒ [<code>Receipt</code>](#Receipt)
    * _static_
        * [.fromJSON(json)](#Receipt.fromJSON) ⇒ [<code>Receipt</code>](#Receipt)

<a name="Receipt+network"></a>

### receipt.network() ⇒ [<code>Network</code>](#Network)
Returns a copy of the associated IOTA Tangle `Network`.

**Kind**: instance method of [<code>Receipt</code>](#Receipt)  
<a name="Receipt+messageId"></a>

### receipt.messageId() ⇒ <code>string</code>
Returns a copy of the message `id`.

**Kind**: instance method of [<code>Receipt</code>](#Receipt)  
<a name="Receipt+networkId"></a>

### receipt.networkId() ⇒ <code>string</code>
Returns a copy of the message `network_id`.

**Kind**: instance method of [<code>Receipt</code>](#Receipt)  
<a name="Receipt+nonce"></a>

### receipt.nonce() ⇒ <code>string</code>
Returns a copy of the message `nonce`.

**Kind**: instance method of [<code>Receipt</code>](#Receipt)  
<a name="Receipt+toJSON"></a>

### receipt.toJSON() ⇒ <code>any</code>
Serializes this to a JSON object.

**Kind**: instance method of [<code>Receipt</code>](#Receipt)  
<a name="Receipt+clone"></a>

### receipt.clone() ⇒ [<code>Receipt</code>](#Receipt)
Deep clones the object.

**Kind**: instance method of [<code>Receipt</code>](#Receipt)  
<a name="Receipt.fromJSON"></a>

### Receipt.fromJSON(json) ⇒ [<code>Receipt</code>](#Receipt)
Deserializes an instance from a JSON object.

**Kind**: static method of [<code>Receipt</code>](#Receipt)  

| Param | Type |
| --- | --- |
| json | <code>any</code> | 

<a name="ResolvedDocument"></a>

## ResolvedDocument
An IOTA DID document resolved from the Tangle. Represents an integration chain message possibly
merged with one or more `DiffMessages`.

**Kind**: global class  

* [ResolvedDocument](#ResolvedDocument)
    * _instance_
        * ~~[.mergeDiffMessage(diff_message)](#ResolvedDocument+mergeDiffMessage)~~
        * [.document()](#ResolvedDocument+document) ⇒ [<code>Document</code>](#Document)
        * [.intoDocument()](#ResolvedDocument+intoDocument) ⇒ [<code>Document</code>](#Document)
        * ~~[.diffMessageId()](#ResolvedDocument+diffMessageId) ⇒ <code>string</code>~~
        * ~~[.setDiffMessageId(value)](#ResolvedDocument+setDiffMessageId)~~
        * [.integrationMessageId()](#ResolvedDocument+integrationMessageId) ⇒ <code>string</code>
        * [.setIntegrationMessageId(value)](#ResolvedDocument+setIntegrationMessageId)
        * [.toJSON()](#ResolvedDocument+toJSON) ⇒ <code>any</code>
        * [.clone()](#ResolvedDocument+clone) ⇒ [<code>ResolvedDocument</code>](#ResolvedDocument)
    * _static_
        * [.fromJSON(json)](#ResolvedDocument.fromJSON) ⇒ [<code>ResolvedDocument</code>](#ResolvedDocument)

<a name="ResolvedDocument+mergeDiffMessage"></a>

### ~~resolvedDocument.mergeDiffMessage(diff_message)~~
***Deprecated***

Attempts to merge changes from a `DiffMessage` into this document and
updates the `ResolvedDocument::diffMessageId`.

If merging fails the document remains unmodified, otherwise this represents
the merged document state.

See `Document::mergeDiff`.

# Errors

Fails if the merge operation or signature verification on the diff fails.

**Kind**: instance method of [<code>ResolvedDocument</code>](#ResolvedDocument)  

| Param | Type |
| --- | --- |
| diff_message | [<code>DiffMessage</code>](#DiffMessage) | 

<a name="ResolvedDocument+document"></a>

### resolvedDocument.document() ⇒ [<code>Document</code>](#Document)
Returns a copy of the inner DID document.

NOTE: If the `ResolvedDocument` is no longer needed after calling this method
then consider using `intoDocument()` for efficiency.

**Kind**: instance method of [<code>ResolvedDocument</code>](#ResolvedDocument)  
<a name="ResolvedDocument+intoDocument"></a>

### resolvedDocument.intoDocument() ⇒ [<code>Document</code>](#Document)
Consumes this object and returns the inner DID document.

NOTE: trying to use the `ResolvedDocument` after calling this will throw an error.

**Kind**: instance method of [<code>ResolvedDocument</code>](#ResolvedDocument)  
<a name="ResolvedDocument+diffMessageId"></a>

### ~~resolvedDocument.diffMessageId() ⇒ <code>string</code>~~
***Deprecated***

Returns a copy of the diff chain message id.

**Kind**: instance method of [<code>ResolvedDocument</code>](#ResolvedDocument)  
<a name="ResolvedDocument+setDiffMessageId"></a>

### ~~resolvedDocument.setDiffMessageId(value)~~
***Deprecated***

Sets the diff chain message id.

**Kind**: instance method of [<code>ResolvedDocument</code>](#ResolvedDocument)  

| Param | Type |
| --- | --- |
| value | <code>string</code> | 

<a name="ResolvedDocument+integrationMessageId"></a>

### resolvedDocument.integrationMessageId() ⇒ <code>string</code>
Returns a copy of the integration chain message id.

**Kind**: instance method of [<code>ResolvedDocument</code>](#ResolvedDocument)  
<a name="ResolvedDocument+setIntegrationMessageId"></a>

### resolvedDocument.setIntegrationMessageId(value)
Sets the integration chain message id.

**Kind**: instance method of [<code>ResolvedDocument</code>](#ResolvedDocument)  

| Param | Type |
| --- | --- |
| value | <code>string</code> | 

<a name="ResolvedDocument+toJSON"></a>

### resolvedDocument.toJSON() ⇒ <code>any</code>
Serializes this to a JSON object.

**Kind**: instance method of [<code>ResolvedDocument</code>](#ResolvedDocument)  
<a name="ResolvedDocument+clone"></a>

### resolvedDocument.clone() ⇒ [<code>ResolvedDocument</code>](#ResolvedDocument)
Deep clones the object.

**Kind**: instance method of [<code>ResolvedDocument</code>](#ResolvedDocument)  
<a name="ResolvedDocument.fromJSON"></a>

### ResolvedDocument.fromJSON(json) ⇒ [<code>ResolvedDocument</code>](#ResolvedDocument)
Deserializes an instance from a JSON object.

**Kind**: static method of [<code>ResolvedDocument</code>](#ResolvedDocument)  

| Param | Type |
| --- | --- |
| json | <code>any</code> | 

<a name="Resolver"></a>

## Resolver
**Kind**: global class  

* [Resolver](#Resolver)
    * [new Resolver()](#new_Resolver_new)
    * _instance_
        * [.getClient(network_name)](#Resolver+getClient) ⇒ [<code>Client</code>](#Client) \| <code>undefined</code>
        * [.resolve(did)](#Resolver+resolve) ⇒ [<code>Promise.&lt;ResolvedDocument&gt;</code>](#ResolvedDocument)
        * [.resolveHistory(did)](#Resolver+resolveHistory) ⇒ [<code>Promise.&lt;DocumentHistory&gt;</code>](#DocumentHistory)
        * ~~[.resolveDiffHistory(document)](#Resolver+resolveDiffHistory) ⇒ [<code>Promise.&lt;DiffChainHistory&gt;</code>](#DiffChainHistory)~~
        * [.resolveCredentialIssuer(credential)](#Resolver+resolveCredentialIssuer) ⇒ [<code>Promise.&lt;ResolvedDocument&gt;</code>](#ResolvedDocument)
        * [.resolvePresentationIssuers(presentation)](#Resolver+resolvePresentationIssuers) ⇒ <code>Promise.&lt;Array.&lt;ResolvedDocument&gt;&gt;</code>
        * [.resolvePresentationHolder(presentation)](#Resolver+resolvePresentationHolder) ⇒ [<code>Promise.&lt;ResolvedDocument&gt;</code>](#ResolvedDocument)
        * [.verifyPresentation(presentation, options, fail_fast, holder, issuers)](#Resolver+verifyPresentation) ⇒ <code>Promise.&lt;void&gt;</code>
    * _static_
        * [.builder()](#Resolver.builder) ⇒ [<code>ResolverBuilder</code>](#ResolverBuilder)

<a name="new_Resolver_new"></a>

### new Resolver()
Constructs a new `Resolver` with a default `Client` for
the `Mainnet`.

<a name="Resolver+getClient"></a>

### resolver.getClient(network_name) ⇒ [<code>Client</code>](#Client) \| <code>undefined</code>
Returns the `Client` corresponding to the given network name if one exists.

**Kind**: instance method of [<code>Resolver</code>](#Resolver)  

| Param | Type |
| --- | --- |
| network_name | <code>string</code> | 

<a name="Resolver+resolve"></a>

### resolver.resolve(did) ⇒ [<code>Promise.&lt;ResolvedDocument&gt;</code>](#ResolvedDocument)
Fetches the `Document` of the given `DID`.

**Kind**: instance method of [<code>Resolver</code>](#Resolver)  

| Param | Type |
| --- | --- |
| did | [<code>DID</code>](#DID) \| <code>string</code> | 

<a name="Resolver+resolveHistory"></a>

### resolver.resolveHistory(did) ⇒ [<code>Promise.&lt;DocumentHistory&gt;</code>](#DocumentHistory)
Fetches the `DocumentHistory` of the given `DID`.

**Kind**: instance method of [<code>Resolver</code>](#Resolver)  

| Param | Type |
| --- | --- |
| did | [<code>DID</code>](#DID) \| <code>string</code> | 

<a name="Resolver+resolveDiffHistory"></a>

### ~~resolver.resolveDiffHistory(document) ⇒ [<code>Promise.&lt;DiffChainHistory&gt;</code>](#DiffChainHistory)~~
***Deprecated***

Returns the `DiffChainHistory` of a diff chain starting from a `Document` on the
integration chain.

NOTE: the document must have been published to the Tangle and have a valid message id.

**Kind**: instance method of [<code>Resolver</code>](#Resolver)  

| Param | Type |
| --- | --- |
| document | [<code>ResolvedDocument</code>](#ResolvedDocument) | 

<a name="Resolver+resolveCredentialIssuer"></a>

### resolver.resolveCredentialIssuer(credential) ⇒ [<code>Promise.&lt;ResolvedDocument&gt;</code>](#ResolvedDocument)
Fetches the DID Document of the issuer on a `Credential`.

### Errors

Errors if the issuer URL is not a valid `DID` or document resolution fails.

**Kind**: instance method of [<code>Resolver</code>](#Resolver)  

| Param | Type |
| --- | --- |
| credential | [<code>Credential</code>](#Credential) | 

<a name="Resolver+resolvePresentationIssuers"></a>

### resolver.resolvePresentationIssuers(presentation) ⇒ <code>Promise.&lt;Array.&lt;ResolvedDocument&gt;&gt;</code>
Fetches all DID Documents of `Credential` issuers contained in a `Presentation`.
Issuer documents are returned in arbitrary order.

### Errors

Errors if any issuer URL is not a valid `DID` or document resolution fails.

**Kind**: instance method of [<code>Resolver</code>](#Resolver)  

| Param | Type |
| --- | --- |
| presentation | [<code>Presentation</code>](#Presentation) | 

<a name="Resolver+resolvePresentationHolder"></a>

### resolver.resolvePresentationHolder(presentation) ⇒ [<code>Promise.&lt;ResolvedDocument&gt;</code>](#ResolvedDocument)
Fetches the DID Document of the holder of a `Presentation`.

### Errors

Errors if the holder URL is missing, is not a valid `DID`, or document resolution fails.

**Kind**: instance method of [<code>Resolver</code>](#Resolver)  

| Param | Type |
| --- | --- |
| presentation | [<code>Presentation</code>](#Presentation) | 

<a name="Resolver+verifyPresentation"></a>

### resolver.verifyPresentation(presentation, options, fail_fast, holder, issuers) ⇒ <code>Promise.&lt;void&gt;</code>
Verifies a `Presentation`.

### Important
See `PresentationValidator::validate` for information about which properties get
validated and what is expected of the optional arguments `holder` and `issuer`.

### Resolution
The DID Documents for the `holder` and `issuers` are optionally resolved if not given.
If you already have up-to-date versions of these DID Documents, you may want
to use `PresentationValidator::validate`.
See also `Resolver::resolvePresentationIssuers` and `Resolver::resolvePresentationHolder`.

### Errors
Errors from resolving the holder and issuer DID Documents, if not provided, will be returned immediately.
Otherwise, errors from validating the presentation and its credentials will be returned
according to the `fail_fast` parameter.

**Kind**: instance method of [<code>Resolver</code>](#Resolver)  

| Param | Type |
| --- | --- |
| presentation | [<code>Presentation</code>](#Presentation) | 
| options | [<code>PresentationValidationOptions</code>](#PresentationValidationOptions) | 
| fail_fast | <code>number</code> | 
| holder | [<code>Document</code>](#Document) \| [<code>ResolvedDocument</code>](#ResolvedDocument) \| <code>undefined</code> | 
| issuers | <code>Array.&lt;(Document\|ResolvedDocument)&gt;</code> \| <code>undefined</code> | 

<a name="Resolver.builder"></a>

### Resolver.builder() ⇒ [<code>ResolverBuilder</code>](#ResolverBuilder)
Returns a [ResolverBuilder](#ResolverBuilder) to construct a new `Resolver`.

**Kind**: static method of [<code>Resolver</code>](#Resolver)  
<a name="ResolverBuilder"></a>

## ResolverBuilder
Builder for configuring [`Clients`][Client] when constructing a [`Resolver`].

**Kind**: global class  

* [ResolverBuilder](#ResolverBuilder)
    * [new ResolverBuilder()](#new_ResolverBuilder_new)
    * [.client(client)](#ResolverBuilder+client) ⇒ [<code>ResolverBuilder</code>](#ResolverBuilder)
    * [.clientConfig(config)](#ResolverBuilder+clientConfig) ⇒ [<code>ResolverBuilder</code>](#ResolverBuilder)
    * [.build()](#ResolverBuilder+build) ⇒ [<code>Promise.&lt;Resolver&gt;</code>](#Resolver)

<a name="new_ResolverBuilder_new"></a>

### new ResolverBuilder()
Constructs a new `ResolverBuilder` with no `Clients` configured.

<a name="ResolverBuilder+client"></a>

### resolverBuilder.client(client) ⇒ [<code>ResolverBuilder</code>](#ResolverBuilder)
Inserts a `Client`.

NOTE: replaces any previous `Client` or `Config` with the same network name.

**Kind**: instance method of [<code>ResolverBuilder</code>](#ResolverBuilder)  

| Param | Type |
| --- | --- |
| client | [<code>Client</code>](#Client) | 

<a name="ResolverBuilder+clientConfig"></a>

### resolverBuilder.clientConfig(config) ⇒ [<code>ResolverBuilder</code>](#ResolverBuilder)
Inserts a `Config` used to create a `Client`.

NOTE: replaces any previous `Client` or `Config` with the same network name.

**Kind**: instance method of [<code>ResolverBuilder</code>](#ResolverBuilder)  

| Param | Type |
| --- | --- |
| config | <code>IClientConfig</code> | 

<a name="ResolverBuilder+build"></a>

### resolverBuilder.build() ⇒ [<code>Promise.&lt;Resolver&gt;</code>](#Resolver)
Constructs a new [`Resolver`] based on the builder configuration.

**Kind**: instance method of [<code>ResolverBuilder</code>](#ResolverBuilder)  
<a name="RevocationBitmap"></a>

## RevocationBitmap
A compressed bitmap for managing credential revocation.

**Kind**: global class  

* [RevocationBitmap](#RevocationBitmap)
    * [new RevocationBitmap()](#new_RevocationBitmap_new)
    * _instance_
        * [.isRevoked(index)](#RevocationBitmap+isRevoked) ⇒ <code>boolean</code>
        * [.revoke(index)](#RevocationBitmap+revoke) ⇒ <code>boolean</code>
        * [.unrevoke(index)](#RevocationBitmap+unrevoke) ⇒ <code>boolean</code>
        * [.len()](#RevocationBitmap+len) ⇒ <code>number</code>
        * [.toEndpoint()](#RevocationBitmap+toEndpoint) ⇒ <code>string</code> \| <code>Array.&lt;string&gt;</code> \| <code>Map.&lt;string, Array.&lt;string&gt;&gt;</code>
    * _static_
        * [.type()](#RevocationBitmap.type) ⇒ <code>string</code>
        * [.fromEndpoint(endpoint)](#RevocationBitmap.fromEndpoint) ⇒ [<code>RevocationBitmap</code>](#RevocationBitmap)

<a name="new_RevocationBitmap_new"></a>

### new RevocationBitmap()
Creates a new `RevocationBitmap` instance.

<a name="RevocationBitmap+isRevoked"></a>

### revocationBitmap.isRevoked(index) ⇒ <code>boolean</code>
Returns `true` if the credential at the given `index` is revoked.

**Kind**: instance method of [<code>RevocationBitmap</code>](#RevocationBitmap)  

| Param | Type |
| --- | --- |
| index | <code>number</code> | 

<a name="RevocationBitmap+revoke"></a>

### revocationBitmap.revoke(index) ⇒ <code>boolean</code>
Mark the given index as revoked.

Returns true if the index was absent from the set.

**Kind**: instance method of [<code>RevocationBitmap</code>](#RevocationBitmap)  

| Param | Type |
| --- | --- |
| index | <code>number</code> | 

<a name="RevocationBitmap+unrevoke"></a>

### revocationBitmap.unrevoke(index) ⇒ <code>boolean</code>
Mark the index as not revoked.

Returns true if the index was present in the set.

**Kind**: instance method of [<code>RevocationBitmap</code>](#RevocationBitmap)  

| Param | Type |
| --- | --- |
| index | <code>number</code> | 

<a name="RevocationBitmap+len"></a>

### revocationBitmap.len() ⇒ <code>number</code>
Returns the number of revoked credentials.

**Kind**: instance method of [<code>RevocationBitmap</code>](#RevocationBitmap)  
<a name="RevocationBitmap+toEndpoint"></a>

### revocationBitmap.toEndpoint() ⇒ <code>string</code> \| <code>Array.&lt;string&gt;</code> \| <code>Map.&lt;string, Array.&lt;string&gt;&gt;</code>
Return the bitmap as a data url embedded in a service endpoint.

**Kind**: instance method of [<code>RevocationBitmap</code>](#RevocationBitmap)  
<a name="RevocationBitmap.type"></a>

### RevocationBitmap.type() ⇒ <code>string</code>
The name of the service type.

**Kind**: static method of [<code>RevocationBitmap</code>](#RevocationBitmap)  
<a name="RevocationBitmap.fromEndpoint"></a>

### RevocationBitmap.fromEndpoint(endpoint) ⇒ [<code>RevocationBitmap</code>](#RevocationBitmap)
Construct a `RevocationBitmap` from a data `url`.

**Kind**: static method of [<code>RevocationBitmap</code>](#RevocationBitmap)  

| Param | Type |
| --- | --- |
| endpoint | <code>string</code> \| <code>Array.&lt;string&gt;</code> \| <code>Map.&lt;string, Array.&lt;string&gt;&gt;</code> | 

<a name="Service"></a>

## Service
A DID Document Service used to enable trusted interactions associated
with a DID subject.

See: https://www.w3.org/TR/did-core/#services

**Kind**: global class  

* [Service](#Service)
    * [new Service(service)](#new_Service_new)
    * _instance_
        * [.id()](#Service+id) ⇒ [<code>DIDUrl</code>](#DIDUrl)
        * [.type()](#Service+type) ⇒ <code>Array.&lt;string&gt;</code>
        * [.serviceEndpoint()](#Service+serviceEndpoint) ⇒ <code>string</code> \| <code>Array.&lt;string&gt;</code> \| <code>Map.&lt;string, Array.&lt;string&gt;&gt;</code>
        * [.properties()](#Service+properties) ⇒ <code>Map.&lt;string, any&gt;</code>
        * [.toJSON()](#Service+toJSON) ⇒ <code>any</code>
        * [.clone()](#Service+clone) ⇒ [<code>Service</code>](#Service)
    * _static_
        * [.fromJSON(json)](#Service.fromJSON) ⇒ [<code>Service</code>](#Service)

<a name="new_Service_new"></a>

### new Service(service)

| Param | Type |
| --- | --- |
| service | <code>IIotaService</code> | 

<a name="Service+id"></a>

### service.id() ⇒ [<code>DIDUrl</code>](#DIDUrl)
Returns a copy of the `Service` id.

**Kind**: instance method of [<code>Service</code>](#Service)  
<a name="Service+type"></a>

### service.type() ⇒ <code>Array.&lt;string&gt;</code>
Returns a copy of the `Service` type.

**Kind**: instance method of [<code>Service</code>](#Service)  
<a name="Service+serviceEndpoint"></a>

### service.serviceEndpoint() ⇒ <code>string</code> \| <code>Array.&lt;string&gt;</code> \| <code>Map.&lt;string, Array.&lt;string&gt;&gt;</code>
Returns a copy of the `Service` endpoint.

**Kind**: instance method of [<code>Service</code>](#Service)  
<a name="Service+properties"></a>

### service.properties() ⇒ <code>Map.&lt;string, any&gt;</code>
Returns a copy of the custom properties on the `Service`.

**Kind**: instance method of [<code>Service</code>](#Service)  
<a name="Service+toJSON"></a>

### service.toJSON() ⇒ <code>any</code>
Serializes this to a JSON object.

**Kind**: instance method of [<code>Service</code>](#Service)  
<a name="Service+clone"></a>

### service.clone() ⇒ [<code>Service</code>](#Service)
Deep clones the object.

**Kind**: instance method of [<code>Service</code>](#Service)  
<a name="Service.fromJSON"></a>

### Service.fromJSON(json) ⇒ [<code>Service</code>](#Service)
Deserializes an instance from a JSON object.

**Kind**: static method of [<code>Service</code>](#Service)  

| Param | Type |
| --- | --- |
| json | <code>any</code> | 

<a name="Signature"></a>

## Signature
A digital signature.

**Kind**: global class  

* [Signature](#Signature)
    * [new Signature(data)](#new_Signature_new)
    * _instance_
        * [.asBytes()](#Signature+asBytes) ⇒ <code>Uint8Array</code>
        * [.toJSON()](#Signature+toJSON) ⇒ <code>any</code>
    * _static_
        * [.fromJSON(json)](#Signature.fromJSON) ⇒ [<code>Signature</code>](#Signature)

<a name="new_Signature_new"></a>

### new Signature(data)
Creates a new `Signature`.


| Param | Type |
| --- | --- |
| data | <code>Uint8Array</code> | 

<a name="Signature+asBytes"></a>

### signature.asBytes() ⇒ <code>Uint8Array</code>
Returns a copy of the signature as a `UInt8Array`.

**Kind**: instance method of [<code>Signature</code>](#Signature)  
<a name="Signature+toJSON"></a>

### signature.toJSON() ⇒ <code>any</code>
Serializes this to a JSON object.

**Kind**: instance method of [<code>Signature</code>](#Signature)  
<a name="Signature.fromJSON"></a>

### Signature.fromJSON(json) ⇒ [<code>Signature</code>](#Signature)
Deserializes an instance from a JSON object.

**Kind**: static method of [<code>Signature</code>](#Signature)  

| Param | Type |
| --- | --- |
| json | <code>any</code> | 

<a name="StardustDID"></a>

## StardustDID
A DID conforming to the IOTA UTXO DID method specification.

**Kind**: global class  

* [StardustDID](#StardustDID)
    * [new StardustDID(bytes, network)](#new_StardustDID_new)
    * _instance_
        * [.networkStr()](#StardustDID+networkStr) ⇒ <code>string</code>
        * [.tag()](#StardustDID+tag) ⇒ <code>string</code>
        * [.scheme()](#StardustDID+scheme) ⇒ <code>string</code>
        * [.authority()](#StardustDID+authority) ⇒ <code>string</code>
        * [.method()](#StardustDID+method) ⇒ <code>string</code>
        * [.methodId()](#StardustDID+methodId) ⇒ <code>string</code>
        * [.join(segment)](#StardustDID+join) ⇒ [<code>StardustDIDUrl</code>](#StardustDIDUrl)
        * [.toUrl()](#StardustDID+toUrl) ⇒ [<code>StardustDIDUrl</code>](#StardustDIDUrl)
        * [.intoUrl()](#StardustDID+intoUrl) ⇒ [<code>StardustDIDUrl</code>](#StardustDIDUrl)
        * [.toString()](#StardustDID+toString) ⇒ <code>string</code>
        * [.toJSON()](#StardustDID+toJSON) ⇒ <code>any</code>
        * [.clone()](#StardustDID+clone) ⇒ [<code>StardustDID</code>](#StardustDID)
    * _static_
        * [.METHOD](#StardustDID.METHOD) ⇒ <code>string</code>
        * [.DEFAULT_NETWORK](#StardustDID.DEFAULT_NETWORK) ⇒ <code>string</code>
        * [.placeholder(network)](#StardustDID.placeholder) ⇒ [<code>StardustDID</code>](#StardustDID)
        * [.parse(input)](#StardustDID.parse) ⇒ [<code>StardustDID</code>](#StardustDID)
        * [.fromJSON(json)](#StardustDID.fromJSON) ⇒ [<code>StardustDID</code>](#StardustDID)

<a name="new_StardustDID_new"></a>

### new StardustDID(bytes, network)
Constructs a new `StardustDID` from a byte representation of the tag and the given
network name.

See also [placeholder](#StardustDID.placeholder).


| Param | Type |
| --- | --- |
| bytes | <code>Uint8Array</code> | 
| network | <code>string</code> | 

<a name="StardustDID+networkStr"></a>

### did.networkStr() ⇒ <code>string</code>
Returns the Tangle network name of the `StardustDID`.

**Kind**: instance method of [<code>StardustDID</code>](#StardustDID)  
<a name="StardustDID+tag"></a>

### did.tag() ⇒ <code>string</code>
Returns a copy of the unique tag of the `StardustDID`.

**Kind**: instance method of [<code>StardustDID</code>](#StardustDID)  
<a name="StardustDID+scheme"></a>

### did.scheme() ⇒ <code>string</code>
Returns the `DID` scheme.

E.g.
- `"did:example:12345678" -> "did"`
- `"did:iota:main:12345678" -> "did"`

**Kind**: instance method of [<code>StardustDID</code>](#StardustDID)  
<a name="StardustDID+authority"></a>

### did.authority() ⇒ <code>string</code>
Returns the `DID` authority: the method name and method-id.

E.g.
- `"did:example:12345678" -> "example:12345678"`
- `"did:iota:main:12345678" -> "iota:main:12345678"`

**Kind**: instance method of [<code>StardustDID</code>](#StardustDID)  
<a name="StardustDID+method"></a>

### did.method() ⇒ <code>string</code>
Returns the `DID` method name.

E.g.
- `"did:example:12345678" -> "example"`
- `"did:iota:main:12345678" -> "iota"`

**Kind**: instance method of [<code>StardustDID</code>](#StardustDID)  
<a name="StardustDID+methodId"></a>

### did.methodId() ⇒ <code>string</code>
Returns the `DID` method-specific ID.

E.g.
- `"did:example:12345678" -> "12345678"`
- `"did:iota:main:12345678" -> "main:12345678"`

**Kind**: instance method of [<code>StardustDID</code>](#StardustDID)  
<a name="StardustDID+join"></a>

### did.join(segment) ⇒ [<code>StardustDIDUrl</code>](#StardustDIDUrl)
Construct a new `DIDUrl` by joining with a relative DID Url string.

**Kind**: instance method of [<code>StardustDID</code>](#StardustDID)  

| Param | Type |
| --- | --- |
| segment | <code>string</code> | 

<a name="StardustDID+toUrl"></a>

### did.toUrl() ⇒ [<code>StardustDIDUrl</code>](#StardustDIDUrl)
Clones the `DID` into a `DIDUrl`.

**Kind**: instance method of [<code>StardustDID</code>](#StardustDID)  
<a name="StardustDID+intoUrl"></a>

### did.intoUrl() ⇒ [<code>StardustDIDUrl</code>](#StardustDIDUrl)
Converts the `DID` into a `DIDUrl`, consuming it.

**Kind**: instance method of [<code>StardustDID</code>](#StardustDID)  
<a name="StardustDID+toString"></a>

### did.toString() ⇒ <code>string</code>
Returns the `DID` as a string.

**Kind**: instance method of [<code>StardustDID</code>](#StardustDID)  
<a name="StardustDID+toJSON"></a>

### did.toJSON() ⇒ <code>any</code>
Serializes this to a JSON object.

**Kind**: instance method of [<code>StardustDID</code>](#StardustDID)  
<a name="StardustDID+clone"></a>

### did.clone() ⇒ [<code>StardustDID</code>](#StardustDID)
Deep clones the object.

**Kind**: instance method of [<code>StardustDID</code>](#StardustDID)  
<a name="StardustDID.METHOD"></a>

### StardustDID.METHOD ⇒ <code>string</code>
The IOTA UTXO DID method name (`"stardust"`).

**Kind**: static property of [<code>StardustDID</code>](#StardustDID)  
<a name="StardustDID.DEFAULT_NETWORK"></a>

### StardustDID.DEFAULT\_NETWORK ⇒ <code>string</code>
The default Tangle network (`"main"`).

**Kind**: static property of [<code>StardustDID</code>](#StardustDID)  
<a name="StardustDID.placeholder"></a>

### StardustDID.placeholder(network) ⇒ [<code>StardustDID</code>](#StardustDID)
Creates a new placeholder [`StardustDID`] with the given network name.

E.g. `did:stardust:smr:0x0000000000000000000000000000000000000000000000000000000000000000`.

**Kind**: static method of [<code>StardustDID</code>](#StardustDID)  

| Param | Type |
| --- | --- |
| network | <code>string</code> | 

<a name="StardustDID.parse"></a>

### StardustDID.parse(input) ⇒ [<code>StardustDID</code>](#StardustDID)
Parses a `StardustDID` from the input string.

**Kind**: static method of [<code>StardustDID</code>](#StardustDID)  

| Param | Type |
| --- | --- |
| input | <code>string</code> | 

<a name="StardustDID.fromJSON"></a>

### StardustDID.fromJSON(json) ⇒ [<code>StardustDID</code>](#StardustDID)
Deserializes an instance from a JSON object.

**Kind**: static method of [<code>StardustDID</code>](#StardustDID)  

| Param | Type |
| --- | --- |
| json | <code>any</code> | 

<a name="StardustDIDUrl"></a>

## StardustDIDUrl
A DID URL conforming to the IOTA Stardust UTXO DID method specification.

**Kind**: global class  

* [StardustDIDUrl](#StardustDIDUrl)
    * _instance_
        * [.did()](#StardustDIDUrl+did) ⇒ [<code>StardustDID</code>](#StardustDID)
        * [.urlStr()](#StardustDIDUrl+urlStr) ⇒ <code>string</code>
        * [.fragment()](#StardustDIDUrl+fragment) ⇒ <code>string</code> \| <code>undefined</code>
        * [.setFragment(value)](#StardustDIDUrl+setFragment)
        * [.path()](#StardustDIDUrl+path) ⇒ <code>string</code> \| <code>undefined</code>
        * [.setPath(value)](#StardustDIDUrl+setPath)
        * [.query()](#StardustDIDUrl+query) ⇒ <code>string</code> \| <code>undefined</code>
        * [.setQuery(value)](#StardustDIDUrl+setQuery)
        * [.join(segment)](#StardustDIDUrl+join) ⇒ [<code>StardustDIDUrl</code>](#StardustDIDUrl)
        * [.toString()](#StardustDIDUrl+toString) ⇒ <code>string</code>
        * [.toJSON()](#StardustDIDUrl+toJSON) ⇒ <code>any</code>
        * [.clone()](#StardustDIDUrl+clone) ⇒ [<code>StardustDIDUrl</code>](#StardustDIDUrl)
    * _static_
        * [.parse(input)](#StardustDIDUrl.parse) ⇒ [<code>StardustDIDUrl</code>](#StardustDIDUrl)
        * [.fromJSON(json)](#StardustDIDUrl.fromJSON) ⇒ [<code>StardustDIDUrl</code>](#StardustDIDUrl)

<a name="StardustDIDUrl+did"></a>

### stardustDIDUrl.did() ⇒ [<code>StardustDID</code>](#StardustDID)
Return a copy of the `StardustDID` section of the `StardustDIDUrl`.

**Kind**: instance method of [<code>StardustDIDUrl</code>](#StardustDIDUrl)  
<a name="StardustDIDUrl+urlStr"></a>

### stardustDIDUrl.urlStr() ⇒ <code>string</code>
Return a copy of the relative DID Url as a string, including only the path, query, and fragment.

**Kind**: instance method of [<code>StardustDIDUrl</code>](#StardustDIDUrl)  
<a name="StardustDIDUrl+fragment"></a>

### stardustDIDUrl.fragment() ⇒ <code>string</code> \| <code>undefined</code>
Returns a copy of the `StardustDIDUrl` method fragment, if any. Excludes the leading '#'.

**Kind**: instance method of [<code>StardustDIDUrl</code>](#StardustDIDUrl)  
<a name="StardustDIDUrl+setFragment"></a>

### stardustDIDUrl.setFragment(value)
Sets the `fragment` component of the `StardustDIDUrl`.

**Kind**: instance method of [<code>StardustDIDUrl</code>](#StardustDIDUrl)  

| Param | Type |
| --- | --- |
| value | <code>string</code> \| <code>undefined</code> | 

<a name="StardustDIDUrl+path"></a>

### stardustDIDUrl.path() ⇒ <code>string</code> \| <code>undefined</code>
Returns a copy of the `StardustDIDUrl` path.

**Kind**: instance method of [<code>StardustDIDUrl</code>](#StardustDIDUrl)  
<a name="StardustDIDUrl+setPath"></a>

### stardustDIDUrl.setPath(value)
Sets the `path` component of the `StardustDIDUrl`.

**Kind**: instance method of [<code>StardustDIDUrl</code>](#StardustDIDUrl)  

| Param | Type |
| --- | --- |
| value | <code>string</code> \| <code>undefined</code> | 

<a name="StardustDIDUrl+query"></a>

### stardustDIDUrl.query() ⇒ <code>string</code> \| <code>undefined</code>
Returns a copy of the `StardustDIDUrl` method query, if any. Excludes the leading '?'.

**Kind**: instance method of [<code>StardustDIDUrl</code>](#StardustDIDUrl)  
<a name="StardustDIDUrl+setQuery"></a>

### stardustDIDUrl.setQuery(value)
Sets the `query` component of the `StardustDIDUrl`.

**Kind**: instance method of [<code>StardustDIDUrl</code>](#StardustDIDUrl)  

| Param | Type |
| --- | --- |
| value | <code>string</code> \| <code>undefined</code> | 

<a name="StardustDIDUrl+join"></a>

### stardustDIDUrl.join(segment) ⇒ [<code>StardustDIDUrl</code>](#StardustDIDUrl)
Append a string representing a path, query, and/or fragment, returning a new `StardustDIDUrl`.

Must begin with a valid delimiter character: '/', '?', '#'. Overwrites the existing URL
segment and any following segments in order of path, query, then fragment.

I.e.
- joining a path will clear the query and fragment.
- joining a query will clear the fragment.
- joining a fragment will only overwrite the fragment.

**Kind**: instance method of [<code>StardustDIDUrl</code>](#StardustDIDUrl)  

| Param | Type |
| --- | --- |
| segment | <code>string</code> | 

<a name="StardustDIDUrl+toString"></a>

### stardustDIDUrl.toString() ⇒ <code>string</code>
Returns the `StardustDIDUrl` as a string.

**Kind**: instance method of [<code>StardustDIDUrl</code>](#StardustDIDUrl)  
<a name="StardustDIDUrl+toJSON"></a>

### stardustDIDUrl.toJSON() ⇒ <code>any</code>
Serializes this to a JSON object.

**Kind**: instance method of [<code>StardustDIDUrl</code>](#StardustDIDUrl)  
<a name="StardustDIDUrl+clone"></a>

### stardustDIDUrl.clone() ⇒ [<code>StardustDIDUrl</code>](#StardustDIDUrl)
Deep clones the object.

**Kind**: instance method of [<code>StardustDIDUrl</code>](#StardustDIDUrl)  
<a name="StardustDIDUrl.parse"></a>

### StardustDIDUrl.parse(input) ⇒ [<code>StardustDIDUrl</code>](#StardustDIDUrl)
Parses a `StardustDIDUrl` from the input string.

**Kind**: static method of [<code>StardustDIDUrl</code>](#StardustDIDUrl)  

| Param | Type |
| --- | --- |
| input | <code>string</code> | 

<a name="StardustDIDUrl.fromJSON"></a>

### StardustDIDUrl.fromJSON(json) ⇒ [<code>StardustDIDUrl</code>](#StardustDIDUrl)
Deserializes an instance from a JSON object.

**Kind**: static method of [<code>StardustDIDUrl</code>](#StardustDIDUrl)  

| Param | Type |
| --- | --- |
| json | <code>any</code> | 

<a name="StardustDocument"></a>

## StardustDocument
**Kind**: global class  

* [StardustDocument](#StardustDocument)
    * [new StardustDocument(network)](#new_StardustDocument_new)
    * _instance_
        * [.id()](#StardustDocument+id) ⇒ [<code>StardustDID</code>](#StardustDID)
        * [.controller()](#StardustDocument+controller) ⇒ [<code>Array.&lt;StardustDID&gt;</code>](#StardustDID)
        * [.alsoKnownAs()](#StardustDocument+alsoKnownAs) ⇒ <code>Array.&lt;string&gt;</code>
        * [.setAlsoKnownAs(urls)](#StardustDocument+setAlsoKnownAs)
        * [.properties()](#StardustDocument+properties) ⇒ <code>Map.&lt;string, any&gt;</code>
        * [.setPropertyUnchecked(key, value)](#StardustDocument+setPropertyUnchecked)
        * [.service()](#StardustDocument+service) ⇒ [<code>Array.&lt;StardustService&gt;</code>](#StardustService)
        * [.insertService(service)](#StardustDocument+insertService) ⇒ <code>boolean</code>
        * [.removeService(did)](#StardustDocument+removeService) ⇒ <code>boolean</code>
        * [.resolveService(query)](#StardustDocument+resolveService) ⇒ [<code>StardustService</code>](#StardustService) \| <code>undefined</code>
        * [.methods()](#StardustDocument+methods) ⇒ [<code>Array.&lt;StardustVerificationMethod&gt;</code>](#StardustVerificationMethod)
        * [.insertMethod(method, scope)](#StardustDocument+insertMethod)
        * [.removeMethod(did)](#StardustDocument+removeMethod)
        * [.resolveMethod(query, scope)](#StardustDocument+resolveMethod) ⇒ [<code>StardustVerificationMethod</code>](#StardustVerificationMethod) \| <code>undefined</code>
        * [.attachMethodRelationship(didUrl, relationship)](#StardustDocument+attachMethodRelationship) ⇒ <code>boolean</code>
        * [.detachMethodRelationship(didUrl, relationship)](#StardustDocument+detachMethodRelationship) ⇒ <code>boolean</code>
        * [.signCredential(credential, privateKey, methodQuery, options)](#StardustDocument+signCredential) ⇒ [<code>Credential</code>](#Credential)
        * [.signPresentation(presentation, privateKey, methodQuery, options)](#StardustDocument+signPresentation) ⇒ [<code>Presentation</code>](#Presentation)
        * [.signData(data, privateKey, methodQuery, options)](#StardustDocument+signData) ⇒ <code>any</code>
        * [.verifyData(data, options)](#StardustDocument+verifyData) ⇒ <code>boolean</code>
        * [.pack()](#StardustDocument+pack) ⇒ <code>Uint8Array</code>
        * [.packWithEncoding(encoding)](#StardustDocument+packWithEncoding) ⇒ <code>Uint8Array</code>
        * [.metadata()](#StardustDocument+metadata) ⇒ [<code>StardustDocumentMetadata</code>](#StardustDocumentMetadata)
        * [.metadataCreated()](#StardustDocument+metadataCreated) ⇒ [<code>Timestamp</code>](#Timestamp) \| <code>undefined</code>
        * [.setMetadataCreated(timestamp)](#StardustDocument+setMetadataCreated)
        * [.metadataUpdated()](#StardustDocument+metadataUpdated) ⇒ [<code>Timestamp</code>](#Timestamp) \| <code>undefined</code>
        * [.setMetadataUpdated(timestamp)](#StardustDocument+setMetadataUpdated)
        * [.setMetadataPropertyUnchecked(key, value)](#StardustDocument+setMetadataPropertyUnchecked)
        * [.revokeCredentials(serviceQuery, indices)](#StardustDocument+revokeCredentials)
        * [.unrevokeCredentials(serviceQuery, indices)](#StardustDocument+unrevokeCredentials)
        * [.toJSON()](#StardustDocument+toJSON) ⇒ <code>any</code>
        * [.clone()](#StardustDocument+clone) ⇒ [<code>StardustDocument</code>](#StardustDocument)
    * _static_
        * [.newWithId(id)](#StardustDocument.newWithId) ⇒ [<code>StardustDocument</code>](#StardustDocument)
        * [.unpack(did, stateMetadata)](#StardustDocument.unpack) ⇒ [<code>StardustDocument</code>](#StardustDocument)
        * [.fromJSON(json)](#StardustDocument.fromJSON) ⇒ [<code>StardustDocument</code>](#StardustDocument)

<a name="new_StardustDocument_new"></a>

### new StardustDocument(network)
Constructs an empty DID Document with a [placeholder](#StardustDID.placeholder) identifier
for the given `network`.


| Param | Type |
| --- | --- |
| network | <code>string</code> | 

<a name="StardustDocument+id"></a>

### stardustDocument.id() ⇒ [<code>StardustDID</code>](#StardustDID)
Returns a copy of the DID Document `id`.

**Kind**: instance method of [<code>StardustDocument</code>](#StardustDocument)  
<a name="StardustDocument+controller"></a>

### stardustDocument.controller() ⇒ [<code>Array.&lt;StardustDID&gt;</code>](#StardustDID)
Returns a copy of the list of document controllers.

NOTE: controllers are determined by the `state_controller` unlock condition of the output
during resolution and are omitted when publishing.

**Kind**: instance method of [<code>StardustDocument</code>](#StardustDocument)  
<a name="StardustDocument+alsoKnownAs"></a>

### stardustDocument.alsoKnownAs() ⇒ <code>Array.&lt;string&gt;</code>
Returns a copy of the document's `alsoKnownAs` set.

**Kind**: instance method of [<code>StardustDocument</code>](#StardustDocument)  
<a name="StardustDocument+setAlsoKnownAs"></a>

### stardustDocument.setAlsoKnownAs(urls)
Sets the `alsoKnownAs` property in the DID document.

**Kind**: instance method of [<code>StardustDocument</code>](#StardustDocument)  

| Param | Type |
| --- | --- |
| urls | <code>string</code> \| <code>Array.&lt;string&gt;</code> \| <code>null</code> | 

<a name="StardustDocument+properties"></a>

### stardustDocument.properties() ⇒ <code>Map.&lt;string, any&gt;</code>
Returns a copy of the custom DID Document properties.

**Kind**: instance method of [<code>StardustDocument</code>](#StardustDocument)  
<a name="StardustDocument+setPropertyUnchecked"></a>

### stardustDocument.setPropertyUnchecked(key, value)
Sets a custom property in the DID Document.
If the value is set to `null`, the custom property will be removed.

### WARNING
This method can overwrite existing properties like `id` and result in an invalid document.

**Kind**: instance method of [<code>StardustDocument</code>](#StardustDocument)  

| Param | Type |
| --- | --- |
| key | <code>string</code> | 
| value | <code>any</code> | 

<a name="StardustDocument+service"></a>

### stardustDocument.service() ⇒ [<code>Array.&lt;StardustService&gt;</code>](#StardustService)
Return a set of all [StardustService](#StardustService) in the document.

**Kind**: instance method of [<code>StardustDocument</code>](#StardustDocument)  
<a name="StardustDocument+insertService"></a>

### stardustDocument.insertService(service) ⇒ <code>boolean</code>
Add a new [StardustService](#StardustService) to the document.

Returns `true` if the service was added.

**Kind**: instance method of [<code>StardustDocument</code>](#StardustDocument)  

| Param | Type |
| --- | --- |
| service | [<code>StardustService</code>](#StardustService) | 

<a name="StardustDocument+removeService"></a>

### stardustDocument.removeService(did) ⇒ <code>boolean</code>
Remove a [StardustService](#StardustService) identified by the given [DIDUrl](#DIDUrl) from the document.

Returns `true` if a service was removed.

**Kind**: instance method of [<code>StardustDocument</code>](#StardustDocument)  

| Param | Type |
| --- | --- |
| did | [<code>StardustDIDUrl</code>](#StardustDIDUrl) | 

<a name="StardustDocument+resolveService"></a>

### stardustDocument.resolveService(query) ⇒ [<code>StardustService</code>](#StardustService) \| <code>undefined</code>
Returns the first [StardustService](#StardustService) with an `id` property matching the provided `query`,
if present.

**Kind**: instance method of [<code>StardustDocument</code>](#StardustDocument)  

| Param | Type |
| --- | --- |
| query | [<code>StardustDIDUrl</code>](#StardustDIDUrl) \| <code>string</code> | 

<a name="StardustDocument+methods"></a>

### stardustDocument.methods() ⇒ [<code>Array.&lt;StardustVerificationMethod&gt;</code>](#StardustVerificationMethod)
Returns a list of all [StardustVerificationMethod](#StardustVerificationMethod) in the DID Document.

**Kind**: instance method of [<code>StardustDocument</code>](#StardustDocument)  
<a name="StardustDocument+insertMethod"></a>

### stardustDocument.insertMethod(method, scope)
Adds a new `method` to the document in the given `scope`.

**Kind**: instance method of [<code>StardustDocument</code>](#StardustDocument)  

| Param | Type |
| --- | --- |
| method | [<code>StardustVerificationMethod</code>](#StardustVerificationMethod) | 
| scope | [<code>MethodScope</code>](#MethodScope) | 

<a name="StardustDocument+removeMethod"></a>

### stardustDocument.removeMethod(did)
Removes all references to the specified Verification Method.

**Kind**: instance method of [<code>StardustDocument</code>](#StardustDocument)  

| Param | Type |
| --- | --- |
| did | [<code>StardustDIDUrl</code>](#StardustDIDUrl) | 

<a name="StardustDocument+resolveMethod"></a>

### stardustDocument.resolveMethod(query, scope) ⇒ [<code>StardustVerificationMethod</code>](#StardustVerificationMethod) \| <code>undefined</code>
Returns a copy of the first verification method with an `id` property
matching the provided `query` and the verification relationship
specified by `scope`, if present.

**Kind**: instance method of [<code>StardustDocument</code>](#StardustDocument)  

| Param | Type |
| --- | --- |
| query | [<code>StardustDIDUrl</code>](#StardustDIDUrl) \| <code>string</code> | 
| scope | [<code>MethodScope</code>](#MethodScope) \| <code>undefined</code> | 

<a name="StardustDocument+attachMethodRelationship"></a>

### stardustDocument.attachMethodRelationship(didUrl, relationship) ⇒ <code>boolean</code>
Attaches the relationship to the given method, if the method exists.

Note: The method needs to be in the set of verification methods,
so it cannot be an embedded one.

**Kind**: instance method of [<code>StardustDocument</code>](#StardustDocument)  

| Param | Type |
| --- | --- |
| didUrl | [<code>StardustDIDUrl</code>](#StardustDIDUrl) | 
| relationship | <code>number</code> | 

<a name="StardustDocument+detachMethodRelationship"></a>

### stardustDocument.detachMethodRelationship(didUrl, relationship) ⇒ <code>boolean</code>
Detaches the given relationship from the given method, if the method exists.

**Kind**: instance method of [<code>StardustDocument</code>](#StardustDocument)  

| Param | Type |
| --- | --- |
| didUrl | [<code>StardustDIDUrl</code>](#StardustDIDUrl) | 
| relationship | <code>number</code> | 

<a name="StardustDocument+signCredential"></a>

### stardustDocument.signCredential(credential, privateKey, methodQuery, options) ⇒ [<code>Credential</code>](#Credential)
Creates a signature for the given `Credential` with the specified DID Document
Verification Method.

**Kind**: instance method of [<code>StardustDocument</code>](#StardustDocument)  

| Param | Type |
| --- | --- |
| credential | [<code>Credential</code>](#Credential) | 
| privateKey | <code>Uint8Array</code> | 
| methodQuery | [<code>StardustDIDUrl</code>](#StardustDIDUrl) \| <code>string</code> | 
| options | [<code>ProofOptions</code>](#ProofOptions) | 

<a name="StardustDocument+signPresentation"></a>

### stardustDocument.signPresentation(presentation, privateKey, methodQuery, options) ⇒ [<code>Presentation</code>](#Presentation)
Creates a signature for the given `Presentation` with the specified DID Document
Verification Method.

**Kind**: instance method of [<code>StardustDocument</code>](#StardustDocument)  

| Param | Type |
| --- | --- |
| presentation | [<code>Presentation</code>](#Presentation) | 
| privateKey | <code>Uint8Array</code> | 
| methodQuery | [<code>StardustDIDUrl</code>](#StardustDIDUrl) \| <code>string</code> | 
| options | [<code>ProofOptions</code>](#ProofOptions) | 

<a name="StardustDocument+signData"></a>

### stardustDocument.signData(data, privateKey, methodQuery, options) ⇒ <code>any</code>
Creates a signature for the given `data` with the specified DID Document
Verification Method.

NOTE: use `signSelf` or `signDocument` for DID Documents.

**Kind**: instance method of [<code>StardustDocument</code>](#StardustDocument)  

| Param | Type |
| --- | --- |
| data | <code>any</code> | 
| privateKey | <code>Uint8Array</code> | 
| methodQuery | [<code>StardustDIDUrl</code>](#StardustDIDUrl) \| <code>string</code> | 
| options | [<code>ProofOptions</code>](#ProofOptions) | 

<a name="StardustDocument+verifyData"></a>

### stardustDocument.verifyData(data, options) ⇒ <code>boolean</code>
Verifies the authenticity of `data` using the target verification method.

**Kind**: instance method of [<code>StardustDocument</code>](#StardustDocument)  

| Param | Type |
| --- | --- |
| data | <code>any</code> | 
| options | [<code>VerifierOptions</code>](#VerifierOptions) | 

<a name="StardustDocument+pack"></a>

### stardustDocument.pack() ⇒ <code>Uint8Array</code>
Serializes the document for inclusion in an Alias Output's state metadata
with the default [StateMetadataEncoding](#StateMetadataEncoding).

**Kind**: instance method of [<code>StardustDocument</code>](#StardustDocument)  
<a name="StardustDocument+packWithEncoding"></a>

### stardustDocument.packWithEncoding(encoding) ⇒ <code>Uint8Array</code>
Serializes the document for inclusion in an Alias Output's state metadata.

**Kind**: instance method of [<code>StardustDocument</code>](#StardustDocument)  

| Param | Type |
| --- | --- |
| encoding | <code>number</code> | 

<a name="StardustDocument+metadata"></a>

### stardustDocument.metadata() ⇒ [<code>StardustDocumentMetadata</code>](#StardustDocumentMetadata)
Returns a copy of the metadata associated with this document.

NOTE: Copies all the metadata. See also `metadataCreated`, `metadataUpdated`,
`metadataPreviousMessageId`, `metadataProof` if only a subset of the metadata required.

**Kind**: instance method of [<code>StardustDocument</code>](#StardustDocument)  
<a name="StardustDocument+metadataCreated"></a>

### stardustDocument.metadataCreated() ⇒ [<code>Timestamp</code>](#Timestamp) \| <code>undefined</code>
Returns a copy of the timestamp of when the DID document was created.

**Kind**: instance method of [<code>StardustDocument</code>](#StardustDocument)  
<a name="StardustDocument+setMetadataCreated"></a>

### stardustDocument.setMetadataCreated(timestamp)
Sets the timestamp of when the DID document was created.

**Kind**: instance method of [<code>StardustDocument</code>](#StardustDocument)  

| Param | Type |
| --- | --- |
| timestamp | [<code>Timestamp</code>](#Timestamp) \| <code>undefined</code> | 

<a name="StardustDocument+metadataUpdated"></a>

### stardustDocument.metadataUpdated() ⇒ [<code>Timestamp</code>](#Timestamp) \| <code>undefined</code>
Returns a copy of the timestamp of the last DID document update.

**Kind**: instance method of [<code>StardustDocument</code>](#StardustDocument)  
<a name="StardustDocument+setMetadataUpdated"></a>

### stardustDocument.setMetadataUpdated(timestamp)
Sets the timestamp of the last DID document update.

**Kind**: instance method of [<code>StardustDocument</code>](#StardustDocument)  

| Param | Type |
| --- | --- |
| timestamp | [<code>Timestamp</code>](#Timestamp) \| <code>undefined</code> | 

<a name="StardustDocument+setMetadataPropertyUnchecked"></a>

### stardustDocument.setMetadataPropertyUnchecked(key, value)
Sets a custom property in the document metadata.
If the value is set to `null`, the custom property will be removed.

**Kind**: instance method of [<code>StardustDocument</code>](#StardustDocument)  

| Param | Type |
| --- | --- |
| key | <code>string</code> | 
| value | <code>any</code> | 

<a name="StardustDocument+revokeCredentials"></a>

### stardustDocument.revokeCredentials(serviceQuery, indices)
If the document has a `RevocationBitmap` service identified by `serviceQuery`,
revoke all specified `indices`.

**Kind**: instance method of [<code>StardustDocument</code>](#StardustDocument)  

| Param | Type |
| --- | --- |
| serviceQuery | [<code>StardustDIDUrl</code>](#StardustDIDUrl) \| <code>string</code> | 
| indices | <code>number</code> \| <code>Array.&lt;number&gt;</code> | 

<a name="StardustDocument+unrevokeCredentials"></a>

### stardustDocument.unrevokeCredentials(serviceQuery, indices)
If the document has a `RevocationBitmap` service identified by `serviceQuery`,
unrevoke all specified `indices`.

**Kind**: instance method of [<code>StardustDocument</code>](#StardustDocument)  

| Param | Type |
| --- | --- |
| serviceQuery | [<code>StardustDIDUrl</code>](#StardustDIDUrl) \| <code>string</code> | 
| indices | <code>number</code> \| <code>Array.&lt;number&gt;</code> | 

<a name="StardustDocument+toJSON"></a>

### stardustDocument.toJSON() ⇒ <code>any</code>
Serializes this to a JSON object.

**Kind**: instance method of [<code>StardustDocument</code>](#StardustDocument)  
<a name="StardustDocument+clone"></a>

### stardustDocument.clone() ⇒ [<code>StardustDocument</code>](#StardustDocument)
Deep clones the object.

**Kind**: instance method of [<code>StardustDocument</code>](#StardustDocument)  
<a name="StardustDocument.newWithId"></a>

### StardustDocument.newWithId(id) ⇒ [<code>StardustDocument</code>](#StardustDocument)
Constructs an empty DID Document with the given identifier.

**Kind**: static method of [<code>StardustDocument</code>](#StardustDocument)  

| Param | Type |
| --- | --- |
| id | [<code>StardustDID</code>](#StardustDID) | 

<a name="StardustDocument.unpack"></a>

### StardustDocument.unpack(did, stateMetadata) ⇒ [<code>StardustDocument</code>](#StardustDocument)
Deserializes the document from the state metadata bytes of an Alias Output.

NOTE: `did` is required since it is omitted from the serialized DID Document and
cannot be inferred from the state metadata. It also indicates the network, which is not
encoded in the `AliasId` alone.

**Kind**: static method of [<code>StardustDocument</code>](#StardustDocument)  

| Param | Type |
| --- | --- |
| did | [<code>StardustDID</code>](#StardustDID) | 
| stateMetadata | <code>Uint8Array</code> | 

<a name="StardustDocument.fromJSON"></a>

### StardustDocument.fromJSON(json) ⇒ [<code>StardustDocument</code>](#StardustDocument)
Deserializes an instance from a JSON object.

**Kind**: static method of [<code>StardustDocument</code>](#StardustDocument)  

| Param | Type |
| --- | --- |
| json | <code>any</code> | 

<a name="StardustDocumentMetadata"></a>

## StardustDocumentMetadata
Additional attributes related to an IOTA DID Document.

**Kind**: global class  

* [StardustDocumentMetadata](#StardustDocumentMetadata)
    * _instance_
        * [.created()](#StardustDocumentMetadata+created) ⇒ [<code>Timestamp</code>](#Timestamp) \| <code>undefined</code>
        * [.updated()](#StardustDocumentMetadata+updated) ⇒ [<code>Timestamp</code>](#Timestamp) \| <code>undefined</code>
        * [.properties()](#StardustDocumentMetadata+properties) ⇒ <code>Map.&lt;string, any&gt;</code>
        * [.toJSON()](#StardustDocumentMetadata+toJSON) ⇒ <code>any</code>
        * [.clone()](#StardustDocumentMetadata+clone) ⇒ [<code>StardustDocumentMetadata</code>](#StardustDocumentMetadata)
    * _static_
        * [.fromJSON(json)](#StardustDocumentMetadata.fromJSON) ⇒ [<code>StardustDocumentMetadata</code>](#StardustDocumentMetadata)

<a name="StardustDocumentMetadata+created"></a>

### stardustDocumentMetadata.created() ⇒ [<code>Timestamp</code>](#Timestamp) \| <code>undefined</code>
Returns a copy of the timestamp of when the DID document was created.

**Kind**: instance method of [<code>StardustDocumentMetadata</code>](#StardustDocumentMetadata)  
<a name="StardustDocumentMetadata+updated"></a>

### stardustDocumentMetadata.updated() ⇒ [<code>Timestamp</code>](#Timestamp) \| <code>undefined</code>
Returns a copy of the timestamp of the last DID document update.

**Kind**: instance method of [<code>StardustDocumentMetadata</code>](#StardustDocumentMetadata)  
<a name="StardustDocumentMetadata+properties"></a>

### stardustDocumentMetadata.properties() ⇒ <code>Map.&lt;string, any&gt;</code>
Returns a copy of the custom metadata properties.

**Kind**: instance method of [<code>StardustDocumentMetadata</code>](#StardustDocumentMetadata)  
<a name="StardustDocumentMetadata+toJSON"></a>

### stardustDocumentMetadata.toJSON() ⇒ <code>any</code>
Serializes this to a JSON object.

**Kind**: instance method of [<code>StardustDocumentMetadata</code>](#StardustDocumentMetadata)  
<a name="StardustDocumentMetadata+clone"></a>

### stardustDocumentMetadata.clone() ⇒ [<code>StardustDocumentMetadata</code>](#StardustDocumentMetadata)
Deep clones the object.

**Kind**: instance method of [<code>StardustDocumentMetadata</code>](#StardustDocumentMetadata)  
<a name="StardustDocumentMetadata.fromJSON"></a>

### StardustDocumentMetadata.fromJSON(json) ⇒ [<code>StardustDocumentMetadata</code>](#StardustDocumentMetadata)
Deserializes an instance from a JSON object.

**Kind**: static method of [<code>StardustDocumentMetadata</code>](#StardustDocumentMetadata)  

| Param | Type |
| --- | --- |
| json | <code>any</code> | 

<a name="StardustService"></a>

## StardustService
A `Service` adhering to the IOTA UTXO DID method specification.

**Kind**: global class  

* [StardustService](#StardustService)
    * [new StardustService(service)](#new_StardustService_new)
    * _instance_
        * [.id()](#StardustService+id) ⇒ [<code>StardustDIDUrl</code>](#StardustDIDUrl)
        * [.type()](#StardustService+type) ⇒ <code>Array.&lt;string&gt;</code>
        * [.serviceEndpoint()](#StardustService+serviceEndpoint) ⇒ <code>string</code> \| <code>Array.&lt;string&gt;</code> \| <code>Map.&lt;string, Array.&lt;string&gt;&gt;</code>
        * [.properties()](#StardustService+properties) ⇒ <code>Map.&lt;string, any&gt;</code>
        * [.toJSON()](#StardustService+toJSON) ⇒ <code>any</code>
        * [.clone()](#StardustService+clone) ⇒ [<code>StardustService</code>](#StardustService)
    * _static_
        * [.fromJSON(json)](#StardustService.fromJSON) ⇒ [<code>StardustService</code>](#StardustService)

<a name="new_StardustService_new"></a>

### new StardustService(service)

| Param | Type |
| --- | --- |
| service | <code>IStardustService</code> | 

<a name="StardustService+id"></a>

### stardustService.id() ⇒ [<code>StardustDIDUrl</code>](#StardustDIDUrl)
Returns a copy of the `Service` id.

**Kind**: instance method of [<code>StardustService</code>](#StardustService)  
<a name="StardustService+type"></a>

### stardustService.type() ⇒ <code>Array.&lt;string&gt;</code>
Returns a copy of the `Service` type.

**Kind**: instance method of [<code>StardustService</code>](#StardustService)  
<a name="StardustService+serviceEndpoint"></a>

### stardustService.serviceEndpoint() ⇒ <code>string</code> \| <code>Array.&lt;string&gt;</code> \| <code>Map.&lt;string, Array.&lt;string&gt;&gt;</code>
Returns a copy of the `Service` endpoint.

**Kind**: instance method of [<code>StardustService</code>](#StardustService)  
<a name="StardustService+properties"></a>

### stardustService.properties() ⇒ <code>Map.&lt;string, any&gt;</code>
Returns a copy of the custom properties on the `Service`.

**Kind**: instance method of [<code>StardustService</code>](#StardustService)  
<a name="StardustService+toJSON"></a>

### stardustService.toJSON() ⇒ <code>any</code>
Serializes this to a JSON object.

**Kind**: instance method of [<code>StardustService</code>](#StardustService)  
<a name="StardustService+clone"></a>

### stardustService.clone() ⇒ [<code>StardustService</code>](#StardustService)
Deep clones the object.

**Kind**: instance method of [<code>StardustService</code>](#StardustService)  
<a name="StardustService.fromJSON"></a>

### StardustService.fromJSON(json) ⇒ [<code>StardustService</code>](#StardustService)
Deserializes an instance from a JSON object.

**Kind**: static method of [<code>StardustService</code>](#StardustService)  

| Param | Type |
| --- | --- |
| json | <code>any</code> | 

<a name="StardustVerificationMethod"></a>

## StardustVerificationMethod
**Kind**: global class  

* [StardustVerificationMethod](#StardustVerificationMethod)
    * [new StardustVerificationMethod(did, keyType, publicKey, fragment)](#new_StardustVerificationMethod_new)
    * _instance_
        * [.id()](#StardustVerificationMethod+id) ⇒ [<code>StardustDIDUrl</code>](#StardustDIDUrl)
        * [.controller()](#StardustVerificationMethod+controller) ⇒ [<code>StardustDID</code>](#StardustDID)
        * [.setController(did)](#StardustVerificationMethod+setController)
        * [.type()](#StardustVerificationMethod+type) ⇒ [<code>MethodType</code>](#MethodType)
        * [.data()](#StardustVerificationMethod+data) ⇒ [<code>MethodData</code>](#MethodData)
        * [.toJSON()](#StardustVerificationMethod+toJSON) ⇒ <code>any</code>
        * [.clone()](#StardustVerificationMethod+clone) ⇒ [<code>StardustVerificationMethod</code>](#StardustVerificationMethod)
    * _static_
        * [.fromJSON(json)](#StardustVerificationMethod.fromJSON) ⇒ [<code>StardustVerificationMethod</code>](#StardustVerificationMethod)

<a name="new_StardustVerificationMethod_new"></a>

### new StardustVerificationMethod(did, keyType, publicKey, fragment)
Creates a new `StardustVerificationMethod` from the given `did` and public key.


| Param | Type |
| --- | --- |
| did | [<code>StardustDID</code>](#StardustDID) | 
| keyType | <code>number</code> | 
| publicKey | <code>Uint8Array</code> | 
| fragment | <code>string</code> | 

<a name="StardustVerificationMethod+id"></a>

### stardustVerificationMethod.id() ⇒ [<code>StardustDIDUrl</code>](#StardustDIDUrl)
Returns a reference to the `StardustVerificationMethod` id.

**Kind**: instance method of [<code>StardustVerificationMethod</code>](#StardustVerificationMethod)  
<a name="StardustVerificationMethod+controller"></a>

### stardustVerificationMethod.controller() ⇒ [<code>StardustDID</code>](#StardustDID)
Returns a copy of the `controller` `DID` of the `StardustVerificationMethod`.

**Kind**: instance method of [<code>StardustVerificationMethod</code>](#StardustVerificationMethod)  
<a name="StardustVerificationMethod+setController"></a>

### stardustVerificationMethod.setController(did)
Sets the `controller` `DID` of the `StardustVerificationMethod`.

**Kind**: instance method of [<code>StardustVerificationMethod</code>](#StardustVerificationMethod)  

| Param | Type |
| --- | --- |
| did | [<code>StardustDID</code>](#StardustDID) | 

<a name="StardustVerificationMethod+type"></a>

### stardustVerificationMethod.type() ⇒ [<code>MethodType</code>](#MethodType)
Returns a copy of the `StardustVerificationMethod` type.

**Kind**: instance method of [<code>StardustVerificationMethod</code>](#StardustVerificationMethod)  
<a name="StardustVerificationMethod+data"></a>

### stardustVerificationMethod.data() ⇒ [<code>MethodData</code>](#MethodData)
Returns a copy of the `StardustVerificationMethod` public key data.

**Kind**: instance method of [<code>StardustVerificationMethod</code>](#StardustVerificationMethod)  
<a name="StardustVerificationMethod+toJSON"></a>

### stardustVerificationMethod.toJSON() ⇒ <code>any</code>
Serializes this to a JSON object.

**Kind**: instance method of [<code>StardustVerificationMethod</code>](#StardustVerificationMethod)  
<a name="StardustVerificationMethod+clone"></a>

### stardustVerificationMethod.clone() ⇒ [<code>StardustVerificationMethod</code>](#StardustVerificationMethod)
Deep clones the object.

**Kind**: instance method of [<code>StardustVerificationMethod</code>](#StardustVerificationMethod)  
<a name="StardustVerificationMethod.fromJSON"></a>

### StardustVerificationMethod.fromJSON(json) ⇒ [<code>StardustVerificationMethod</code>](#StardustVerificationMethod)
Deserializes an instance from a JSON object.

**Kind**: static method of [<code>StardustVerificationMethod</code>](#StardustVerificationMethod)  

| Param | Type |
| --- | --- |
| json | <code>any</code> | 

<a name="StorageTestSuite"></a>

## StorageTestSuite
A test suite for the `Storage` interface.

This module contains a set of tests that a correct storage implementation
should pass. Note that not every edge case is tested.

Tests usually rely on multiple interface methods being implemented, so they should only
be run on a fully implemented version. That's why there is not a single test case for every
interface method.

**Kind**: global class  

* [StorageTestSuite](#StorageTestSuite)
    * [.didCreateGenerateKeyTest(storage)](#StorageTestSuite.didCreateGenerateKeyTest) ⇒ <code>Promise.&lt;void&gt;</code>
    * [.didCreatePrivateKeyTest(storage)](#StorageTestSuite.didCreatePrivateKeyTest) ⇒ <code>Promise.&lt;void&gt;</code>
    * [.didListTest(storage)](#StorageTestSuite.didListTest) ⇒ <code>Promise.&lt;void&gt;</code>
    * [.didPurgeTest(storage)](#StorageTestSuite.didPurgeTest) ⇒ <code>Promise.&lt;void&gt;</code>
    * [.keyGenerateTest(storage)](#StorageTestSuite.keyGenerateTest) ⇒ <code>Promise.&lt;void&gt;</code>
    * [.keyDeleteTest(storage)](#StorageTestSuite.keyDeleteTest) ⇒ <code>Promise.&lt;void&gt;</code>
    * [.keyInsertTest(storage)](#StorageTestSuite.keyInsertTest) ⇒ <code>Promise.&lt;void&gt;</code>
    * [.keySignEd25519Test(storage)](#StorageTestSuite.keySignEd25519Test) ⇒ <code>Promise.&lt;void&gt;</code>
    * [.encryptionTest(alice_storage, bob_storage)](#StorageTestSuite.encryptionTest) ⇒ <code>Promise.&lt;void&gt;</code>

<a name="StorageTestSuite.didCreateGenerateKeyTest"></a>

### StorageTestSuite.didCreateGenerateKeyTest(storage) ⇒ <code>Promise.&lt;void&gt;</code>
**Kind**: static method of [<code>StorageTestSuite</code>](#StorageTestSuite)  

| Param | Type |
| --- | --- |
| storage | <code>Storage</code> | 

<a name="StorageTestSuite.didCreatePrivateKeyTest"></a>

### StorageTestSuite.didCreatePrivateKeyTest(storage) ⇒ <code>Promise.&lt;void&gt;</code>
**Kind**: static method of [<code>StorageTestSuite</code>](#StorageTestSuite)  

| Param | Type |
| --- | --- |
| storage | <code>Storage</code> | 

<a name="StorageTestSuite.didListTest"></a>

### StorageTestSuite.didListTest(storage) ⇒ <code>Promise.&lt;void&gt;</code>
**Kind**: static method of [<code>StorageTestSuite</code>](#StorageTestSuite)  

| Param | Type |
| --- | --- |
| storage | <code>Storage</code> | 

<a name="StorageTestSuite.didPurgeTest"></a>

### StorageTestSuite.didPurgeTest(storage) ⇒ <code>Promise.&lt;void&gt;</code>
**Kind**: static method of [<code>StorageTestSuite</code>](#StorageTestSuite)  

| Param | Type |
| --- | --- |
| storage | <code>Storage</code> | 

<a name="StorageTestSuite.keyGenerateTest"></a>

### StorageTestSuite.keyGenerateTest(storage) ⇒ <code>Promise.&lt;void&gt;</code>
**Kind**: static method of [<code>StorageTestSuite</code>](#StorageTestSuite)  

| Param | Type |
| --- | --- |
| storage | <code>Storage</code> | 

<a name="StorageTestSuite.keyDeleteTest"></a>

### StorageTestSuite.keyDeleteTest(storage) ⇒ <code>Promise.&lt;void&gt;</code>
**Kind**: static method of [<code>StorageTestSuite</code>](#StorageTestSuite)  

| Param | Type |
| --- | --- |
| storage | <code>Storage</code> | 

<a name="StorageTestSuite.keyInsertTest"></a>

### StorageTestSuite.keyInsertTest(storage) ⇒ <code>Promise.&lt;void&gt;</code>
**Kind**: static method of [<code>StorageTestSuite</code>](#StorageTestSuite)  

| Param | Type |
| --- | --- |
| storage | <code>Storage</code> | 

<a name="StorageTestSuite.keySignEd25519Test"></a>

### StorageTestSuite.keySignEd25519Test(storage) ⇒ <code>Promise.&lt;void&gt;</code>
**Kind**: static method of [<code>StorageTestSuite</code>](#StorageTestSuite)  

| Param | Type |
| --- | --- |
| storage | <code>Storage</code> | 

<a name="StorageTestSuite.encryptionTest"></a>

### StorageTestSuite.encryptionTest(alice_storage, bob_storage) ⇒ <code>Promise.&lt;void&gt;</code>
**Kind**: static method of [<code>StorageTestSuite</code>](#StorageTestSuite)  

| Param | Type |
| --- | --- |
| alice_storage | <code>Storage</code> | 
| bob_storage | <code>Storage</code> | 

<a name="Timestamp"></a>

## Timestamp
**Kind**: global class  

* [Timestamp](#Timestamp)
    * _instance_
        * [.toRFC3339()](#Timestamp+toRFC3339) ⇒ <code>string</code>
        * [.checkedAdd(duration)](#Timestamp+checkedAdd) ⇒ [<code>Timestamp</code>](#Timestamp) \| <code>undefined</code>
        * [.checkedSub(duration)](#Timestamp+checkedSub) ⇒ [<code>Timestamp</code>](#Timestamp) \| <code>undefined</code>
        * [.toJSON()](#Timestamp+toJSON) ⇒ <code>any</code>
    * _static_
        * [.parse(input)](#Timestamp.parse) ⇒ [<code>Timestamp</code>](#Timestamp)
        * [.nowUTC()](#Timestamp.nowUTC) ⇒ [<code>Timestamp</code>](#Timestamp)
        * [.fromJSON(json)](#Timestamp.fromJSON) ⇒ [<code>Timestamp</code>](#Timestamp)

<a name="Timestamp+toRFC3339"></a>

### timestamp.toRFC3339() ⇒ <code>string</code>
Returns the `Timestamp` as an RFC 3339 `String`.

**Kind**: instance method of [<code>Timestamp</code>](#Timestamp)  
<a name="Timestamp+checkedAdd"></a>

### timestamp.checkedAdd(duration) ⇒ [<code>Timestamp</code>](#Timestamp) \| <code>undefined</code>
Computes `self + duration`

Returns `null` if the operation leads to a timestamp not in the valid range for [RFC 3339](https://tools.ietf.org/html/rfc3339).

**Kind**: instance method of [<code>Timestamp</code>](#Timestamp)  

| Param | Type |
| --- | --- |
| duration | [<code>Duration</code>](#Duration) | 

<a name="Timestamp+checkedSub"></a>

### timestamp.checkedSub(duration) ⇒ [<code>Timestamp</code>](#Timestamp) \| <code>undefined</code>
Computes `self - duration`

Returns `null` if the operation leads to a timestamp not in the valid range for [RFC 3339](https://tools.ietf.org/html/rfc3339).

**Kind**: instance method of [<code>Timestamp</code>](#Timestamp)  

| Param | Type |
| --- | --- |
| duration | [<code>Duration</code>](#Duration) | 

<a name="Timestamp+toJSON"></a>

### timestamp.toJSON() ⇒ <code>any</code>
Serializes this to a JSON object.

**Kind**: instance method of [<code>Timestamp</code>](#Timestamp)  
<a name="Timestamp.parse"></a>

### Timestamp.parse(input) ⇒ [<code>Timestamp</code>](#Timestamp)
Parses a `Timestamp` from the provided input string.

**Kind**: static method of [<code>Timestamp</code>](#Timestamp)  

| Param | Type |
| --- | --- |
| input | <code>string</code> | 

<a name="Timestamp.nowUTC"></a>

### Timestamp.nowUTC() ⇒ [<code>Timestamp</code>](#Timestamp)
Creates a new `Timestamp` with the current date and time.

**Kind**: static method of [<code>Timestamp</code>](#Timestamp)  
<a name="Timestamp.fromJSON"></a>

### Timestamp.fromJSON(json) ⇒ [<code>Timestamp</code>](#Timestamp)
Deserializes an instance from a JSON object.

**Kind**: static method of [<code>Timestamp</code>](#Timestamp)  

| Param | Type |
| --- | --- |
| json | <code>any</code> | 

<a name="VerificationMethod"></a>

## VerificationMethod
**Kind**: global class  

* [VerificationMethod](#VerificationMethod)
    * [new VerificationMethod(did, keyType, publicKey, fragment)](#new_VerificationMethod_new)
    * _instance_
        * [.id()](#VerificationMethod+id) ⇒ [<code>DIDUrl</code>](#DIDUrl)
        * [.controller()](#VerificationMethod+controller) ⇒ [<code>DID</code>](#DID)
        * [.setController(did)](#VerificationMethod+setController)
        * [.type()](#VerificationMethod+type) ⇒ [<code>MethodType</code>](#MethodType)
        * [.data()](#VerificationMethod+data) ⇒ [<code>MethodData</code>](#MethodData)
        * [.toJSON()](#VerificationMethod+toJSON) ⇒ <code>any</code>
        * [.clone()](#VerificationMethod+clone) ⇒ [<code>VerificationMethod</code>](#VerificationMethod)
    * _static_
        * [.fromJSON(json)](#VerificationMethod.fromJSON) ⇒ [<code>VerificationMethod</code>](#VerificationMethod)

<a name="new_VerificationMethod_new"></a>

### new VerificationMethod(did, keyType, publicKey, fragment)
Creates a new `VerificationMethod` from the given `did` and public key.


| Param | Type |
| --- | --- |
| did | [<code>DID</code>](#DID) | 
| keyType | <code>number</code> | 
| publicKey | <code>Uint8Array</code> | 
| fragment | <code>string</code> | 

<a name="VerificationMethod+id"></a>

### verificationMethod.id() ⇒ [<code>DIDUrl</code>](#DIDUrl)
Returns a copy of the `id` `DIDUrl` of the `VerificationMethod`.

**Kind**: instance method of [<code>VerificationMethod</code>](#VerificationMethod)  
<a name="VerificationMethod+controller"></a>

### verificationMethod.controller() ⇒ [<code>DID</code>](#DID)
Returns a copy of the `controller` `DID` of the `VerificationMethod`.

**Kind**: instance method of [<code>VerificationMethod</code>](#VerificationMethod)  
<a name="VerificationMethod+setController"></a>

### verificationMethod.setController(did)
Sets the `controller` `DID` of the `VerificationMethod`.

**Kind**: instance method of [<code>VerificationMethod</code>](#VerificationMethod)  

| Param | Type |
| --- | --- |
| did | [<code>DID</code>](#DID) | 

<a name="VerificationMethod+type"></a>

### verificationMethod.type() ⇒ [<code>MethodType</code>](#MethodType)
Returns a copy of the `VerificationMethod` type.

**Kind**: instance method of [<code>VerificationMethod</code>](#VerificationMethod)  
<a name="VerificationMethod+data"></a>

### verificationMethod.data() ⇒ [<code>MethodData</code>](#MethodData)
Returns a copy of the `VerificationMethod` public key data.

**Kind**: instance method of [<code>VerificationMethod</code>](#VerificationMethod)  
<a name="VerificationMethod+toJSON"></a>

### verificationMethod.toJSON() ⇒ <code>any</code>
Serializes this to a JSON object.

**Kind**: instance method of [<code>VerificationMethod</code>](#VerificationMethod)  
<a name="VerificationMethod+clone"></a>

### verificationMethod.clone() ⇒ [<code>VerificationMethod</code>](#VerificationMethod)
Deep clones the object.

**Kind**: instance method of [<code>VerificationMethod</code>](#VerificationMethod)  
<a name="VerificationMethod.fromJSON"></a>

### VerificationMethod.fromJSON(json) ⇒ [<code>VerificationMethod</code>](#VerificationMethod)
Deserializes an instance from a JSON object.

**Kind**: static method of [<code>VerificationMethod</code>](#VerificationMethod)  

| Param | Type |
| --- | --- |
| json | <code>any</code> | 

<a name="VerifierOptions"></a>

## VerifierOptions
Holds additional proof verification options.
See `IVerifierOptions`.

**Kind**: global class  

* [VerifierOptions](#VerifierOptions)
    * [new VerifierOptions(options)](#new_VerifierOptions_new)
    * _instance_
        * [.toJSON()](#VerifierOptions+toJSON) ⇒ <code>any</code>
        * [.clone()](#VerifierOptions+clone) ⇒ [<code>VerifierOptions</code>](#VerifierOptions)
    * _static_
        * [.default()](#VerifierOptions.default) ⇒ [<code>VerifierOptions</code>](#VerifierOptions)
        * [.fromJSON(json)](#VerifierOptions.fromJSON) ⇒ [<code>VerifierOptions</code>](#VerifierOptions)

<a name="new_VerifierOptions_new"></a>

### new VerifierOptions(options)
Creates a new `VerifierOptions` from the given fields.

Throws an error if any of the options are invalid.


| Param | Type |
| --- | --- |
| options | <code>IVerifierOptions</code> | 

<a name="VerifierOptions+toJSON"></a>

### verifierOptions.toJSON() ⇒ <code>any</code>
Serializes this to a JSON object.

**Kind**: instance method of [<code>VerifierOptions</code>](#VerifierOptions)  
<a name="VerifierOptions+clone"></a>

### verifierOptions.clone() ⇒ [<code>VerifierOptions</code>](#VerifierOptions)
Deep clones the object.

**Kind**: instance method of [<code>VerifierOptions</code>](#VerifierOptions)  
<a name="VerifierOptions.default"></a>

### VerifierOptions.default() ⇒ [<code>VerifierOptions</code>](#VerifierOptions)
Creates a new `VerifierOptions` with default options.

**Kind**: static method of [<code>VerifierOptions</code>](#VerifierOptions)  
<a name="VerifierOptions.fromJSON"></a>

### VerifierOptions.fromJSON(json) ⇒ [<code>VerifierOptions</code>](#VerifierOptions)
Deserializes an instance from a JSON object.

**Kind**: static method of [<code>VerifierOptions</code>](#VerifierOptions)  

| Param | Type |
| --- | --- |
| json | <code>any</code> | 

<a name="X25519"></a>

## X25519
An implementation of `X25519` Elliptic-curve Diffie-Hellman (ECDH) cryptographic key exchange.

**Kind**: global class  

* [X25519](#X25519)
    * [.PRIVATE_KEY_LENGTH()](#X25519.PRIVATE_KEY_LENGTH) ⇒ <code>number</code>
    * [.PUBLIC_KEY_LENGTH()](#X25519.PUBLIC_KEY_LENGTH) ⇒ <code>number</code>
    * [.keyExchange(privateKey, publicKey)](#X25519.keyExchange) ⇒ <code>Uint8Array</code>
    * [.Ed25519toX25519Private(privateKey)](#X25519.Ed25519toX25519Private) ⇒ <code>Uint8Array</code>
    * [.Ed25519toX25519Public(publicKey)](#X25519.Ed25519toX25519Public) ⇒ <code>Uint8Array</code>

<a name="X25519.PRIVATE_KEY_LENGTH"></a>

### X25519.PRIVATE\_KEY\_LENGTH() ⇒ <code>number</code>
Length in bytes of an X25519 private key.

**Kind**: static method of [<code>X25519</code>](#X25519)  
<a name="X25519.PUBLIC_KEY_LENGTH"></a>

### X25519.PUBLIC\_KEY\_LENGTH() ⇒ <code>number</code>
Length in bytes of an X25519 public key.

**Kind**: static method of [<code>X25519</code>](#X25519)  
<a name="X25519.keyExchange"></a>

### X25519.keyExchange(privateKey, publicKey) ⇒ <code>Uint8Array</code>
Performs Diffie-Hellman key exchange using the private key of the first party with the
public key of the second party, resulting in a shared secret.

**Kind**: static method of [<code>X25519</code>](#X25519)  

| Param | Type |
| --- | --- |
| privateKey | <code>Uint8Array</code> | 
| publicKey | <code>Uint8Array</code> | 

<a name="X25519.Ed25519toX25519Private"></a>

### X25519.Ed25519toX25519Private(privateKey) ⇒ <code>Uint8Array</code>
Transforms an `Ed25519` private key to an `X25519` private key.

This is possible because Ed25519 is birationally equivalent to Curve25519 used by X25519.

**Kind**: static method of [<code>X25519</code>](#X25519)  

| Param | Type |
| --- | --- |
| privateKey | <code>Uint8Array</code> | 

<a name="X25519.Ed25519toX25519Public"></a>

### X25519.Ed25519toX25519Public(publicKey) ⇒ <code>Uint8Array</code>
Transforms an `Ed25519` public key to an `X25519` public key.

This is possible because Ed25519 is birationally equivalent to Curve25519 used by X25519.

**Kind**: static method of [<code>X25519</code>](#X25519)  

| Param | Type |
| --- | --- |
| publicKey | <code>Uint8Array</code> | 

<a name="DIDMessageEncoding"></a>

## DIDMessageEncoding
**Kind**: global variable  
<a name="StateMetadataEncoding"></a>

## StateMetadataEncoding
**Kind**: global variable  
<a name="StatusCheck"></a>

## StatusCheck
Controls validation behaviour when checking whether or not a credential has been revoked by its
[`credentialStatus`](https://www.w3.org/TR/vc-data-model/#status).

**Kind**: global variable  
<a name="Strict"></a>

## Strict
Validate the status if supported, reject any unsupported
[`credentialStatus`](https://www.w3.org/TR/vc-data-model/#status) types.

Only `RevocationBitmap2022` is currently supported.

This is the default.

**Kind**: global variable  
<a name="SkipUnsupported"></a>

## SkipUnsupported
Validate the status if supported, skip any unsupported
[`credentialStatus`](https://www.w3.org/TR/vc-data-model/#status) types.

**Kind**: global variable  
<a name="SkipAll"></a>

## SkipAll
Skip all status checks.

**Kind**: global variable  
<a name="SubjectHolderRelationship"></a>

## SubjectHolderRelationship
Declares how credential subjects must relate to the presentation holder during validation.
See `PresentationValidationOptions::subject_holder_relationship`.

See also the [Subject-Holder Relationship](https://www.w3.org/TR/vc-data-model/#subject-holder-relationships) section of the specification.

**Kind**: global variable  
<a name="AlwaysSubject"></a>

## AlwaysSubject
The holder must always match the subject on all credentials, regardless of their [`nonTransferable`](https://www.w3.org/TR/vc-data-model/#nontransferable-property) property.
This variant is the default used if no other variant is specified when constructing a new
`PresentationValidationOptions`.

**Kind**: global variable  
<a name="SubjectOnNonTransferable"></a>

## SubjectOnNonTransferable
The holder must match the subject only for credentials where the [`nonTransferable`](https://www.w3.org/TR/vc-data-model/#nontransferable-property) property is `true`.

**Kind**: global variable  
<a name="Any"></a>

## Any
The holder is not required to have any kind of relationship to any credential subject.

**Kind**: global variable  
<a name="FailFast"></a>

## FailFast
Declares when validation should return if an error occurs.

**Kind**: global variable  
<a name="AllErrors"></a>

## AllErrors
Return all errors that occur during validation.

**Kind**: global variable  
<a name="FirstError"></a>

## FirstError
Return after the first error occurs.

**Kind**: global variable  
<a name="KeyType"></a>

## KeyType
**Kind**: global variable  
<a name="MethodRelationship"></a>

## MethodRelationship
**Kind**: global variable  
<a name="start"></a>

## start()
Initializes the console error panic hook for better error messages

**Kind**: global function  <|MERGE_RESOLUTION|>--- conflicted
+++ resolved
@@ -243,11 +243,7 @@
 **Kind**: global class  
 
 * [Account](#Account)
-<<<<<<< HEAD
     * [.createService(options)](#Account+createService) ⇒ <code>Promise.&lt;void&gt;</code>
-=======
-    * [.attachMethodRelationships(options)](#Account+attachMethodRelationships) ⇒ <code>Promise.&lt;void&gt;</code>
->>>>>>> 705d9d05
     * [.createMethod(options)](#Account+createMethod) ⇒ <code>Promise.&lt;void&gt;</code>
     * [.attachMethodRelationships(options)](#Account+attachMethodRelationships) ⇒ <code>Promise.&lt;void&gt;</code>
     * [.detachMethodRelationships(options)](#Account+detachMethodRelationships) ⇒ <code>Promise.&lt;void&gt;</code>
@@ -272,7 +268,17 @@
     * [.deleteMethod(options)](#Account+deleteMethod) ⇒ <code>Promise.&lt;void&gt;</code>
     * [.deleteService(options)](#Account+deleteService) ⇒ <code>Promise.&lt;void&gt;</code>
     * [.setController(options)](#Account+setController) ⇒ <code>Promise.&lt;void&gt;</code>
-    * [.createService(options)](#Account+createService) ⇒ <code>Promise.&lt;void&gt;</code>
+
+<a name="Account+createService"></a>
+
+### account.createService(options) ⇒ <code>Promise.&lt;void&gt;</code>
+Adds a new Service to the DID Document.
+
+**Kind**: instance method of [<code>Account</code>](#Account)  
+
+| Param | Type |
+| --- | --- |
+| options | <code>CreateServiceOptions</code> | 
 
 <a name="Account+createMethod"></a>
 
@@ -544,17 +550,6 @@
 | Param | Type |
 | --- | --- |
 | options | <code>SetControllerOptions</code> | 
-
-<a name="Account+createService"></a>
-
-### account.createService(options) ⇒ <code>Promise.&lt;void&gt;</code>
-Adds a new Service to the DID Document.
-
-**Kind**: instance method of [<code>Account</code>](#Account)  
-
-| Param | Type |
-| --- | --- |
-| options | <code>CreateServiceOptions</code> | 
 
 <a name="AccountBuilder"></a>
 
