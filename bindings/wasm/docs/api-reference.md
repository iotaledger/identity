## Classes

<dl>
<dt><a href="#Client">Client</a></dt>
<dd></dd>
<dt><a href="#Config">Config</a></dt>
<dd><p>Options to configure a new <a href="#Client">Client</a>.</p>
</dd>
<dt><a href="#Credential">Credential</a></dt>
<dd></dd>
<dt><a href="#DID">DID</a></dt>
<dd></dd>
<dt><a href="#DIDUrl">DIDUrl</a></dt>
<dd></dd>
<dt><a href="#DiffChainHistory">DiffChainHistory</a></dt>
<dd></dd>
<dt><a href="#DiffMessage">DiffMessage</a></dt>
<dd><p>Defines the difference between two DID <code>Document</code>s&#39; JSON representations.</p>
</dd>
<dt><a href="#Document">Document</a></dt>
<dd></dd>
<dt><a href="#DocumentHistory">DocumentHistory</a></dt>
<dd><p>A DID Document&#39;s history and current state.</p>
</dd>
<dt><a href="#DocumentMetadata">DocumentMetadata</a></dt>
<dd><p>Additional attributes related to an IOTA DID Document.</p>
</dd>
<dt><a href="#Duration">Duration</a></dt>
<dd><p>A span of time.</p>
</dd>
<dt><a href="#ExplorerUrl">ExplorerUrl</a></dt>
<dd></dd>
<dt><a href="#IntegrationChainHistory">IntegrationChainHistory</a></dt>
<dd></dd>
<dt><a href="#KeyCollection">KeyCollection</a></dt>
<dd></dd>
<dt><a href="#KeyPair">KeyPair</a></dt>
<dd></dd>
<dt><a href="#MethodScope">MethodScope</a></dt>
<dd><p>Supported verification method types.</p>
</dd>
<dt><a href="#MethodType">MethodType</a></dt>
<dd><p>Supported verification method types.</p>
</dd>
<dt><a href="#Network">Network</a></dt>
<dd></dd>
<dt><a href="#Presentation">Presentation</a></dt>
<dd></dd>
<dt><a href="#ProofPurpose">ProofPurpose</a></dt>
<dd><p>Associates a purpose with a <code>Signature</code>.</p>
<p>See <a href="https://w3c-ccg.github.io/security-vocab/#proofPurpose">https://w3c-ccg.github.io/security-vocab/#proofPurpose</a></p>
</dd>
<dt><a href="#Receipt">Receipt</a></dt>
<dd></dd>
<dt><a href="#ResolvedDocument">ResolvedDocument</a></dt>
<dd><p>An IOTA DID document resolved from the Tangle. Represents an integration chain message possibly
merged with one or more <code>DiffMessages</code>.</p>
</dd>
<dt><a href="#Resolver">Resolver</a></dt>
<dd></dd>
<dt><a href="#ResolverBuilder">ResolverBuilder</a></dt>
<dd><p>Builder for configuring [<code>Clients</code>][Client] when constructing a [<code>Resolver</code>].</p>
</dd>
<dt><a href="#Service">Service</a></dt>
<dd><p>A DID Document Service used to enable trusted interactions associated
with a DID subject.</p>
<p>See: <a href="https://www.w3.org/TR/did-core/#services">https://www.w3.org/TR/did-core/#services</a></p>
</dd>
<dt><a href="#SignatureOptions">SignatureOptions</a></dt>
<dd><p>Holds additional options for creating signatures.
See <code>ISignatureOptions</code>.</p>
</dd>
<dt><a href="#Timestamp">Timestamp</a></dt>
<dd></dd>
<dt><a href="#VerificationMethod">VerificationMethod</a></dt>
<dd></dd>
<dt><a href="#VerifierOptions">VerifierOptions</a></dt>
<dd><p>Holds additional signature verification options.
See <code>IVerifierOptions</code>.</p>
</dd>
</dl>

## Members

<dl>
<<<<<<< HEAD
=======
<dt><a href="#MethodRelationship">MethodRelationship</a></dt>
<dd></dd>
<dt><a href="#KeyType">KeyType</a></dt>
<dd></dd>
>>>>>>> 37a48af6
<dt><a href="#DIDMessageEncoding">DIDMessageEncoding</a></dt>
<dd></dd>
<dt><a href="#KeyType">KeyType</a></dt>
<dd></dd>
<dt><a href="#Digest">Digest</a></dt>
<dd></dd>
</dl>

## Functions

<dl>
<dt><a href="#start">start()</a></dt>
<dd><p>Initializes the console error panic hook for better error messages</p>
</dd>
</dl>

<a name="Client"></a>

## Client
**Kind**: global class  

* [Client](#Client)
    * [new Client()](#new_Client_new)
    * _instance_
        * [.network()](#Client+network) ⇒ [<code>Network</code>](#Network)
        * [.publishDocument(document)](#Client+publishDocument) ⇒ [<code>Promise.&lt;Receipt&gt;</code>](#Receipt)
        * [.publishDiff(message_id, diff)](#Client+publishDiff) ⇒ [<code>Promise.&lt;Receipt&gt;</code>](#Receipt)
        * [.publishJSON(index, data)](#Client+publishJSON) ⇒ [<code>Promise.&lt;Receipt&gt;</code>](#Receipt)
        * [.publishJsonWithRetry(index, data, interval, max_attempts)](#Client+publishJsonWithRetry) ⇒ <code>Promise.&lt;any&gt;</code>
        * [.resolve(did)](#Client+resolve) ⇒ [<code>Promise.&lt;ResolvedDocument&gt;</code>](#ResolvedDocument)
        * [.resolveHistory(did)](#Client+resolveHistory) ⇒ [<code>Promise.&lt;DocumentHistory&gt;</code>](#DocumentHistory)
        * [.resolveDiffHistory(document)](#Client+resolveDiffHistory) ⇒ [<code>Promise.&lt;DiffChainHistory&gt;</code>](#DiffChainHistory)
        * [.checkCredential(data, options)](#Client+checkCredential) ⇒ <code>Promise.&lt;any&gt;</code>
        * [.checkPresentation(data, options)](#Client+checkPresentation) ⇒ <code>Promise.&lt;any&gt;</code>
    * _static_
        * [.fromConfig(config)](#Client.fromConfig) ⇒ [<code>Client</code>](#Client)
        * [.fromNetwork(network)](#Client.fromNetwork) ⇒ [<code>Client</code>](#Client)

<a name="new_Client_new"></a>

### new Client()
Creates a new `Client` with default settings.

<a name="Client+network"></a>

### client.network() ⇒ [<code>Network</code>](#Network)
Returns the `Client` Tangle network.

**Kind**: instance method of [<code>Client</code>](#Client)  
<a name="Client+publishDocument"></a>

### client.publishDocument(document) ⇒ [<code>Promise.&lt;Receipt&gt;</code>](#Receipt)
Publishes an `IotaDocument` to the Tangle.

**Kind**: instance method of [<code>Client</code>](#Client)  

| Param | Type |
| --- | --- |
| document | [<code>Document</code>](#Document) | 

<a name="Client+publishDiff"></a>

### client.publishDiff(message_id, diff) ⇒ [<code>Promise.&lt;Receipt&gt;</code>](#Receipt)
Publishes a `DiffMessage` to the Tangle.

**Kind**: instance method of [<code>Client</code>](#Client)  

| Param | Type |
| --- | --- |
| message_id | <code>string</code> | 
| diff | [<code>DiffMessage</code>](#DiffMessage) | 

<a name="Client+publishJSON"></a>

### client.publishJSON(index, data) ⇒ [<code>Promise.&lt;Receipt&gt;</code>](#Receipt)
Publishes arbitrary JSON data to the specified index on the Tangle.

**Kind**: instance method of [<code>Client</code>](#Client)  

| Param | Type |
| --- | --- |
| index | <code>string</code> | 
| data | <code>any</code> | 

<a name="Client+publishJsonWithRetry"></a>

### client.publishJsonWithRetry(index, data, interval, max_attempts) ⇒ <code>Promise.&lt;any&gt;</code>
Publishes arbitrary JSON data to the specified index on the Tangle.
Retries (promotes or reattaches) the message until it’s included (referenced by a milestone).
Default interval is 5 seconds and max attempts is 40.

**Kind**: instance method of [<code>Client</code>](#Client)  

| Param | Type |
| --- | --- |
| index | <code>string</code> | 
| data | <code>any</code> | 
| interval | <code>number</code> \| <code>undefined</code> | 
| max_attempts | <code>number</code> \| <code>undefined</code> | 

<a name="Client+resolve"></a>

### client.resolve(did) ⇒ [<code>Promise.&lt;ResolvedDocument&gt;</code>](#ResolvedDocument)
Fetch the DID document specified by the given `DID`.

**Kind**: instance method of [<code>Client</code>](#Client)  

| Param | Type |
| --- | --- |
| did | [<code>DID</code>](#DID) \| <code>string</code> | 

<a name="Client+resolveHistory"></a>

### client.resolveHistory(did) ⇒ [<code>Promise.&lt;DocumentHistory&gt;</code>](#DocumentHistory)
Returns the message history of the given DID.

**Kind**: instance method of [<code>Client</code>](#Client)  

| Param | Type |
| --- | --- |
| did | [<code>DID</code>](#DID) \| <code>string</code> | 

<a name="Client+resolveDiffHistory"></a>

### client.resolveDiffHistory(document) ⇒ [<code>Promise.&lt;DiffChainHistory&gt;</code>](#DiffChainHistory)
Returns the `DiffChainHistory` of a diff chain starting from a document on the
integration chain.

NOTE: the document must have been published to the tangle and have a valid message id and
capability invocation method.

**Kind**: instance method of [<code>Client</code>](#Client)  

| Param | Type |
| --- | --- |
| document | [<code>ResolvedDocument</code>](#ResolvedDocument) | 

<a name="Client+checkCredential"></a>

### client.checkCredential(data, options) ⇒ <code>Promise.&lt;any&gt;</code>
Validates a credential with the DID Document from the Tangle.

**Kind**: instance method of [<code>Client</code>](#Client)  

| Param | Type |
| --- | --- |
| data | <code>string</code> | 
| options | [<code>VerifierOptions</code>](#VerifierOptions) | 

<a name="Client+checkPresentation"></a>

### client.checkPresentation(data, options) ⇒ <code>Promise.&lt;any&gt;</code>
Validates a presentation with the DID Document from the Tangle.

**Kind**: instance method of [<code>Client</code>](#Client)  

| Param | Type |
| --- | --- |
| data | <code>string</code> | 
| options | [<code>VerifierOptions</code>](#VerifierOptions) | 

<a name="Client.fromConfig"></a>

### Client.fromConfig(config) ⇒ [<code>Client</code>](#Client)
Creates a new `Client` with settings from the given `Config`.

**Kind**: static method of [<code>Client</code>](#Client)  

| Param | Type |
| --- | --- |
| config | [<code>Config</code>](#Config) | 

<a name="Client.fromNetwork"></a>

### Client.fromNetwork(network) ⇒ [<code>Client</code>](#Client)
Creates a new `Client` with default settings for the given `Network`.

**Kind**: static method of [<code>Client</code>](#Client)  

| Param | Type |
| --- | --- |
| network | [<code>Network</code>](#Network) | 

<a name="Config"></a>

## Config
Options to configure a new [Client](#Client).

**Kind**: global class  

* [Config](#Config)
    * [new Config()](#new_Config_new)
    * _instance_
        * [.setNetwork(network)](#Config+setNetwork)
        * [.setEncoding(encoding)](#Config+setEncoding)
        * [.setNode(url)](#Config+setNode)
        * [.setPrimaryNode(url, jwt, username, password)](#Config+setPrimaryNode)
        * [.setPrimaryPoWNode(url, jwt, username, password)](#Config+setPrimaryPoWNode)
        * [.setPermanode(url, jwt, username, password)](#Config+setPermanode)
        * [.setNodeAuth(url, jwt, username, password)](#Config+setNodeAuth)
        * [.setNodeSyncInterval(value)](#Config+setNodeSyncInterval)
        * [.setNodeSyncDisabled()](#Config+setNodeSyncDisabled)
        * [.setQuorum(value)](#Config+setQuorum)
        * [.setQuorumSize(value)](#Config+setQuorumSize)
        * [.setQuorumThreshold(value)](#Config+setQuorumThreshold)
        * [.setLocalPoW(value)](#Config+setLocalPoW)
        * [.setFallbackToLocalPoW(value)](#Config+setFallbackToLocalPoW)
        * [.setTipsInterval(value)](#Config+setTipsInterval)
        * [.setRequestTimeout(value)](#Config+setRequestTimeout)
    * _static_
        * [.fromNetwork(network)](#Config.fromNetwork) ⇒ [<code>Config</code>](#Config)

<a name="new_Config_new"></a>

### new Config()
Creates a new `Config`.

<a name="Config+setNetwork"></a>

### config.setNetwork(network)
Sets the IOTA Tangle network.

**Kind**: instance method of [<code>Config</code>](#Config)  

| Param | Type |
| --- | --- |
| network | [<code>Network</code>](#Network) | 

<a name="Config+setEncoding"></a>

### config.setEncoding(encoding)
Sets the DID message encoding used when publishing to the Tangle.

**Kind**: instance method of [<code>Config</code>](#Config)  

| Param | Type |
| --- | --- |
| encoding | <code>number</code> | 

<a name="Config+setNode"></a>

### config.setNode(url)
Adds an IOTA node by its URL.

**Kind**: instance method of [<code>Config</code>](#Config)  

| Param | Type |
| --- | --- |
| url | <code>string</code> | 

<a name="Config+setPrimaryNode"></a>

### config.setPrimaryNode(url, jwt, username, password)
Adds an IOTA node by its URL to be used as primary node.

**Kind**: instance method of [<code>Config</code>](#Config)  

| Param | Type |
| --- | --- |
| url | <code>string</code> | 
| jwt | <code>string</code> \| <code>undefined</code> | 
| username | <code>string</code> \| <code>undefined</code> | 
| password | <code>string</code> \| <code>undefined</code> | 

<a name="Config+setPrimaryPoWNode"></a>

### config.setPrimaryPoWNode(url, jwt, username, password)
Adds an IOTA node by its URL to be used as primary PoW node (for remote PoW).

**Kind**: instance method of [<code>Config</code>](#Config)  

| Param | Type |
| --- | --- |
| url | <code>string</code> | 
| jwt | <code>string</code> \| <code>undefined</code> | 
| username | <code>string</code> \| <code>undefined</code> | 
| password | <code>string</code> \| <code>undefined</code> | 

<a name="Config+setPermanode"></a>

### config.setPermanode(url, jwt, username, password)
Adds a permanode by its URL.

**Kind**: instance method of [<code>Config</code>](#Config)  

| Param | Type |
| --- | --- |
| url | <code>string</code> | 
| jwt | <code>string</code> \| <code>undefined</code> | 
| username | <code>string</code> \| <code>undefined</code> | 
| password | <code>string</code> \| <code>undefined</code> | 

<a name="Config+setNodeAuth"></a>

### config.setNodeAuth(url, jwt, username, password)
Adds an IOTA node by its URL.

**Kind**: instance method of [<code>Config</code>](#Config)  

| Param | Type |
| --- | --- |
| url | <code>string</code> | 
| jwt | <code>string</code> \| <code>undefined</code> | 
| username | <code>string</code> \| <code>undefined</code> | 
| password | <code>string</code> \| <code>undefined</code> | 

<a name="Config+setNodeSyncInterval"></a>

### config.setNodeSyncInterval(value)
Sets the node sync interval.

**Kind**: instance method of [<code>Config</code>](#Config)  

| Param | Type |
| --- | --- |
| value | <code>number</code> | 

<a name="Config+setNodeSyncDisabled"></a>

### config.setNodeSyncDisabled()
Disables the node sync process.

**Kind**: instance method of [<code>Config</code>](#Config)  
<a name="Config+setQuorum"></a>

### config.setQuorum(value)
Enables/disables quorum.

**Kind**: instance method of [<code>Config</code>](#Config)  

| Param | Type |
| --- | --- |
| value | <code>boolean</code> | 

<a name="Config+setQuorumSize"></a>

### config.setQuorumSize(value)
Sets the number of nodes used for quorum.

**Kind**: instance method of [<code>Config</code>](#Config)  

| Param | Type |
| --- | --- |
| value | <code>number</code> | 

<a name="Config+setQuorumThreshold"></a>

### config.setQuorumThreshold(value)
Sets the quorum threshold.

**Kind**: instance method of [<code>Config</code>](#Config)  

| Param | Type |
| --- | --- |
| value | <code>number</code> | 

<a name="Config+setLocalPoW"></a>

### config.setLocalPoW(value)
Sets whether proof-of-work (PoW) is performed locally or remotely.

Default: false.

**Kind**: instance method of [<code>Config</code>](#Config)  

| Param | Type |
| --- | --- |
| value | <code>boolean</code> | 

<a name="Config+setFallbackToLocalPoW"></a>

### config.setFallbackToLocalPoW(value)
Sets whether the PoW should be done locally in case a node doesn't support remote PoW.

Default: true.

**Kind**: instance method of [<code>Config</code>](#Config)  

| Param | Type |
| --- | --- |
| value | <code>boolean</code> | 

<a name="Config+setTipsInterval"></a>

### config.setTipsInterval(value)
Sets the number of seconds that new tips will be requested during PoW.

**Kind**: instance method of [<code>Config</code>](#Config)  

| Param | Type |
| --- | --- |
| value | <code>number</code> | 

<a name="Config+setRequestTimeout"></a>

### config.setRequestTimeout(value)
Sets the default request timeout.

**Kind**: instance method of [<code>Config</code>](#Config)  

| Param | Type |
| --- | --- |
| value | <code>number</code> | 

<a name="Config.fromNetwork"></a>

### Config.fromNetwork(network) ⇒ [<code>Config</code>](#Config)
Creates a new `Config` for the given IOTA Tangle network.

**Kind**: static method of [<code>Config</code>](#Config)  

| Param | Type |
| --- | --- |
| network | [<code>Network</code>](#Network) | 

<a name="Credential"></a>

## Credential
**Kind**: global class  

* [Credential](#Credential)
    * _instance_
        * [.toJSON()](#Credential+toJSON) ⇒ <code>any</code>
    * _static_
        * [.extend(value)](#Credential.extend) ⇒ [<code>Credential</code>](#Credential)
        * [.issue(issuer_doc, subject_data, credential_type, credential_id)](#Credential.issue) ⇒ [<code>Credential</code>](#Credential)
        * [.fromJSON(json)](#Credential.fromJSON) ⇒ [<code>Credential</code>](#Credential)

<a name="Credential+toJSON"></a>

### credential.toJSON() ⇒ <code>any</code>
Serializes a `Credential` object as a JSON object.

**Kind**: instance method of [<code>Credential</code>](#Credential)  
<a name="Credential.extend"></a>

### Credential.extend(value) ⇒ [<code>Credential</code>](#Credential)
**Kind**: static method of [<code>Credential</code>](#Credential)  

| Param | Type |
| --- | --- |
| value | <code>any</code> | 

<a name="Credential.issue"></a>

### Credential.issue(issuer_doc, subject_data, credential_type, credential_id) ⇒ [<code>Credential</code>](#Credential)
**Kind**: static method of [<code>Credential</code>](#Credential)  

| Param | Type |
| --- | --- |
| issuer_doc | [<code>Document</code>](#Document) | 
| subject_data | <code>any</code> | 
| credential_type | <code>string</code> \| <code>undefined</code> | 
| credential_id | <code>string</code> \| <code>undefined</code> | 

<a name="Credential.fromJSON"></a>

### Credential.fromJSON(json) ⇒ [<code>Credential</code>](#Credential)
Deserializes a `Credential` object from a JSON object.

**Kind**: static method of [<code>Credential</code>](#Credential)  

| Param | Type |
| --- | --- |
| json | <code>any</code> | 

<a name="DID"></a>

## DID
**Kind**: global class  

* [DID](#DID)
    * [new DID(key, network)](#new_DID_new)
    * _instance_
        * [.networkName](#DID+networkName) ⇒ <code>string</code>
        * [.tag](#DID+tag) ⇒ <code>string</code>
        * [.network()](#DID+network) ⇒ [<code>Network</code>](#Network)
        * [.join(segment)](#DID+join) ⇒ [<code>DIDUrl</code>](#DIDUrl)
        * [.toUrl()](#DID+toUrl) ⇒ [<code>DIDUrl</code>](#DIDUrl)
        * [.intoUrl()](#DID+intoUrl) ⇒ [<code>DIDUrl</code>](#DIDUrl)
        * [.toString()](#DID+toString) ⇒ <code>string</code>
        * [.toJSON()](#DID+toJSON) ⇒ <code>any</code>
    * _static_
        * [.fromBase58(key, network)](#DID.fromBase58) ⇒ [<code>DID</code>](#DID)
        * [.parse(input)](#DID.parse) ⇒ [<code>DID</code>](#DID)

<a name="new_DID_new"></a>

### new DID(key, network)
Creates a new `DID` from a `KeyPair` object.


| Param | Type |
| --- | --- |
| key | [<code>KeyPair</code>](#KeyPair) | 
| network | <code>string</code> \| <code>undefined</code> | 

<a name="DID+networkName"></a>

### did.networkName ⇒ <code>string</code>
Returns the IOTA tangle network of the `DID`.

**Kind**: instance property of [<code>DID</code>](#DID)  
<a name="DID+tag"></a>

### did.tag ⇒ <code>string</code>
Returns the unique tag of the `DID`.

**Kind**: instance property of [<code>DID</code>](#DID)  
<a name="DID+network"></a>

### did.network() ⇒ [<code>Network</code>](#Network)
Returns the IOTA tangle network of the `DID`.

**Kind**: instance method of [<code>DID</code>](#DID)  
<a name="DID+join"></a>

### did.join(segment) ⇒ [<code>DIDUrl</code>](#DIDUrl)
Construct a new `DIDUrl` by joining with a relative DID Url string.

**Kind**: instance method of [<code>DID</code>](#DID)  

| Param | Type |
| --- | --- |
| segment | <code>string</code> | 

<a name="DID+toUrl"></a>

### did.toUrl() ⇒ [<code>DIDUrl</code>](#DIDUrl)
Clones the `DID` into a `DIDUrl`.

**Kind**: instance method of [<code>DID</code>](#DID)  
<a name="DID+intoUrl"></a>

### did.intoUrl() ⇒ [<code>DIDUrl</code>](#DIDUrl)
Converts the `DID` into a `DIDUrl`.

**Kind**: instance method of [<code>DID</code>](#DID)  
<a name="DID+toString"></a>

### did.toString() ⇒ <code>string</code>
Returns the `DID` as a string.

**Kind**: instance method of [<code>DID</code>](#DID)  
<a name="DID+toJSON"></a>

### did.toJSON() ⇒ <code>any</code>
Serializes a `DID` as a JSON object.

**Kind**: instance method of [<code>DID</code>](#DID)  
<a name="DID.fromBase58"></a>

### DID.fromBase58(key, network) ⇒ [<code>DID</code>](#DID)
Creates a new `DID` from a base58-encoded public key.

**Kind**: static method of [<code>DID</code>](#DID)  

| Param | Type |
| --- | --- |
| key | <code>string</code> | 
| network | <code>string</code> \| <code>undefined</code> | 

<a name="DID.parse"></a>

### DID.parse(input) ⇒ [<code>DID</code>](#DID)
Parses a `DID` from the input string.

**Kind**: static method of [<code>DID</code>](#DID)  

| Param | Type |
| --- | --- |
| input | <code>string</code> | 

<a name="DIDUrl"></a>

## DIDUrl
**Kind**: global class  

* [DIDUrl](#DIDUrl)
    * _instance_
        * [.did](#DIDUrl+did) ⇒ [<code>DID</code>](#DID)
        * [.url_str](#DIDUrl+url_str) ⇒ <code>string</code>
        * [.fragment](#DIDUrl+fragment) ⇒ <code>string</code> \| <code>undefined</code>
        * [.fragment](#DIDUrl+fragment)
        * [.path](#DIDUrl+path) ⇒ <code>string</code> \| <code>undefined</code>
        * [.path](#DIDUrl+path)
        * [.query](#DIDUrl+query) ⇒ <code>string</code> \| <code>undefined</code>
        * [.query](#DIDUrl+query)
        * [.join(segment)](#DIDUrl+join) ⇒ [<code>DIDUrl</code>](#DIDUrl)
        * [.toString()](#DIDUrl+toString) ⇒ <code>string</code>
        * [.toJSON()](#DIDUrl+toJSON) ⇒ <code>any</code>
    * _static_
        * [.parse(input)](#DIDUrl.parse) ⇒ [<code>DIDUrl</code>](#DIDUrl)

<a name="DIDUrl+did"></a>

### didUrl.did ⇒ [<code>DID</code>](#DID)
Return the `DID` section of the `DIDUrl`.

Note: clones the data

**Kind**: instance property of [<code>DIDUrl</code>](#DIDUrl)  
<a name="DIDUrl+url_str"></a>

### didUrl.url\_str ⇒ <code>string</code>
Return the relative DID Url as a string, including only the path, query, and fragment.

**Kind**: instance property of [<code>DIDUrl</code>](#DIDUrl)  
<a name="DIDUrl+fragment"></a>

### didUrl.fragment ⇒ <code>string</code> \| <code>undefined</code>
Returns the `DIDUrl` method fragment, if any. Excludes the leading '#'.

**Kind**: instance property of [<code>DIDUrl</code>](#DIDUrl)  
<a name="DIDUrl+fragment"></a>

### didUrl.fragment
Sets the `fragment` component of the `DIDUrl`.

**Kind**: instance property of [<code>DIDUrl</code>](#DIDUrl)  

| Param | Type |
| --- | --- |
| value | <code>string</code> \| <code>undefined</code> | 

<a name="DIDUrl+path"></a>

### didUrl.path ⇒ <code>string</code> \| <code>undefined</code>
Returns the `DIDUrl` path.

**Kind**: instance property of [<code>DIDUrl</code>](#DIDUrl)  
<a name="DIDUrl+path"></a>

### didUrl.path
Sets the `path` component of the `DIDUrl`.

**Kind**: instance property of [<code>DIDUrl</code>](#DIDUrl)  

| Param | Type |
| --- | --- |
| value | <code>string</code> \| <code>undefined</code> | 

<a name="DIDUrl+query"></a>

### didUrl.query ⇒ <code>string</code> \| <code>undefined</code>
Returns the `DIDUrl` method query, if any. Excludes the leading '?'.

**Kind**: instance property of [<code>DIDUrl</code>](#DIDUrl)  
<a name="DIDUrl+query"></a>

### didUrl.query
Sets the `query` component of the `DIDUrl`.

**Kind**: instance property of [<code>DIDUrl</code>](#DIDUrl)  

| Param | Type |
| --- | --- |
| value | <code>string</code> \| <code>undefined</code> | 

<a name="DIDUrl+join"></a>

### didUrl.join(segment) ⇒ [<code>DIDUrl</code>](#DIDUrl)
Append a string representing a path, query, and/or fragment to this `DIDUrl`.

Must begin with a valid delimiter character: '/', '?', '#'. Overwrites the existing URL
segment and any following segments in order of path, query, then fragment.

I.e.
- joining a path will clear the query and fragment.
- joining a query will clear the fragment.
- joining a fragment will only overwrite the fragment.

**Kind**: instance method of [<code>DIDUrl</code>](#DIDUrl)  

| Param | Type |
| --- | --- |
| segment | <code>string</code> | 

<a name="DIDUrl+toString"></a>

### didUrl.toString() ⇒ <code>string</code>
Returns the `DIDUrl` as a string.

**Kind**: instance method of [<code>DIDUrl</code>](#DIDUrl)  
<a name="DIDUrl+toJSON"></a>

### didUrl.toJSON() ⇒ <code>any</code>
Serializes a `DIDUrl` as a JSON object.

**Kind**: instance method of [<code>DIDUrl</code>](#DIDUrl)  
<a name="DIDUrl.parse"></a>

### DIDUrl.parse(input) ⇒ [<code>DIDUrl</code>](#DIDUrl)
Parses a `DIDUrl` from the input string.

**Kind**: static method of [<code>DIDUrl</code>](#DIDUrl)  

| Param | Type |
| --- | --- |
| input | <code>string</code> | 

<a name="DiffChainHistory"></a>

## DiffChainHistory
**Kind**: global class  

* [DiffChainHistory](#DiffChainHistory)
    * _instance_
        * [.chainData()](#DiffChainHistory+chainData) ⇒ [<code>Array.&lt;DiffMessage&gt;</code>](#DiffMessage)
        * [.spam()](#DiffChainHistory+spam) ⇒ <code>Array.&lt;string&gt;</code>
        * [.toJSON()](#DiffChainHistory+toJSON) ⇒ <code>any</code>
    * _static_
        * [.fromJSON(json)](#DiffChainHistory.fromJSON) ⇒ [<code>DiffChainHistory</code>](#DiffChainHistory)

<a name="DiffChainHistory+chainData"></a>

### diffChainHistory.chainData() ⇒ [<code>Array.&lt;DiffMessage&gt;</code>](#DiffMessage)
Returns an `Array` of the diff chain `DiffMessages`.

NOTE: this clones the field.

**Kind**: instance method of [<code>DiffChainHistory</code>](#DiffChainHistory)  
<a name="DiffChainHistory+spam"></a>

### diffChainHistory.spam() ⇒ <code>Array.&lt;string&gt;</code>
Returns an `Array` of `MessageIds` as strings.

NOTE: this clones the field.

**Kind**: instance method of [<code>DiffChainHistory</code>](#DiffChainHistory)  
<a name="DiffChainHistory+toJSON"></a>

### diffChainHistory.toJSON() ⇒ <code>any</code>
Serializes as a JSON object.

**Kind**: instance method of [<code>DiffChainHistory</code>](#DiffChainHistory)  
<a name="DiffChainHistory.fromJSON"></a>

### DiffChainHistory.fromJSON(json) ⇒ [<code>DiffChainHistory</code>](#DiffChainHistory)
Deserializes from a JSON object.

**Kind**: static method of [<code>DiffChainHistory</code>](#DiffChainHistory)  

| Param | Type |
| --- | --- |
| json | <code>any</code> | 

<a name="DiffMessage"></a>

## DiffMessage
Defines the difference between two DID `Document`s' JSON representations.

**Kind**: global class  

* [DiffMessage](#DiffMessage)
    * [.did](#DiffMessage+did) ⇒ [<code>DID</code>](#DID)
    * [.diff](#DiffMessage+diff) ⇒ <code>string</code>
    * [.messageId](#DiffMessage+messageId) ⇒ <code>string</code>
    * [.messageId](#DiffMessage+messageId)
    * [.previousMessageId](#DiffMessage+previousMessageId) ⇒ <code>string</code>
    * [.previousMessageId](#DiffMessage+previousMessageId)
    * [.proof](#DiffMessage+proof) ⇒ <code>any</code>
    * [.id()](#DiffMessage+id) ⇒ [<code>DID</code>](#DID)
    * [.merge(document)](#DiffMessage+merge) ⇒ [<code>Document</code>](#Document)

<a name="DiffMessage+did"></a>

### diffMessage.did ⇒ [<code>DID</code>](#DID)
Returns the DID of the associated DID Document.

**Kind**: instance property of [<code>DiffMessage</code>](#DiffMessage)  
<a name="DiffMessage+diff"></a>

### diffMessage.diff ⇒ <code>string</code>
Returns the raw contents of the DID Document diff as a JSON string.

NOTE: clones the data.

**Kind**: instance property of [<code>DiffMessage</code>](#DiffMessage)  
<a name="DiffMessage+messageId"></a>

### diffMessage.messageId ⇒ <code>string</code>
Returns the message_id of the DID Document diff.

**Kind**: instance property of [<code>DiffMessage</code>](#DiffMessage)  
<a name="DiffMessage+messageId"></a>

### diffMessage.messageId
Sets the message_id of the DID Document diff.

**Kind**: instance property of [<code>DiffMessage</code>](#DiffMessage)  

| Param | Type |
| --- | --- |
| message_id | <code>string</code> | 

<a name="DiffMessage+previousMessageId"></a>

### diffMessage.previousMessageId ⇒ <code>string</code>
Returns the Tangle message id of the previous DID Document diff.

**Kind**: instance property of [<code>DiffMessage</code>](#DiffMessage)  
<a name="DiffMessage+previousMessageId"></a>

### diffMessage.previousMessageId
Sets the Tangle message id of the previous DID Document diff.

**Kind**: instance property of [<code>DiffMessage</code>](#DiffMessage)  

| Param | Type |
| --- | --- |
| message_id | <code>string</code> | 

<a name="DiffMessage+proof"></a>

### diffMessage.proof ⇒ <code>any</code>
Returns the `proof` object.

**Kind**: instance property of [<code>DiffMessage</code>](#DiffMessage)  
<a name="DiffMessage+id"></a>

### diffMessage.id() ⇒ [<code>DID</code>](#DID)
Returns the DID of the associated DID Document.

NOTE: clones the data.

**Kind**: instance method of [<code>DiffMessage</code>](#DiffMessage)  
<a name="DiffMessage+merge"></a>

### diffMessage.merge(document) ⇒ [<code>Document</code>](#Document)
Returns a new DID Document which is the result of merging `self`
with the given Document.

**Kind**: instance method of [<code>DiffMessage</code>](#DiffMessage)  

| Param | Type |
| --- | --- |
| document | [<code>Document</code>](#Document) | 

<a name="Document"></a>

## Document
**Kind**: global class  

* [Document](#Document)
    * [new Document(keypair, network, fragment)](#new_Document_new)
    * _instance_
        * [.id](#Document+id) ⇒ [<code>DID</code>](#DID)
        * [.metadata](#Document+metadata) ⇒ [<code>DocumentMetadata</code>](#DocumentMetadata)
        * [.metadataCreated](#Document+metadataCreated) ⇒ [<code>Timestamp</code>](#Timestamp)
        * [.metadataCreated](#Document+metadataCreated)
        * [.metadataUpdated](#Document+metadataUpdated) ⇒ [<code>Timestamp</code>](#Timestamp)
        * [.metadataUpdated](#Document+metadataUpdated)
        * [.metadataPreviousMessageId](#Document+metadataPreviousMessageId) ⇒ <code>string</code>
        * [.metadataPreviousMessageId](#Document+metadataPreviousMessageId)
        * [.metadataProof](#Document+metadataProof) ⇒ <code>any</code>
        * [.setController(controllers)](#Document+setController)
        * [.controller()](#Document+controller) ⇒ [<code>Array.&lt;DID&gt;</code>](#DID)
        * [.setAlsoKnownAs(urls)](#Document+setAlsoKnownAs)
        * [.alsoKnownAs()](#Document+alsoKnownAs) ⇒ <code>Array.&lt;string&gt;</code>
        * [.setPropertyUnchecked(key, value)](#Document+setPropertyUnchecked)
        * [.properties()](#Document+properties) ⇒ <code>Map.&lt;string, any&gt;</code>
        * [.service()](#Document+service) ⇒ [<code>Array.&lt;Service&gt;</code>](#Service)
        * [.insertService(service)](#Document+insertService) ⇒ <code>boolean</code>
        * [.removeService(did)](#Document+removeService)
        * [.methods()](#Document+methods) ⇒ [<code>Array.&lt;VerificationMethod&gt;</code>](#VerificationMethod)
        * [.insertMethod(method, scope)](#Document+insertMethod)
        * [.removeMethod(did)](#Document+removeMethod)
        * [.defaultSigningMethod()](#Document+defaultSigningMethod) ⇒ [<code>VerificationMethod</code>](#VerificationMethod)
        * [.resolveMethod(query, scope)](#Document+resolveMethod) ⇒ [<code>VerificationMethod</code>](#VerificationMethod)
        * [.resolveSigningMethod(query)](#Document+resolveSigningMethod) ⇒ [<code>VerificationMethod</code>](#VerificationMethod)
        * [.revokeMerkleKey(query, index)](#Document+revokeMerkleKey) ⇒ <code>boolean</code>
        * [.attachMethodRelationship(did_url, relationship)](#Document+attachMethodRelationship) ⇒ <code>boolean</code>
        * [.detachMethodRelationship(did_url, relationship)](#Document+detachMethodRelationship) ⇒ <code>boolean</code>
        * [.signSelf(key_pair, method_query)](#Document+signSelf)
        * [.signDocument(document, key_pair, method_query)](#Document+signDocument)
        * [.signCredential(data, args, options)](#Document+signCredential) ⇒ [<code>Credential</code>](#Credential)
        * [.signPresentation(data, args, options)](#Document+signPresentation) ⇒ [<code>Presentation</code>](#Presentation)
        * [.signData(data, args, options)](#Document+signData) ⇒ <code>any</code>
        * [.verifyData(data, options)](#Document+verifyData) ⇒ <code>boolean</code>
        * [.verifyDocument(signed)](#Document+verifyDocument)
        * [.diff(other, message_id, key, method_query)](#Document+diff) ⇒ [<code>DiffMessage</code>](#DiffMessage)
        * [.verifyDiff(diff)](#Document+verifyDiff)
        * [.mergeDiff(diff)](#Document+mergeDiff)
        * [.integrationIndex()](#Document+integrationIndex) ⇒ <code>string</code>
        * [.toJSON()](#Document+toJSON) ⇒ <code>any</code>
    * _static_
        * [.fromVerificationMethod(method)](#Document.fromVerificationMethod) ⇒ [<code>Document</code>](#Document)
        * [.isSigningMethodType(method_type)](#Document.isSigningMethodType) ⇒ <code>boolean</code>
        * [.verifyRootDocument(document)](#Document.verifyRootDocument)
        * [.diffIndex(message_id)](#Document.diffIndex) ⇒ <code>string</code>
        * [.fromJSON(json)](#Document.fromJSON) ⇒ [<code>Document</code>](#Document)

<a name="new_Document_new"></a>

### new Document(keypair, network, fragment)
Creates a new DID Document from the given `KeyPair`, network, and verification method
fragment name.

The DID Document will be pre-populated with a single verification method
derived from the provided `KeyPair` embedded as a capability invocation
verification relationship. This method will have the DID URL fragment
`#sign-0` by default and can be easily retrieved with `Document::defaultSigningMethod`.

NOTE: the generated document is unsigned, see `Document::signSelf`.

Arguments:

* keypair: the initial verification method is derived from the public key with this keypair.
* network: Tangle network to use for the DID, default `Network::mainnet`.
* fragment: name of the initial verification method, default "sign-0".


| Param | Type |
| --- | --- |
| keypair | [<code>KeyPair</code>](#KeyPair) | 
| network | <code>string</code> \| <code>undefined</code> | 
| fragment | <code>string</code> \| <code>undefined</code> | 

<a name="Document+id"></a>

### document.id ⇒ [<code>DID</code>](#DID)
Returns the DID Document `id`.

**Kind**: instance property of [<code>Document</code>](#Document)  
<a name="Document+metadata"></a>

### document.metadata ⇒ [<code>DocumentMetadata</code>](#DocumentMetadata)
Returns the metadata associated with this document.

NOTE: clones the data. Use the `metadataCreated`, `metadataUpdated`,
`metadataPreviousMessageId`, `metadataProof` properties instead.

**Kind**: instance property of [<code>Document</code>](#Document)  
<a name="Document+metadataCreated"></a>

### document.metadataCreated ⇒ [<code>Timestamp</code>](#Timestamp)
Returns the timestamp of when the DID document was created.

**Kind**: instance property of [<code>Document</code>](#Document)  
<a name="Document+metadataCreated"></a>

### document.metadataCreated
Sets the timestamp of when the DID document was created.

**Kind**: instance property of [<code>Document</code>](#Document)  

| Param | Type |
| --- | --- |
| timestamp | [<code>Timestamp</code>](#Timestamp) | 

<a name="Document+metadataUpdated"></a>

### document.metadataUpdated ⇒ [<code>Timestamp</code>](#Timestamp)
Returns the timestamp of the last DID document update.

**Kind**: instance property of [<code>Document</code>](#Document)  
<a name="Document+metadataUpdated"></a>

### document.metadataUpdated
Sets the timestamp of the last DID document update.

**Kind**: instance property of [<code>Document</code>](#Document)  

| Param | Type |
| --- | --- |
| timestamp | [<code>Timestamp</code>](#Timestamp) | 

<a name="Document+metadataPreviousMessageId"></a>

### document.metadataPreviousMessageId ⇒ <code>string</code>
Returns the previous integration chain message id.

**Kind**: instance property of [<code>Document</code>](#Document)  
<a name="Document+metadataPreviousMessageId"></a>

### document.metadataPreviousMessageId
Sets the previous integration chain message id.

**Kind**: instance property of [<code>Document</code>](#Document)  

| Param | Type |
| --- | --- |
| value | <code>string</code> | 

<a name="Document+metadataProof"></a>

### document.metadataProof ⇒ <code>any</code>
Returns the `proof` object.

**Kind**: instance property of [<code>Document</code>](#Document)  
<a name="Document+setController"></a>

### document.setController(controllers)
Sets the controllers of the DID Document.

Note: Duplicates will be ignored.
Use `null` to remove all controllers.

**Kind**: instance method of [<code>Document</code>](#Document)  

| Param | Type |
| --- | --- |
| controllers | [<code>DID</code>](#DID) \| [<code>Array.&lt;DID&gt;</code>](#DID) \| <code>null</code> | 

<a name="Document+controller"></a>

### document.controller() ⇒ [<code>Array.&lt;DID&gt;</code>](#DID)
Returns a list of document controllers.

**Kind**: instance method of [<code>Document</code>](#Document)  
<a name="Document+setAlsoKnownAs"></a>

### document.setAlsoKnownAs(urls)
Sets the `alsoKnownAs` property in the DID document.

**Kind**: instance method of [<code>Document</code>](#Document)  

| Param | Type |
| --- | --- |
| urls | <code>string</code> \| <code>Array.&lt;string&gt;</code> \| <code>null</code> | 

<a name="Document+alsoKnownAs"></a>

### document.alsoKnownAs() ⇒ <code>Array.&lt;string&gt;</code>
Returns a set of the document's `alsoKnownAs`.

**Kind**: instance method of [<code>Document</code>](#Document)  
<a name="Document+setPropertyUnchecked"></a>

### document.setPropertyUnchecked(key, value)
Adds a custom property to the DID Document.
If the value is set to `null`, the custom property will be removed.

### WARNING
This method can overwrite existing properties like `id` and result in an invalid document.

**Kind**: instance method of [<code>Document</code>](#Document)  

| Param | Type |
| --- | --- |
| key | <code>string</code> | 
| value | <code>any</code> | 

<a name="Document+properties"></a>

### document.properties() ⇒ <code>Map.&lt;string, any&gt;</code>
Returns a copy of the custom DID Document properties.

**Kind**: instance method of [<code>Document</code>](#Document)  
<a name="Document+service"></a>

### document.service() ⇒ [<code>Array.&lt;Service&gt;</code>](#Service)
Return a set of all [Services](#Service) in the document.

**Kind**: instance method of [<code>Document</code>](#Document)  
<a name="Document+insertService"></a>

### document.insertService(service) ⇒ <code>boolean</code>
Add a new [Service](#Service) to the document.

**Kind**: instance method of [<code>Document</code>](#Document)  

| Param | Type |
| --- | --- |
| service | [<code>Service</code>](#Service) | 

<a name="Document+removeService"></a>

### document.removeService(did)
Remove a [Service](#Service) identified by the given [DIDUrl](#DIDUrl) from the document.

**Kind**: instance method of [<code>Document</code>](#Document)  

| Param | Type |
| --- | --- |
| did | [<code>DIDUrl</code>](#DIDUrl) | 

<a name="Document+methods"></a>

### document.methods() ⇒ [<code>Array.&lt;VerificationMethod&gt;</code>](#VerificationMethod)
Returns a list of all [VerificationMethod](#VerificationMethod) in the DID Document.

**Kind**: instance method of [<code>Document</code>](#Document)  
<a name="Document+insertMethod"></a>

### document.insertMethod(method, scope)
Adds a new Verification Method to the DID Document.

**Kind**: instance method of [<code>Document</code>](#Document)  

| Param | Type |
| --- | --- |
| method | [<code>VerificationMethod</code>](#VerificationMethod) | 
| scope | [<code>MethodScope</code>](#MethodScope) | 

<a name="Document+removeMethod"></a>

### document.removeMethod(did)
Removes all references to the specified Verification Method.

**Kind**: instance method of [<code>Document</code>](#Document)  

| Param | Type |
| --- | --- |
| did | [<code>DIDUrl</code>](#DIDUrl) | 

<a name="Document+defaultSigningMethod"></a>

### document.defaultSigningMethod() ⇒ [<code>VerificationMethod</code>](#VerificationMethod)
Returns a copy of the first `VerificationMethod` with a capability invocation relationship
capable of signing this DID document.

Throws an error if no signing method is present.

**Kind**: instance method of [<code>Document</code>](#Document)  
<a name="Document+resolveMethod"></a>

### document.resolveMethod(query, scope) ⇒ [<code>VerificationMethod</code>](#VerificationMethod)
Returns a copy of the first `VerificationMethod` with an `id` property
matching the provided `query`.

Throws an error if the method is not found.

**Kind**: instance method of [<code>Document</code>](#Document)  

| Param | Type |
| --- | --- |
| query | [<code>DIDUrl</code>](#DIDUrl) \| <code>string</code> | 
| scope | [<code>MethodScope</code>](#MethodScope) \| <code>undefined</code> | 

<a name="Document+resolveSigningMethod"></a>

### document.resolveSigningMethod(query) ⇒ [<code>VerificationMethod</code>](#VerificationMethod)
Attempts to resolve the given method query into a method capable of signing a document update.

**Kind**: instance method of [<code>Document</code>](#Document)  

| Param | Type |
| --- | --- |
| query | [<code>DIDUrl</code>](#DIDUrl) \| <code>string</code> | 

<a name="Document+revokeMerkleKey"></a>

### document.revokeMerkleKey(query, index) ⇒ <code>boolean</code>
**Kind**: instance method of [<code>Document</code>](#Document)  

| Param | Type |
| --- | --- |
| query | [<code>DIDUrl</code>](#DIDUrl) \| <code>string</code> | 
| index | <code>number</code> | 

<a name="Document+attachMethodRelationship"></a>

### document.attachMethodRelationship(did_url, relationship) ⇒ <code>boolean</code>
Attaches the relationship to the given method, if the method exists.

Note: The method needs to be in the set of verification methods,
so it cannot be an embedded one.

**Kind**: instance method of [<code>Document</code>](#Document)  

| Param | Type |
| --- | --- |
| did_url | [<code>DIDUrl</code>](#DIDUrl) | 
| relationship | <code>number</code> | 

<a name="Document+detachMethodRelationship"></a>

### document.detachMethodRelationship(did_url, relationship) ⇒ <code>boolean</code>
Detaches the given relationship from the given method, if the method exists.

**Kind**: instance method of [<code>Document</code>](#Document)  

| Param | Type |
| --- | --- |
| did_url | [<code>DIDUrl</code>](#DIDUrl) | 
| relationship | <code>number</code> | 

<a name="Document+signSelf"></a>

### document.signSelf(key_pair, method_query)
Signs the DID document with the verification method specified by `method_query`.
The `method_query` may be the full `DIDUrl` of the method or just its fragment,
e.g. "#sign-0".

NOTE: does not validate whether the private key of the given `key_pair` corresponds to the
verification method. See `Document::verifySelfSigned`.

**Kind**: instance method of [<code>Document</code>](#Document)  

| Param | Type |
| --- | --- |
| key_pair | [<code>KeyPair</code>](#KeyPair) | 
| method_query | [<code>DIDUrl</code>](#DIDUrl) \| <code>string</code> | 

<a name="Document+signDocument"></a>

### document.signDocument(document, key_pair, method_query)
Signs another DID document using the verification method specified by `method_query`.
The `method_query` may be the full `DIDUrl` of the method or just its fragment,
e.g. "#sign-0".

`Document.signSelf` should be used in general, this throws an error if trying to operate
on the same document. This is intended for signing updates to a document where a sole
capability invocation method is rotated or replaced entirely.

NOTE: does not validate whether the private key of the given `key_pair` corresponds to the
verification method. See [Document.verifyDocument](Document.verifyDocument).

**Kind**: instance method of [<code>Document</code>](#Document)  

| Param | Type |
| --- | --- |
| document | [<code>Document</code>](#Document) | 
| key_pair | [<code>KeyPair</code>](#KeyPair) | 
| method_query | [<code>DIDUrl</code>](#DIDUrl) \| <code>string</code> | 

<a name="Document+signCredential"></a>

### document.signCredential(data, args, options) ⇒ [<code>Credential</code>](#Credential)
**Kind**: instance method of [<code>Document</code>](#Document)  

| Param | Type |
| --- | --- |
| data | <code>any</code> | 
| args | <code>any</code> | 
| options | [<code>SignatureOptions</code>](#SignatureOptions) | 

<a name="Document+signPresentation"></a>

### document.signPresentation(data, args, options) ⇒ [<code>Presentation</code>](#Presentation)
**Kind**: instance method of [<code>Document</code>](#Document)  

| Param | Type |
| --- | --- |
| data | <code>any</code> | 
| args | <code>any</code> | 
| options | [<code>SignatureOptions</code>](#SignatureOptions) | 

<a name="Document+signData"></a>

### document.signData(data, args, options) ⇒ <code>any</code>
Creates a signature for the given `data` with the specified DID Document
Verification Method.

An additional `proof` property is required if using a Merkle Key
Collection verification Method.

NOTE: use `signSelf` or `signDocument` for DID Documents.

**Kind**: instance method of [<code>Document</code>](#Document)  

| Param | Type |
| --- | --- |
| data | <code>any</code> | 
| args | <code>any</code> | 
| options | [<code>SignatureOptions</code>](#SignatureOptions) | 

<a name="Document+verifyData"></a>

### document.verifyData(data, options) ⇒ <code>boolean</code>
Verifies the authenticity of `data` using the target verification method.

**Kind**: instance method of [<code>Document</code>](#Document)  

| Param | Type |
| --- | --- |
| data | <code>any</code> | 
| options | [<code>VerifierOptions</code>](#VerifierOptions) | 

<a name="Document+verifyDocument"></a>

### document.verifyDocument(signed)
Verifies that the signature on the DID document `signed` was generated by a valid method from
this DID document.

# Errors

Fails if:
- The signature proof section is missing in the `signed` document.
- The method is not found in this document.
- An unsupported verification method is used.
- The signature verification operation fails.

**Kind**: instance method of [<code>Document</code>](#Document)  

| Param | Type |
| --- | --- |
| signed | [<code>Document</code>](#Document) | 

<a name="Document+diff"></a>

### document.diff(other, message_id, key, method_query) ⇒ [<code>DiffMessage</code>](#DiffMessage)
Generate a `DiffMessage` between two DID Documents and sign it using the specified
`key` and `method`.

**Kind**: instance method of [<code>Document</code>](#Document)  

| Param | Type |
| --- | --- |
| other | [<code>Document</code>](#Document) | 
| message_id | <code>string</code> | 
| key | [<code>KeyPair</code>](#KeyPair) | 
| method_query | [<code>DIDUrl</code>](#DIDUrl) \| <code>string</code> | 

<a name="Document+verifyDiff"></a>

### document.verifyDiff(diff)
Verifies the signature of the `diff` was created using a capability invocation method
in this DID Document.

# Errors

Fails if an unsupported verification method is used or the verification operation fails.

**Kind**: instance method of [<code>Document</code>](#Document)  

| Param | Type |
| --- | --- |
| diff | [<code>DiffMessage</code>](#DiffMessage) | 

<a name="Document+mergeDiff"></a>

### document.mergeDiff(diff)
Verifies a `DiffMessage` signature and attempts to merge the changes into `self`.

**Kind**: instance method of [<code>Document</code>](#Document)  

| Param | Type |
| --- | --- |
| diff | [<code>DiffMessage</code>](#DiffMessage) | 

<a name="Document+integrationIndex"></a>

### document.integrationIndex() ⇒ <code>string</code>
Returns the Tangle index of the integration chain for this DID.

This is simply the tag segment of the `DID`.
E.g.
For a document with DID: did:iota:1234567890abcdefghijklmnopqrstuvxyzABCDEFGHI,
`doc.integration_index()` == "1234567890abcdefghijklmnopqrstuvxyzABCDEFGHI"

**Kind**: instance method of [<code>Document</code>](#Document)  
<a name="Document+toJSON"></a>

### document.toJSON() ⇒ <code>any</code>
Serializes a `Document` object as a JSON object.

**Kind**: instance method of [<code>Document</code>](#Document)  
<a name="Document.fromVerificationMethod"></a>

### Document.fromVerificationMethod(method) ⇒ [<code>Document</code>](#Document)
Creates a new DID Document from the given `VerificationMethod`.

NOTE: the generated document is unsigned, see `Document::signSelf`.

**Kind**: static method of [<code>Document</code>](#Document)  

| Param | Type |
| --- | --- |
| method | [<code>VerificationMethod</code>](#VerificationMethod) | 

<a name="Document.isSigningMethodType"></a>

### Document.isSigningMethodType(method_type) ⇒ <code>boolean</code>
Returns whether the given [MethodType](#MethodType) can be used to sign document updates.

**Kind**: static method of [<code>Document</code>](#Document)  

| Param | Type |
| --- | --- |
| method_type | [<code>MethodType</code>](#MethodType) | 

<a name="Document.verifyRootDocument"></a>

### Document.verifyRootDocument(document)
Verifies whether `document` is a valid root DID document according to the IOTA DID method
specification.

It must be signed using a verification method with a public key whose BLAKE2b-256 hash matches
the DID tag.

**Kind**: static method of [<code>Document</code>](#Document)  

| Param | Type |
| --- | --- |
| document | [<code>Document</code>](#Document) | 

<a name="Document.diffIndex"></a>

### Document.diffIndex(message_id) ⇒ <code>string</code>
Returns the Tangle index of the DID diff chain. This should only be called on documents
published on the integration chain.

This is the Base58-btc encoded SHA-256 digest of the hex-encoded message id.

**Kind**: static method of [<code>Document</code>](#Document)  

| Param | Type |
| --- | --- |
| message_id | <code>string</code> | 

<a name="Document.fromJSON"></a>

### Document.fromJSON(json) ⇒ [<code>Document</code>](#Document)
Deserializes a `Document` object from a JSON object.

**Kind**: static method of [<code>Document</code>](#Document)  

| Param | Type |
| --- | --- |
| json | <code>any</code> | 

<a name="DocumentHistory"></a>

## DocumentHistory
A DID Document's history and current state.

**Kind**: global class  

* [DocumentHistory](#DocumentHistory)
    * _instance_
        * [.integrationChainData()](#DocumentHistory+integrationChainData) ⇒ [<code>Array.&lt;ResolvedDocument&gt;</code>](#ResolvedDocument)
        * [.integrationChainSpam()](#DocumentHistory+integrationChainSpam) ⇒ <code>Array.&lt;string&gt;</code>
        * [.diffChainData()](#DocumentHistory+diffChainData) ⇒ [<code>Array.&lt;DiffMessage&gt;</code>](#DiffMessage)
        * [.diffChainSpam()](#DocumentHistory+diffChainSpam) ⇒ <code>Array.&lt;string&gt;</code>
        * [.toJSON()](#DocumentHistory+toJSON) ⇒ <code>any</code>
    * _static_
        * [.fromJSON(json)](#DocumentHistory.fromJSON) ⇒ [<code>DocumentHistory</code>](#DocumentHistory)

<a name="DocumentHistory+integrationChainData"></a>

### documentHistory.integrationChainData() ⇒ [<code>Array.&lt;ResolvedDocument&gt;</code>](#ResolvedDocument)
Returns an `Array` of integration chain `Documents`.

NOTE: clones the data.

**Kind**: instance method of [<code>DocumentHistory</code>](#DocumentHistory)  
<a name="DocumentHistory+integrationChainSpam"></a>

### documentHistory.integrationChainSpam() ⇒ <code>Array.&lt;string&gt;</code>
Returns an `Array` of message id strings for "spam" messages on the same index
as the integration chain.

NOTE: clones the data.

**Kind**: instance method of [<code>DocumentHistory</code>](#DocumentHistory)  
<a name="DocumentHistory+diffChainData"></a>

### documentHistory.diffChainData() ⇒ [<code>Array.&lt;DiffMessage&gt;</code>](#DiffMessage)
Returns an `Array` of diff chain `DiffMessages`.

NOTE: clones the data.

**Kind**: instance method of [<code>DocumentHistory</code>](#DocumentHistory)  
<a name="DocumentHistory+diffChainSpam"></a>

### documentHistory.diffChainSpam() ⇒ <code>Array.&lt;string&gt;</code>
Returns an `Array` of message id strings for "spam" messages on the same index
as the diff chain.

NOTE: clones the data.

**Kind**: instance method of [<code>DocumentHistory</code>](#DocumentHistory)  
<a name="DocumentHistory+toJSON"></a>

### documentHistory.toJSON() ⇒ <code>any</code>
Serializes `DocumentHistory` as a JSON object.

**Kind**: instance method of [<code>DocumentHistory</code>](#DocumentHistory)  
<a name="DocumentHistory.fromJSON"></a>

### DocumentHistory.fromJSON(json) ⇒ [<code>DocumentHistory</code>](#DocumentHistory)
Deserializes `DocumentHistory` from a JSON object.

**Kind**: static method of [<code>DocumentHistory</code>](#DocumentHistory)  

| Param | Type |
| --- | --- |
| json | <code>any</code> | 

<a name="DocumentMetadata"></a>

## DocumentMetadata
Additional attributes related to an IOTA DID Document.

**Kind**: global class  

* [DocumentMetadata](#DocumentMetadata)
    * [.created](#DocumentMetadata+created) ⇒ [<code>Timestamp</code>](#Timestamp)
    * [.updated](#DocumentMetadata+updated) ⇒ [<code>Timestamp</code>](#Timestamp)
    * [.previousMessageId](#DocumentMetadata+previousMessageId) ⇒ <code>string</code>
    * [.proof](#DocumentMetadata+proof) ⇒ <code>any</code>

<a name="DocumentMetadata+created"></a>

### documentMetadata.created ⇒ [<code>Timestamp</code>](#Timestamp)
Returns the timestamp of when the DID document was created.

**Kind**: instance property of [<code>DocumentMetadata</code>](#DocumentMetadata)  
<a name="DocumentMetadata+updated"></a>

### documentMetadata.updated ⇒ [<code>Timestamp</code>](#Timestamp)
Returns the timestamp of the last DID document update.

**Kind**: instance property of [<code>DocumentMetadata</code>](#DocumentMetadata)  
<a name="DocumentMetadata+previousMessageId"></a>

### documentMetadata.previousMessageId ⇒ <code>string</code>
**Kind**: instance property of [<code>DocumentMetadata</code>](#DocumentMetadata)  
<a name="DocumentMetadata+proof"></a>

### documentMetadata.proof ⇒ <code>any</code>
Returns a reference to the `proof`.

**Kind**: instance property of [<code>DocumentMetadata</code>](#DocumentMetadata)  
<a name="Duration"></a>

## Duration
A span of time.

**Kind**: global class  

* [Duration](#Duration)
    * [.seconds(seconds)](#Duration.seconds) ⇒ [<code>Duration</code>](#Duration)
    * [.minutes(minutes)](#Duration.minutes) ⇒ [<code>Duration</code>](#Duration)
    * [.hours(hours)](#Duration.hours) ⇒ [<code>Duration</code>](#Duration)
    * [.days(days)](#Duration.days) ⇒ [<code>Duration</code>](#Duration)
    * [.weeks(weeks)](#Duration.weeks) ⇒ [<code>Duration</code>](#Duration)

<a name="Duration.seconds"></a>

### Duration.seconds(seconds) ⇒ [<code>Duration</code>](#Duration)
Create a new `Duration` with the given number of seconds.

**Kind**: static method of [<code>Duration</code>](#Duration)  

| Param | Type |
| --- | --- |
| seconds | <code>number</code> | 

<a name="Duration.minutes"></a>

### Duration.minutes(minutes) ⇒ [<code>Duration</code>](#Duration)
Create a new `Duration` with the given number of minutes.

**Kind**: static method of [<code>Duration</code>](#Duration)  

| Param | Type |
| --- | --- |
| minutes | <code>number</code> | 

<a name="Duration.hours"></a>

### Duration.hours(hours) ⇒ [<code>Duration</code>](#Duration)
Create a new `Duration` with the given number of hours.

**Kind**: static method of [<code>Duration</code>](#Duration)  

| Param | Type |
| --- | --- |
| hours | <code>number</code> | 

<a name="Duration.days"></a>

### Duration.days(days) ⇒ [<code>Duration</code>](#Duration)
Create a new `Duration` with the given number of days.

**Kind**: static method of [<code>Duration</code>](#Duration)  

| Param | Type |
| --- | --- |
| days | <code>number</code> | 

<a name="Duration.weeks"></a>

### Duration.weeks(weeks) ⇒ [<code>Duration</code>](#Duration)
Create a new `Duration` with the given number of weeks.

**Kind**: static method of [<code>Duration</code>](#Duration)  

| Param | Type |
| --- | --- |
| weeks | <code>number</code> | 

<a name="ExplorerUrl"></a>

## ExplorerUrl
**Kind**: global class  

* [ExplorerUrl](#ExplorerUrl)
    * _instance_
        * [.messageUrl(message_id)](#ExplorerUrl+messageUrl) ⇒ <code>string</code>
        * [.resolverUrl(did)](#ExplorerUrl+resolverUrl) ⇒ <code>string</code>
        * [.toString()](#ExplorerUrl+toString) ⇒ <code>string</code>
    * _static_
        * [.parse(url)](#ExplorerUrl.parse) ⇒ [<code>ExplorerUrl</code>](#ExplorerUrl)
        * [.mainnet()](#ExplorerUrl.mainnet) ⇒ [<code>ExplorerUrl</code>](#ExplorerUrl)
        * [.devnet()](#ExplorerUrl.devnet) ⇒ [<code>ExplorerUrl</code>](#ExplorerUrl)

<a name="ExplorerUrl+messageUrl"></a>

### explorerUrl.messageUrl(message_id) ⇒ <code>string</code>
Returns the web explorer URL of the given `message_id`.

E.g. https://explorer.iota.org/mainnet/message/{message_id}

**Kind**: instance method of [<code>ExplorerUrl</code>](#ExplorerUrl)  

| Param | Type |
| --- | --- |
| message_id | <code>string</code> | 

<a name="ExplorerUrl+resolverUrl"></a>

### explorerUrl.resolverUrl(did) ⇒ <code>string</code>
Returns the web identity resolver URL for the given DID.

E.g. https://explorer.iota.org/mainnet/identity-resolver/{did}

**Kind**: instance method of [<code>ExplorerUrl</code>](#ExplorerUrl)  

| Param | Type |
| --- | --- |
| did | [<code>DID</code>](#DID) \| <code>string</code> | 

<a name="ExplorerUrl+toString"></a>

### explorerUrl.toString() ⇒ <code>string</code>
**Kind**: instance method of [<code>ExplorerUrl</code>](#ExplorerUrl)  
<a name="ExplorerUrl.parse"></a>

### ExplorerUrl.parse(url) ⇒ [<code>ExplorerUrl</code>](#ExplorerUrl)
Constructs a new Tangle explorer URL from a string.

Use `ExplorerUrl::mainnet` or `ExplorerUrl::devnet` unless using a private Tangle
or local explorer.

**Kind**: static method of [<code>ExplorerUrl</code>](#ExplorerUrl)  

| Param | Type |
| --- | --- |
| url | <code>string</code> | 

<a name="ExplorerUrl.mainnet"></a>

### ExplorerUrl.mainnet() ⇒ [<code>ExplorerUrl</code>](#ExplorerUrl)
Returns the Tangle explorer URL for the mainnet.

**Kind**: static method of [<code>ExplorerUrl</code>](#ExplorerUrl)  
<a name="ExplorerUrl.devnet"></a>

### ExplorerUrl.devnet() ⇒ [<code>ExplorerUrl</code>](#ExplorerUrl)
Returns the Tangle explorer URL for the devnet.

**Kind**: static method of [<code>ExplorerUrl</code>](#ExplorerUrl)  
<a name="IntegrationChainHistory"></a>

## IntegrationChainHistory
**Kind**: global class  

* [IntegrationChainHistory](#IntegrationChainHistory)
    * _instance_
        * [.chainData()](#IntegrationChainHistory+chainData) ⇒ [<code>Array.&lt;ResolvedDocument&gt;</code>](#ResolvedDocument)
        * [.spam()](#IntegrationChainHistory+spam) ⇒ <code>Array.&lt;string&gt;</code>
        * [.toJSON()](#IntegrationChainHistory+toJSON) ⇒ <code>any</code>
    * _static_
        * [.fromJSON(json)](#IntegrationChainHistory.fromJSON) ⇒ [<code>IntegrationChainHistory</code>](#IntegrationChainHistory)

<a name="IntegrationChainHistory+chainData"></a>

### integrationChainHistory.chainData() ⇒ [<code>Array.&lt;ResolvedDocument&gt;</code>](#ResolvedDocument)
Returns an `Array` of the integration chain `Documents`.

NOTE: this clones the field.

**Kind**: instance method of [<code>IntegrationChainHistory</code>](#IntegrationChainHistory)  
<a name="IntegrationChainHistory+spam"></a>

### integrationChainHistory.spam() ⇒ <code>Array.&lt;string&gt;</code>
Returns an `Array` of `MessageIds` as strings.

NOTE: this clones the field.

**Kind**: instance method of [<code>IntegrationChainHistory</code>](#IntegrationChainHistory)  
<a name="IntegrationChainHistory+toJSON"></a>

### integrationChainHistory.toJSON() ⇒ <code>any</code>
Serializes as a JSON object.

**Kind**: instance method of [<code>IntegrationChainHistory</code>](#IntegrationChainHistory)  
<a name="IntegrationChainHistory.fromJSON"></a>

### IntegrationChainHistory.fromJSON(json) ⇒ [<code>IntegrationChainHistory</code>](#IntegrationChainHistory)
Deserializes from a JSON object.

**Kind**: static method of [<code>IntegrationChainHistory</code>](#IntegrationChainHistory)  

| Param | Type |
| --- | --- |
| json | <code>any</code> | 

<a name="KeyCollection"></a>

## KeyCollection
**Kind**: global class  

* [KeyCollection](#KeyCollection)
    * [new KeyCollection(type_, count)](#new_KeyCollection_new)
    * _instance_
        * [.length](#KeyCollection+length) ⇒ <code>number</code>
        * [.isEmpty()](#KeyCollection+isEmpty) ⇒ <code>boolean</code>
        * [.keypair(index)](#KeyCollection+keypair) ⇒ [<code>KeyPair</code>](#KeyPair) \| <code>undefined</code>
        * [.public(index)](#KeyCollection+public) ⇒ <code>string</code> \| <code>undefined</code>
        * [.private(index)](#KeyCollection+private) ⇒ <code>string</code> \| <code>undefined</code>
        * [.merkleRoot(digest)](#KeyCollection+merkleRoot) ⇒ <code>string</code>
        * [.merkleProof(digest, index)](#KeyCollection+merkleProof) ⇒ <code>string</code> \| <code>undefined</code>
        * [.toJSON()](#KeyCollection+toJSON) ⇒ <code>any</code>
    * _static_
        * [.fromJSON(json)](#KeyCollection.fromJSON) ⇒ [<code>KeyCollection</code>](#KeyCollection)

<a name="new_KeyCollection_new"></a>

### new KeyCollection(type_, count)
Creates a new `KeyCollection` with the specified key type.


| Param | Type |
| --- | --- |
| type_ | <code>number</code> | 
| count | <code>number</code> | 

<a name="KeyCollection+length"></a>

### keyCollection.length ⇒ <code>number</code>
Returns the number of keys in the collection.

**Kind**: instance property of [<code>KeyCollection</code>](#KeyCollection)  
<a name="KeyCollection+isEmpty"></a>

### keyCollection.isEmpty() ⇒ <code>boolean</code>
Returns `true` if the collection contains no keys.

**Kind**: instance method of [<code>KeyCollection</code>](#KeyCollection)  
<a name="KeyCollection+keypair"></a>

### keyCollection.keypair(index) ⇒ [<code>KeyPair</code>](#KeyPair) \| <code>undefined</code>
Returns the keypair at the specified `index`.

**Kind**: instance method of [<code>KeyCollection</code>](#KeyCollection)  

| Param | Type |
| --- | --- |
| index | <code>number</code> | 

<a name="KeyCollection+public"></a>

### keyCollection.public(index) ⇒ <code>string</code> \| <code>undefined</code>
Returns the public key at the specified `index` as a base58-encoded string.

**Kind**: instance method of [<code>KeyCollection</code>](#KeyCollection)  

| Param | Type |
| --- | --- |
| index | <code>number</code> | 

<a name="KeyCollection+private"></a>

### keyCollection.private(index) ⇒ <code>string</code> \| <code>undefined</code>
Returns the private key at the specified `index` as a base58-encoded string.

**Kind**: instance method of [<code>KeyCollection</code>](#KeyCollection)  

| Param | Type |
| --- | --- |
| index | <code>number</code> | 

<a name="KeyCollection+merkleRoot"></a>

### keyCollection.merkleRoot(digest) ⇒ <code>string</code>
**Kind**: instance method of [<code>KeyCollection</code>](#KeyCollection)  

| Param | Type |
| --- | --- |
| digest | <code>number</code> | 

<a name="KeyCollection+merkleProof"></a>

### keyCollection.merkleProof(digest, index) ⇒ <code>string</code> \| <code>undefined</code>
**Kind**: instance method of [<code>KeyCollection</code>](#KeyCollection)  

| Param | Type |
| --- | --- |
| digest | <code>number</code> | 
| index | <code>number</code> | 

<a name="KeyCollection+toJSON"></a>

### keyCollection.toJSON() ⇒ <code>any</code>
Serializes a `KeyCollection` object as a JSON object.

**Kind**: instance method of [<code>KeyCollection</code>](#KeyCollection)  
<a name="KeyCollection.fromJSON"></a>

### KeyCollection.fromJSON(json) ⇒ [<code>KeyCollection</code>](#KeyCollection)
Deserializes a `KeyCollection` object from a JSON object.

**Kind**: static method of [<code>KeyCollection</code>](#KeyCollection)  

| Param | Type |
| --- | --- |
| json | <code>any</code> | 

<a name="KeyPair"></a>

## KeyPair
**Kind**: global class  

* [KeyPair](#KeyPair)
    * [new KeyPair(type_)](#new_KeyPair_new)
    * _instance_
        * [.type](#KeyPair+type) ⇒ <code>number</code>
        * [.public](#KeyPair+public) ⇒ <code>string</code>
        * [.private](#KeyPair+private) ⇒ <code>string</code>
        * [.toJSON()](#KeyPair+toJSON) ⇒ <code>any</code>
    * _static_
        * [.fromBase58(type_, public_key, private_key)](#KeyPair.fromBase58) ⇒ [<code>KeyPair</code>](#KeyPair)
        * [.fromJSON(json)](#KeyPair.fromJSON) ⇒ [<code>KeyPair</code>](#KeyPair)

<a name="new_KeyPair_new"></a>

### new KeyPair(type_)
Generates a new `KeyPair` object.


| Param | Type |
| --- | --- |
| type_ | <code>number</code> | 

<a name="KeyPair+type"></a>

### keyPair.type ⇒ <code>number</code>
Returns the private key as a base58-encoded string.

**Kind**: instance property of [<code>KeyPair</code>](#KeyPair)  
<a name="KeyPair+public"></a>

### keyPair.public ⇒ <code>string</code>
Returns the public key as a base58-encoded string.

**Kind**: instance property of [<code>KeyPair</code>](#KeyPair)  
<a name="KeyPair+private"></a>

### keyPair.private ⇒ <code>string</code>
Returns the private key as a base58-encoded string.

**Kind**: instance property of [<code>KeyPair</code>](#KeyPair)  
<a name="KeyPair+toJSON"></a>

### keyPair.toJSON() ⇒ <code>any</code>
Serializes a `KeyPair` object as a JSON object.

**Kind**: instance method of [<code>KeyPair</code>](#KeyPair)  
<a name="KeyPair.fromBase58"></a>

### KeyPair.fromBase58(type_, public_key, private_key) ⇒ [<code>KeyPair</code>](#KeyPair)
Parses a `KeyPair` object from base58-encoded public/private keys.

**Kind**: static method of [<code>KeyPair</code>](#KeyPair)  

| Param | Type |
| --- | --- |
| type_ | <code>number</code> | 
| public_key | <code>string</code> | 
| private_key | <code>string</code> | 

<a name="KeyPair.fromJSON"></a>

### KeyPair.fromJSON(json) ⇒ [<code>KeyPair</code>](#KeyPair)
Deserializes a `KeyPair` object from a JSON object.

**Kind**: static method of [<code>KeyPair</code>](#KeyPair)  

| Param | Type |
| --- | --- |
| json | <code>any</code> | 

<a name="MethodScope"></a>

## MethodScope
Supported verification method types.

**Kind**: global class  

* [MethodScope](#MethodScope)
    * _instance_
        * [.toString()](#MethodScope+toString) ⇒ <code>string</code>
        * [.toJSON()](#MethodScope+toJSON) ⇒ <code>any</code>
    * _static_
        * [.VerificationMethod()](#MethodScope.VerificationMethod) ⇒ [<code>MethodScope</code>](#MethodScope)
        * [.Authentication()](#MethodScope.Authentication) ⇒ [<code>MethodScope</code>](#MethodScope)
        * [.AssertionMethod()](#MethodScope.AssertionMethod) ⇒ [<code>MethodScope</code>](#MethodScope)
        * [.KeyAgreement()](#MethodScope.KeyAgreement) ⇒ [<code>MethodScope</code>](#MethodScope)
        * [.CapabilityDelegation()](#MethodScope.CapabilityDelegation) ⇒ [<code>MethodScope</code>](#MethodScope)
        * [.CapabilityInvocation()](#MethodScope.CapabilityInvocation) ⇒ [<code>MethodScope</code>](#MethodScope)
        * [.fromJSON(json)](#MethodScope.fromJSON) ⇒ [<code>MethodScope</code>](#MethodScope)

<a name="MethodScope+toString"></a>

### methodScope.toString() ⇒ <code>string</code>
Returns the `MethodScope` as a string.

**Kind**: instance method of [<code>MethodScope</code>](#MethodScope)  
<a name="MethodScope+toJSON"></a>

### methodScope.toJSON() ⇒ <code>any</code>
Serializes a `MethodScope` object as a JSON object.

**Kind**: instance method of [<code>MethodScope</code>](#MethodScope)  
<a name="MethodScope.VerificationMethod"></a>

### MethodScope.VerificationMethod() ⇒ [<code>MethodScope</code>](#MethodScope)
**Kind**: static method of [<code>MethodScope</code>](#MethodScope)  
<a name="MethodScope.Authentication"></a>

### MethodScope.Authentication() ⇒ [<code>MethodScope</code>](#MethodScope)
**Kind**: static method of [<code>MethodScope</code>](#MethodScope)  
<a name="MethodScope.AssertionMethod"></a>

### MethodScope.AssertionMethod() ⇒ [<code>MethodScope</code>](#MethodScope)
**Kind**: static method of [<code>MethodScope</code>](#MethodScope)  
<a name="MethodScope.KeyAgreement"></a>

### MethodScope.KeyAgreement() ⇒ [<code>MethodScope</code>](#MethodScope)
**Kind**: static method of [<code>MethodScope</code>](#MethodScope)  
<a name="MethodScope.CapabilityDelegation"></a>

### MethodScope.CapabilityDelegation() ⇒ [<code>MethodScope</code>](#MethodScope)
**Kind**: static method of [<code>MethodScope</code>](#MethodScope)  
<a name="MethodScope.CapabilityInvocation"></a>

### MethodScope.CapabilityInvocation() ⇒ [<code>MethodScope</code>](#MethodScope)
**Kind**: static method of [<code>MethodScope</code>](#MethodScope)  
<a name="MethodScope.fromJSON"></a>

### MethodScope.fromJSON(json) ⇒ [<code>MethodScope</code>](#MethodScope)
Deserializes a `MethodScope` object from a JSON object.

**Kind**: static method of [<code>MethodScope</code>](#MethodScope)  

| Param | Type |
| --- | --- |
| json | <code>any</code> | 

<a name="MethodType"></a>

## MethodType
Supported verification method types.

**Kind**: global class  

* [MethodType](#MethodType)
    * _instance_
        * [.toJSON()](#MethodType+toJSON) ⇒ <code>any</code>
    * _static_
        * [.Ed25519VerificationKey2018()](#MethodType.Ed25519VerificationKey2018) ⇒ [<code>MethodType</code>](#MethodType)
        * [.MerkleKeyCollection2021()](#MethodType.MerkleKeyCollection2021) ⇒ [<code>MethodType</code>](#MethodType)
        * [.fromJSON(json)](#MethodType.fromJSON) ⇒ [<code>MethodType</code>](#MethodType)

<a name="MethodType+toJSON"></a>

### methodType.toJSON() ⇒ <code>any</code>
Serializes a `MethodType` object as a JSON object.

**Kind**: instance method of [<code>MethodType</code>](#MethodType)  
<a name="MethodType.Ed25519VerificationKey2018"></a>

### MethodType.Ed25519VerificationKey2018() ⇒ [<code>MethodType</code>](#MethodType)
**Kind**: static method of [<code>MethodType</code>](#MethodType)  
<a name="MethodType.MerkleKeyCollection2021"></a>

### MethodType.MerkleKeyCollection2021() ⇒ [<code>MethodType</code>](#MethodType)
**Kind**: static method of [<code>MethodType</code>](#MethodType)  
<a name="MethodType.fromJSON"></a>

### MethodType.fromJSON(json) ⇒ [<code>MethodType</code>](#MethodType)
Deserializes a `MethodType` object from a JSON object.

**Kind**: static method of [<code>MethodType</code>](#MethodType)  

| Param | Type |
| --- | --- |
| json | <code>any</code> | 

<a name="Network"></a>

## Network
**Kind**: global class  

* [Network](#Network)
    * _instance_
        * [.name](#Network+name) ⇒ <code>string</code>
        * [.defaultNodeURL](#Network+defaultNodeURL) ⇒ <code>string</code> \| <code>undefined</code>
        * [.toString()](#Network+toString) ⇒ <code>string</code>
    * _static_
        * [.try_from_name(name)](#Network.try_from_name) ⇒ [<code>Network</code>](#Network)
        * [.mainnet()](#Network.mainnet) ⇒ [<code>Network</code>](#Network)
        * [.devnet()](#Network.devnet) ⇒ [<code>Network</code>](#Network)

<a name="Network+name"></a>

### network.name ⇒ <code>string</code>
**Kind**: instance property of [<code>Network</code>](#Network)  
<a name="Network+defaultNodeURL"></a>

### network.defaultNodeURL ⇒ <code>string</code> \| <code>undefined</code>
Returns the node URL of the Tangle network.

**Kind**: instance property of [<code>Network</code>](#Network)  
<a name="Network+toString"></a>

### network.toString() ⇒ <code>string</code>
**Kind**: instance method of [<code>Network</code>](#Network)  
<a name="Network.try_from_name"></a>

### Network.try\_from\_name(name) ⇒ [<code>Network</code>](#Network)
Parses the provided string to a `Network`.

**Kind**: static method of [<code>Network</code>](#Network)  

| Param | Type |
| --- | --- |
| name | <code>string</code> | 

<a name="Network.mainnet"></a>

### Network.mainnet() ⇒ [<code>Network</code>](#Network)
**Kind**: static method of [<code>Network</code>](#Network)  
<a name="Network.devnet"></a>

### Network.devnet() ⇒ [<code>Network</code>](#Network)
**Kind**: static method of [<code>Network</code>](#Network)  
<a name="Presentation"></a>

## Presentation
**Kind**: global class  

* [Presentation](#Presentation)
    * [new Presentation(holder_doc, credential_data, presentation_type, presentation_id)](#new_Presentation_new)
    * _instance_
        * [.toJSON()](#Presentation+toJSON) ⇒ <code>any</code>
    * _static_
        * [.fromJSON(json)](#Presentation.fromJSON) ⇒ [<code>Presentation</code>](#Presentation)

<a name="new_Presentation_new"></a>

### new Presentation(holder_doc, credential_data, presentation_type, presentation_id)

| Param | Type |
| --- | --- |
| holder_doc | [<code>Document</code>](#Document) | 
| credential_data | <code>any</code> | 
| presentation_type | <code>string</code> \| <code>undefined</code> | 
| presentation_id | <code>string</code> \| <code>undefined</code> | 

<a name="Presentation+toJSON"></a>

### presentation.toJSON() ⇒ <code>any</code>
Serializes a `Presentation` object as a JSON object.

**Kind**: instance method of [<code>Presentation</code>](#Presentation)  
<a name="Presentation.fromJSON"></a>

### Presentation.fromJSON(json) ⇒ [<code>Presentation</code>](#Presentation)
Deserializes a `Presentation` object from a JSON object.

**Kind**: static method of [<code>Presentation</code>](#Presentation)  

| Param | Type |
| --- | --- |
| json | <code>any</code> | 

<a name="ProofPurpose"></a>

## ProofPurpose
Associates a purpose with a `Signature`.

See https://w3c-ccg.github.io/security-vocab/#proofPurpose

**Kind**: global class  

* [ProofPurpose](#ProofPurpose)
    * _instance_
        * [.toJSON()](#ProofPurpose+toJSON) ⇒ <code>any</code>
    * _static_
        * [.assertionMethod()](#ProofPurpose.assertionMethod) ⇒ [<code>ProofPurpose</code>](#ProofPurpose)
        * [.authentication()](#ProofPurpose.authentication) ⇒ [<code>ProofPurpose</code>](#ProofPurpose)
        * [.fromJSON(json)](#ProofPurpose.fromJSON) ⇒ [<code>ProofPurpose</code>](#ProofPurpose)

<a name="ProofPurpose+toJSON"></a>

### proofPurpose.toJSON() ⇒ <code>any</code>
Serializes a `ProofPurpose` object as a JSON object.

**Kind**: instance method of [<code>ProofPurpose</code>](#ProofPurpose)  
<a name="ProofPurpose.assertionMethod"></a>

### ProofPurpose.assertionMethod() ⇒ [<code>ProofPurpose</code>](#ProofPurpose)
Purpose is to assert a claim.
See https://www.w3.org/TR/did-core/#assertion

**Kind**: static method of [<code>ProofPurpose</code>](#ProofPurpose)  
<a name="ProofPurpose.authentication"></a>

### ProofPurpose.authentication() ⇒ [<code>ProofPurpose</code>](#ProofPurpose)
Purpose is to authenticate the signer.
See https://www.w3.org/TR/did-core/#authentication

**Kind**: static method of [<code>ProofPurpose</code>](#ProofPurpose)  
<a name="ProofPurpose.fromJSON"></a>

### ProofPurpose.fromJSON(json) ⇒ [<code>ProofPurpose</code>](#ProofPurpose)
Deserializes a `ProofPurpose` object from a JSON object.

**Kind**: static method of [<code>ProofPurpose</code>](#ProofPurpose)  

| Param | Type |
| --- | --- |
| json | <code>any</code> | 

<a name="Receipt"></a>

## Receipt
**Kind**: global class  

* [Receipt](#Receipt)
    * _instance_
        * [.network](#Receipt+network) ⇒ [<code>Network</code>](#Network)
        * [.messageId](#Receipt+messageId) ⇒ <code>string</code>
        * [.networkId](#Receipt+networkId) ⇒ <code>string</code>
        * [.nonce](#Receipt+nonce) ⇒ <code>string</code>
        * [.toJSON()](#Receipt+toJSON) ⇒ <code>any</code>
    * _static_
        * [.fromJSON(json)](#Receipt.fromJSON) ⇒ [<code>Receipt</code>](#Receipt)

<a name="Receipt+network"></a>

### receipt.network ⇒ [<code>Network</code>](#Network)
Returns the associated IOTA Tangle `Network`.

**Kind**: instance property of [<code>Receipt</code>](#Receipt)  
<a name="Receipt+messageId"></a>

### receipt.messageId ⇒ <code>string</code>
Returns the message `id`.

**Kind**: instance property of [<code>Receipt</code>](#Receipt)  
<a name="Receipt+networkId"></a>

### receipt.networkId ⇒ <code>string</code>
Returns the message `network_id`.

**Kind**: instance property of [<code>Receipt</code>](#Receipt)  
<a name="Receipt+nonce"></a>

### receipt.nonce ⇒ <code>string</code>
Returns the message `nonce`.

**Kind**: instance property of [<code>Receipt</code>](#Receipt)  
<a name="Receipt+toJSON"></a>

### receipt.toJSON() ⇒ <code>any</code>
Serializes a `Receipt` as a JSON object.

**Kind**: instance method of [<code>Receipt</code>](#Receipt)  
<a name="Receipt.fromJSON"></a>

### Receipt.fromJSON(json) ⇒ [<code>Receipt</code>](#Receipt)
Deserializes a `Receipt` from a JSON object.

**Kind**: static method of [<code>Receipt</code>](#Receipt)  

| Param | Type |
| --- | --- |
| json | <code>any</code> | 

<a name="ResolvedDocument"></a>

## ResolvedDocument
An IOTA DID document resolved from the Tangle. Represents an integration chain message possibly
merged with one or more `DiffMessages`.

**Kind**: global class  

* [ResolvedDocument](#ResolvedDocument)
    * _instance_
        * [.document](#ResolvedDocument+document) ⇒ [<code>Document</code>](#Document)
        * [.diffMessageId](#ResolvedDocument+diffMessageId) ⇒ <code>string</code>
        * [.diffMessageId](#ResolvedDocument+diffMessageId)
        * [.integrationMessageId](#ResolvedDocument+integrationMessageId) ⇒ <code>string</code>
        * [.integrationMessageId](#ResolvedDocument+integrationMessageId)
        * [.mergeDiffMessage(diff_message)](#ResolvedDocument+mergeDiffMessage)
        * [.intoDocument()](#ResolvedDocument+intoDocument) ⇒ [<code>Document</code>](#Document)
        * [.toJSON()](#ResolvedDocument+toJSON) ⇒ <code>any</code>
    * _static_
        * [.fromJSON(json)](#ResolvedDocument.fromJSON) ⇒ [<code>ResolvedDocument</code>](#ResolvedDocument)

<a name="ResolvedDocument+document"></a>

### resolvedDocument.document ⇒ [<code>Document</code>](#Document)
Returns the inner DID document.

NOTE: clones the data. Use `intoDocument()` for efficiency.

**Kind**: instance property of [<code>ResolvedDocument</code>](#ResolvedDocument)  
<a name="ResolvedDocument+diffMessageId"></a>

### resolvedDocument.diffMessageId ⇒ <code>string</code>
Returns the diff chain message id.

**Kind**: instance property of [<code>ResolvedDocument</code>](#ResolvedDocument)  
<a name="ResolvedDocument+diffMessageId"></a>

### resolvedDocument.diffMessageId
Sets the diff chain message id.

**Kind**: instance property of [<code>ResolvedDocument</code>](#ResolvedDocument)  

| Param | Type |
| --- | --- |
| value | <code>string</code> | 

<a name="ResolvedDocument+integrationMessageId"></a>

### resolvedDocument.integrationMessageId ⇒ <code>string</code>
Returns the integration chain message id.

**Kind**: instance property of [<code>ResolvedDocument</code>](#ResolvedDocument)  
<a name="ResolvedDocument+integrationMessageId"></a>

### resolvedDocument.integrationMessageId
Sets the integration chain message id.

**Kind**: instance property of [<code>ResolvedDocument</code>](#ResolvedDocument)  

| Param | Type |
| --- | --- |
| value | <code>string</code> | 

<a name="ResolvedDocument+mergeDiffMessage"></a>

### resolvedDocument.mergeDiffMessage(diff_message)
Attempts to merge changes from a `DiffMessage` into this document and
updates the `ResolvedDocument::diffMessageId`.

If merging fails the document remains unmodified, otherwise this represents
the merged document state.

See `Document::mergeDiff`.

# Errors

Fails if the merge operation or signature verification on the diff fails.

**Kind**: instance method of [<code>ResolvedDocument</code>](#ResolvedDocument)  

| Param | Type |
| --- | --- |
| diff_message | [<code>DiffMessage</code>](#DiffMessage) | 

<a name="ResolvedDocument+intoDocument"></a>

### resolvedDocument.intoDocument() ⇒ [<code>Document</code>](#Document)
Consumes this object and returns the inner DID document.

NOTE: trying to use the `ResolvedDocument` after calling this will throw an error.

**Kind**: instance method of [<code>ResolvedDocument</code>](#ResolvedDocument)  
<a name="ResolvedDocument+toJSON"></a>

### resolvedDocument.toJSON() ⇒ <code>any</code>
Serializes a `Document` object as a JSON object.

**Kind**: instance method of [<code>ResolvedDocument</code>](#ResolvedDocument)  
<a name="ResolvedDocument.fromJSON"></a>

### ResolvedDocument.fromJSON(json) ⇒ [<code>ResolvedDocument</code>](#ResolvedDocument)
Deserializes a `Document` object from a JSON object.

**Kind**: static method of [<code>ResolvedDocument</code>](#ResolvedDocument)  

| Param | Type |
| --- | --- |
| json | <code>any</code> | 

<a name="Resolver"></a>

## Resolver
**Kind**: global class  

* [Resolver](#Resolver)
    * [new Resolver()](#new_Resolver_new)
    * [.getClient(network_name)](#Resolver+getClient) ⇒ [<code>Client</code>](#Client) \| <code>undefined</code>
    * [.resolve(did)](#Resolver+resolve) ⇒ [<code>Promise.&lt;ResolvedDocument&gt;</code>](#ResolvedDocument)
    * [.resolveHistory(did)](#Resolver+resolveHistory) ⇒ [<code>Promise.&lt;DocumentHistory&gt;</code>](#DocumentHistory)
    * [.resolveDiffHistory(document)](#Resolver+resolveDiffHistory) ⇒ [<code>Promise.&lt;DiffChainHistory&gt;</code>](#DiffChainHistory)
    * [.resolveCredentialIssuer(credential)](#Resolver+resolveCredentialIssuer) ⇒ [<code>Promise.&lt;ResolvedDocument&gt;</code>](#ResolvedDocument)
    * [.resolvePresentationIssuers(presentation)](#Resolver+resolvePresentationIssuers) ⇒ <code>Promise.&lt;Array.&lt;ResolvedDocument&gt;&gt;</code>
    * [.resolvePresentationHolder(presentation)](#Resolver+resolvePresentationHolder) ⇒ [<code>Promise.&lt;ResolvedDocument&gt;</code>](#ResolvedDocument)

<a name="new_Resolver_new"></a>

### new Resolver()
Constructs a new `Resolver` with a default `Client` for
the `Mainnet`.

<a name="Resolver+getClient"></a>

### resolver.getClient(network_name) ⇒ [<code>Client</code>](#Client) \| <code>undefined</code>
Returns the `Client` corresponding to the given network name if one exists.

**Kind**: instance method of [<code>Resolver</code>](#Resolver)  

| Param | Type |
| --- | --- |
| network_name | <code>string</code> | 

<a name="Resolver+resolve"></a>

### resolver.resolve(did) ⇒ [<code>Promise.&lt;ResolvedDocument&gt;</code>](#ResolvedDocument)
Fetches the `Document` of the given `DID`.

**Kind**: instance method of [<code>Resolver</code>](#Resolver)  

| Param | Type |
| --- | --- |
| did | [<code>DID</code>](#DID) \| <code>string</code> | 

<a name="Resolver+resolveHistory"></a>

### resolver.resolveHistory(did) ⇒ [<code>Promise.&lt;DocumentHistory&gt;</code>](#DocumentHistory)
Fetches the `DocumentHistory` of the given `DID`.

**Kind**: instance method of [<code>Resolver</code>](#Resolver)  

| Param | Type |
| --- | --- |
| did | [<code>DID</code>](#DID) \| <code>string</code> | 

<a name="Resolver+resolveDiffHistory"></a>

### resolver.resolveDiffHistory(document) ⇒ [<code>Promise.&lt;DiffChainHistory&gt;</code>](#DiffChainHistory)
Returns the `DiffChainHistory` of a diff chain starting from a `Document` on the
integration chain.

NOTE: the document must have been published to the Tangle and have a valid message id.

**Kind**: instance method of [<code>Resolver</code>](#Resolver)  

| Param | Type |
| --- | --- |
| document | [<code>ResolvedDocument</code>](#ResolvedDocument) | 

<a name="Resolver+resolveCredentialIssuer"></a>

### resolver.resolveCredentialIssuer(credential) ⇒ [<code>Promise.&lt;ResolvedDocument&gt;</code>](#ResolvedDocument)
Fetches the DID Document of the issuer on a `Credential`.

# Errors

Errors if the issuer URL is not a valid `DID` or document resolution fails.

**Kind**: instance method of [<code>Resolver</code>](#Resolver)  

| Param | Type |
| --- | --- |
| credential | [<code>Credential</code>](#Credential) | 

<a name="Resolver+resolvePresentationIssuers"></a>

### resolver.resolvePresentationIssuers(presentation) ⇒ <code>Promise.&lt;Array.&lt;ResolvedDocument&gt;&gt;</code>
Fetches all DID Documents of `Credential` issuers contained in a `Presentation`.
Issuer documents are returned in arbitrary order.

# Errors

Errors if any issuer URL is not a valid `DID` or document resolution fails.

**Kind**: instance method of [<code>Resolver</code>](#Resolver)  

| Param | Type |
| --- | --- |
| presentation | [<code>Presentation</code>](#Presentation) | 

<a name="Resolver+resolvePresentationHolder"></a>

### resolver.resolvePresentationHolder(presentation) ⇒ [<code>Promise.&lt;ResolvedDocument&gt;</code>](#ResolvedDocument)
Fetches the DID Document of the holder of a `Presentation`.

# Errors

Errors if the holder URL is missing, is not a valid `DID`, or document resolution fails.

**Kind**: instance method of [<code>Resolver</code>](#Resolver)  

| Param | Type |
| --- | --- |
| presentation | [<code>Presentation</code>](#Presentation) | 

<a name="ResolverBuilder"></a>

## ResolverBuilder
Builder for configuring [`Clients`][Client] when constructing a [`Resolver`].

**Kind**: global class  

* [ResolverBuilder](#ResolverBuilder)
    * [new ResolverBuilder()](#new_ResolverBuilder_new)
    * [.client(client)](#ResolverBuilder+client) ⇒ [<code>ResolverBuilder</code>](#ResolverBuilder)
    * [.clientConfig(config)](#ResolverBuilder+clientConfig) ⇒ [<code>ResolverBuilder</code>](#ResolverBuilder)
    * [.build()](#ResolverBuilder+build) ⇒ [<code>Promise.&lt;Resolver&gt;</code>](#Resolver)

<a name="new_ResolverBuilder_new"></a>

### new ResolverBuilder()
Constructs a new `ResolverBuilder` with no `Clients` configured.

<a name="ResolverBuilder+client"></a>

### resolverBuilder.client(client) ⇒ [<code>ResolverBuilder</code>](#ResolverBuilder)
Inserts a `Client`.

NOTE: replaces any previous `Client` or `Config` with the same network name.

**Kind**: instance method of [<code>ResolverBuilder</code>](#ResolverBuilder)  

| Param | Type |
| --- | --- |
| client | [<code>Client</code>](#Client) | 

<a name="ResolverBuilder+clientConfig"></a>

### resolverBuilder.clientConfig(config) ⇒ [<code>ResolverBuilder</code>](#ResolverBuilder)
Inserts a `Config` used to create a `Client`.

NOTE: replaces any previous `Client` or `Config` with the same network name.

**Kind**: instance method of [<code>ResolverBuilder</code>](#ResolverBuilder)  

| Param | Type |
| --- | --- |
| config | [<code>Config</code>](#Config) | 

<a name="ResolverBuilder+build"></a>

### resolverBuilder.build() ⇒ [<code>Promise.&lt;Resolver&gt;</code>](#Resolver)
Constructs a new [`Resolver`] based on the builder configuration.

**Kind**: instance method of [<code>ResolverBuilder</code>](#ResolverBuilder)  
<a name="Service"></a>

## Service
A DID Document Service used to enable trusted interactions associated
with a DID subject.

See: https://www.w3.org/TR/did-core/#services

**Kind**: global class  

* [Service](#Service)
    * [new Service(service)](#new_Service_new)
    * _instance_
        * [.id](#Service+id) ⇒ [<code>DIDUrl</code>](#DIDUrl)
        * [.type](#Service+type) ⇒ <code>string</code>
        * [.serviceEndpoint](#Service+serviceEndpoint) ⇒ <code>string</code> \| <code>Array.&lt;string&gt;</code> \| <code>Map.&lt;string, Array.&lt;string&gt;&gt;</code>
        * [.properties()](#Service+properties) ⇒ <code>Map.&lt;string, any&gt;</code>
        * [.toJSON()](#Service+toJSON) ⇒ <code>any</code>
    * _static_
        * [.fromJSON(value)](#Service.fromJSON) ⇒ [<code>Service</code>](#Service)

<a name="new_Service_new"></a>

### new Service(service)

| Param | Type |
| --- | --- |
| service | <code>IService</code> | 

<a name="Service+id"></a>

### service.id ⇒ [<code>DIDUrl</code>](#DIDUrl)
Returns a copy of the `Service` id.

**Kind**: instance property of [<code>Service</code>](#Service)  
<a name="Service+type"></a>

### service.type ⇒ <code>string</code>
Returns a copy of the `Service` type.

**Kind**: instance property of [<code>Service</code>](#Service)  
<a name="Service+serviceEndpoint"></a>

### service.serviceEndpoint ⇒ <code>string</code> \| <code>Array.&lt;string&gt;</code> \| <code>Map.&lt;string, Array.&lt;string&gt;&gt;</code>
Returns a copy of the `Service` endpoint.

**Kind**: instance property of [<code>Service</code>](#Service)  
<a name="Service+properties"></a>

### service.properties() ⇒ <code>Map.&lt;string, any&gt;</code>
Returns a copy of the custom properties on the `Service`.

**Kind**: instance method of [<code>Service</code>](#Service)  
<a name="Service+toJSON"></a>

### service.toJSON() ⇒ <code>any</code>
Serializes a `Service` object as a JSON object.

**Kind**: instance method of [<code>Service</code>](#Service)  
<a name="Service.fromJSON"></a>

### Service.fromJSON(value) ⇒ [<code>Service</code>](#Service)
Deserializes a `Service` object from a JSON object.

**Kind**: static method of [<code>Service</code>](#Service)  

| Param | Type |
| --- | --- |
| value | <code>any</code> | 

<a name="SignatureOptions"></a>

## SignatureOptions
Holds additional options for creating signatures.
See `ISignatureOptions`.

**Kind**: global class  

* [SignatureOptions](#SignatureOptions)
    * [new SignatureOptions(options)](#new_SignatureOptions_new)
    * [.default()](#SignatureOptions.default) ⇒ [<code>SignatureOptions</code>](#SignatureOptions)

<a name="new_SignatureOptions_new"></a>

### new SignatureOptions(options)
Creates a new `SignatureOptions` from the given fields.

Throws an error if any of the options are invalid.


| Param | Type |
| --- | --- |
| options | <code>ISignatureOptions</code> | 

<a name="SignatureOptions.default"></a>

### SignatureOptions.default() ⇒ [<code>SignatureOptions</code>](#SignatureOptions)
Creates a new `SignatureOptions` with default options.

**Kind**: static method of [<code>SignatureOptions</code>](#SignatureOptions)  
<a name="Timestamp"></a>

## Timestamp
**Kind**: global class  

* [Timestamp](#Timestamp)
    * _instance_
        * [.toRFC3339()](#Timestamp+toRFC3339) ⇒ <code>string</code>
        * [.checkedAdd(duration)](#Timestamp+checkedAdd) ⇒ [<code>Timestamp</code>](#Timestamp) \| <code>undefined</code>
        * [.checkedSub(duration)](#Timestamp+checkedSub) ⇒ [<code>Timestamp</code>](#Timestamp) \| <code>undefined</code>
        * [.toJSON()](#Timestamp+toJSON) ⇒ <code>any</code>
    * _static_
        * [.parse(input)](#Timestamp.parse) ⇒ [<code>Timestamp</code>](#Timestamp)
        * [.nowUTC()](#Timestamp.nowUTC) ⇒ [<code>Timestamp</code>](#Timestamp)
        * [.fromJSON(json)](#Timestamp.fromJSON) ⇒ [<code>Timestamp</code>](#Timestamp)

<a name="Timestamp+toRFC3339"></a>

### timestamp.toRFC3339() ⇒ <code>string</code>
Returns the `Timestamp` as an RFC 3339 `String`.

**Kind**: instance method of [<code>Timestamp</code>](#Timestamp)  
<a name="Timestamp+checkedAdd"></a>

### timestamp.checkedAdd(duration) ⇒ [<code>Timestamp</code>](#Timestamp) \| <code>undefined</code>
Computes `self + duration`

Returns `null` if the operation leads to a timestamp not in the valid range for [RFC 3339](https://tools.ietf.org/html/rfc3339).

**Kind**: instance method of [<code>Timestamp</code>](#Timestamp)  

| Param | Type |
| --- | --- |
| duration | [<code>Duration</code>](#Duration) | 

<a name="Timestamp+checkedSub"></a>

### timestamp.checkedSub(duration) ⇒ [<code>Timestamp</code>](#Timestamp) \| <code>undefined</code>
Computes `self - duration`

Returns `null` if the operation leads to a timestamp not in the valid range for [RFC 3339](https://tools.ietf.org/html/rfc3339).

**Kind**: instance method of [<code>Timestamp</code>](#Timestamp)  

| Param | Type |
| --- | --- |
| duration | [<code>Duration</code>](#Duration) | 

<a name="Timestamp+toJSON"></a>

### timestamp.toJSON() ⇒ <code>any</code>
Serializes a `Timestamp` as a JSON object.

**Kind**: instance method of [<code>Timestamp</code>](#Timestamp)  
<a name="Timestamp.parse"></a>

### Timestamp.parse(input) ⇒ [<code>Timestamp</code>](#Timestamp)
Parses a `Timestamp` from the provided input string.

**Kind**: static method of [<code>Timestamp</code>](#Timestamp)  

| Param | Type |
| --- | --- |
| input | <code>string</code> | 

<a name="Timestamp.nowUTC"></a>

### Timestamp.nowUTC() ⇒ [<code>Timestamp</code>](#Timestamp)
Creates a new `Timestamp` with the current date and time.

**Kind**: static method of [<code>Timestamp</code>](#Timestamp)  
<a name="Timestamp.fromJSON"></a>

### Timestamp.fromJSON(json) ⇒ [<code>Timestamp</code>](#Timestamp)
Deserializes a `Timestamp` from a JSON object.

**Kind**: static method of [<code>Timestamp</code>](#Timestamp)  

| Param | Type |
| --- | --- |
| json | <code>any</code> | 

<a name="VerificationMethod"></a>

## VerificationMethod
**Kind**: global class  

* [VerificationMethod](#VerificationMethod)
    * [new VerificationMethod(did, key_type, public_key, fragment)](#new_VerificationMethod_new)
    * _instance_
        * [.id](#VerificationMethod+id) ⇒ [<code>DIDUrl</code>](#DIDUrl)
        * [.controller](#VerificationMethod+controller) ⇒ [<code>DID</code>](#DID)
        * [.controller](#VerificationMethod+controller)
        * [.type](#VerificationMethod+type) ⇒ <code>string</code>
        * [.data](#VerificationMethod+data) ⇒ <code>any</code>
        * [.toJSON()](#VerificationMethod+toJSON) ⇒ <code>any</code>
    * _static_
        * [.newMerkleKey(digest, did, keys, fragment)](#VerificationMethod.newMerkleKey) ⇒ [<code>VerificationMethod</code>](#VerificationMethod)
        * [.fromJSON(value)](#VerificationMethod.fromJSON) ⇒ [<code>VerificationMethod</code>](#VerificationMethod)

<a name="new_VerificationMethod_new"></a>

### new VerificationMethod(did, key_type, public_key, fragment)
Creates a new `VerificationMethod` object from the given `did` and
Base58-BTC encoded public key.


| Param | Type |
| --- | --- |
| did | [<code>DID</code>](#DID) | 
| key_type | <code>number</code> | 
| public_key | <code>string</code> | 
| fragment | <code>string</code> | 

<a name="VerificationMethod+id"></a>

### verificationMethod.id ⇒ [<code>DIDUrl</code>](#DIDUrl)
Returns the `id` `DIDUrl` of the `VerificationMethod` object.

**Kind**: instance property of [<code>VerificationMethod</code>](#VerificationMethod)  
<a name="VerificationMethod+controller"></a>

### verificationMethod.controller ⇒ [<code>DID</code>](#DID)
Returns the `controller` `DID` of the `VerificationMethod` object.

**Kind**: instance property of [<code>VerificationMethod</code>](#VerificationMethod)  
<a name="VerificationMethod+controller"></a>

### verificationMethod.controller
Returns the `controller` `DID` of the `VerificationMethod` object.

**Kind**: instance property of [<code>VerificationMethod</code>](#VerificationMethod)  

| Param | Type |
| --- | --- |
| did | [<code>DID</code>](#DID) | 

<a name="VerificationMethod+type"></a>

### verificationMethod.type ⇒ <code>string</code>
Returns the `VerificationMethod` type.

**Kind**: instance property of [<code>VerificationMethod</code>](#VerificationMethod)  
<a name="VerificationMethod+data"></a>

### verificationMethod.data ⇒ <code>any</code>
Returns the `VerificationMethod` public key data.

**Kind**: instance property of [<code>VerificationMethod</code>](#VerificationMethod)  
<a name="VerificationMethod+toJSON"></a>

### verificationMethod.toJSON() ⇒ <code>any</code>
Serializes a `VerificationMethod` object as a JSON object.

**Kind**: instance method of [<code>VerificationMethod</code>](#VerificationMethod)  
<a name="VerificationMethod.newMerkleKey"></a>

### VerificationMethod.newMerkleKey(digest, did, keys, fragment) ⇒ [<code>VerificationMethod</code>](#VerificationMethod)
Creates a new `MerkleKeyCollection2021` method from the given key collection.

**Kind**: static method of [<code>VerificationMethod</code>](#VerificationMethod)  

| Param | Type |
| --- | --- |
| digest | <code>number</code> | 
| did | [<code>DID</code>](#DID) | 
| keys | [<code>KeyCollection</code>](#KeyCollection) | 
| fragment | <code>string</code> | 

<a name="VerificationMethod.fromJSON"></a>

### VerificationMethod.fromJSON(value) ⇒ [<code>VerificationMethod</code>](#VerificationMethod)
Deserializes a `VerificationMethod` object from a JSON object.

**Kind**: static method of [<code>VerificationMethod</code>](#VerificationMethod)  

| Param | Type |
| --- | --- |
| value | <code>any</code> | 

<a name="VerifierOptions"></a>

## VerifierOptions
Holds additional signature verification options.
See `IVerifierOptions`.

**Kind**: global class  

* [VerifierOptions](#VerifierOptions)
    * [new VerifierOptions(options)](#new_VerifierOptions_new)
    * [.default()](#VerifierOptions.default) ⇒ [<code>VerifierOptions</code>](#VerifierOptions)

<a name="new_VerifierOptions_new"></a>

### new VerifierOptions(options)
Creates a new `VerifierOptions` from the given fields.

Throws an error if any of the options are invalid.


| Param | Type |
| --- | --- |
| options | <code>IVerifierOptions</code> | 

<a name="VerifierOptions.default"></a>

### VerifierOptions.default() ⇒ [<code>VerifierOptions</code>](#VerifierOptions)
Creates a new `VerifierOptions` with default options.

**Kind**: static method of [<code>VerifierOptions</code>](#VerifierOptions)  
<<<<<<< HEAD
=======
<a name="MethodRelationship"></a>

## MethodRelationship
**Kind**: global variable  
<a name="KeyType"></a>

## KeyType
**Kind**: global variable  
>>>>>>> 37a48af6
<a name="DIDMessageEncoding"></a>

## DIDMessageEncoding
**Kind**: global variable  
<a name="KeyType"></a>

## KeyType
**Kind**: global variable  
<a name="Digest"></a>

## Digest
**Kind**: global variable  
<a name="start"></a>

## start()
Initializes the console error panic hook for better error messages

**Kind**: global function  <|MERGE_RESOLUTION|>--- conflicted
+++ resolved
@@ -83,16 +83,11 @@
 ## Members
 
 <dl>
-<<<<<<< HEAD
-=======
 <dt><a href="#MethodRelationship">MethodRelationship</a></dt>
 <dd></dd>
 <dt><a href="#KeyType">KeyType</a></dt>
 <dd></dd>
->>>>>>> 37a48af6
 <dt><a href="#DIDMessageEncoding">DIDMessageEncoding</a></dt>
-<dd></dd>
-<dt><a href="#KeyType">KeyType</a></dt>
 <dd></dd>
 <dt><a href="#Digest">Digest</a></dt>
 <dd></dd>
@@ -2860,8 +2855,6 @@
 Creates a new `VerifierOptions` with default options.
 
 **Kind**: static method of [<code>VerifierOptions</code>](#VerifierOptions)  
-<<<<<<< HEAD
-=======
 <a name="MethodRelationship"></a>
 
 ## MethodRelationship
@@ -2870,14 +2863,9 @@
 
 ## KeyType
 **Kind**: global variable  
->>>>>>> 37a48af6
 <a name="DIDMessageEncoding"></a>
 
 ## DIDMessageEncoding
-**Kind**: global variable  
-<a name="KeyType"></a>
-
-## KeyType
 **Kind**: global variable  
 <a name="Digest"></a>
 
