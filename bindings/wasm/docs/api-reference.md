## Classes

<dl>
<dt><a href="#Account">Account</a></dt>
<dd><p>An account manages one identity.</p>
<p>It handles private keys, writing to storage and
publishing to the Tangle.</p>
</dd>
<dt><a href="#AccountBuilder">AccountBuilder</a></dt>
<dd><p>An [<code>Account</code>] builder for easy account configuration.</p>
<p>To reduce memory usage, accounts created from the same builder share the same <code>Storage</code>
used to store identities, and the same <a href="#Client">Client</a> used to publish identities to the Tangle.</p>
<p>The configuration on the other hand is cloned, and therefore unique for each built account.
This means a builder can be reconfigured in-between account creations, without affecting
the configuration of previously built accounts.</p>
</dd>
<dt><a href="#AutoSave">AutoSave</a></dt>
<dd></dd>
<dt><a href="#ChainState">ChainState</a></dt>
<dd></dd>
<dt><a href="#Client">Client</a></dt>
<dd></dd>
<dt><a href="#Config">Config</a></dt>
<dd></dd>
<dt><a href="#Credential">Credential</a></dt>
<dd></dd>
<dt><a href="#DID">DID</a></dt>
<dd></dd>
<dt><a href="#DIDUrl">DIDUrl</a></dt>
<dd></dd>
<dt><a href="#DiffChainHistory">DiffChainHistory</a></dt>
<dd></dd>
<dt><a href="#DiffMessage">DiffMessage</a></dt>
<dd><p>Defines the difference between two DID <code>Document</code>s&#39; JSON representations.</p>
</dd>
<dt><a href="#Document">Document</a></dt>
<dd></dd>
<dt><a href="#DocumentHistory">DocumentHistory</a></dt>
<dd><p>A DID Document&#39;s history and current state.</p>
</dd>
<dt><a href="#DocumentMetadata">DocumentMetadata</a></dt>
<dd><p>Additional attributes related to an IOTA DID Document.</p>
</dd>
<dt><a href="#Ed25519">Ed25519</a></dt>
<dd></dd>
<dt><a href="#ExplorerUrl">ExplorerUrl</a></dt>
<dd></dd>
<dt><a href="#Generation">Generation</a></dt>
<dd></dd>
<dt><a href="#IdentityState">IdentityState</a></dt>
<dd></dd>
<dt><a href="#IntegrationChainHistory">IntegrationChainHistory</a></dt>
<dd></dd>
<dt><a href="#KeyCollection">KeyCollection</a></dt>
<dd></dd>
<dt><a href="#KeyLocation">KeyLocation</a></dt>
<dd></dd>
<dt><a href="#KeyPair">KeyPair</a></dt>
<dd></dd>
<dt><a href="#MessageId">MessageId</a></dt>
<dd></dd>
<dt><a href="#MethodScope">MethodScope</a></dt>
<dd><p>Supported verification method types.</p>
</dd>
<dt><a href="#MethodSecret">MethodSecret</a></dt>
<dd></dd>
<dt><a href="#MethodType">MethodType</a></dt>
<dd><p>Supported verification method types.</p>
</dd>
<dt><a href="#Network">Network</a></dt>
<dd></dd>
<dt><a href="#Presentation">Presentation</a></dt>
<dd></dd>
<dt><a href="#PrivateKey">PrivateKey</a></dt>
<dd></dd>
<dt><a href="#ProofPurpose">ProofPurpose</a></dt>
<dd><p>Associates a purpose with a <code>Signature</code>.</p>
<p>See <a href="https://w3c-ccg.github.io/security-vocab/#proofPurpose">https://w3c-ccg.github.io/security-vocab/#proofPurpose</a></p>
</dd>
<dt><a href="#Receipt">Receipt</a></dt>
<dd></dd>
<dt><a href="#ResolvedDocument">ResolvedDocument</a></dt>
<dd><p>An IOTA DID document resolved from the Tangle. Represents an integration chain message possibly
merged with one or more <code>DiffMessages</code>.</p>
</dd>
<dt><a href="#Service">Service</a></dt>
<dd></dd>
<dt><a href="#Signature">Signature</a></dt>
<dd></dd>
<dt><a href="#SignatureOptions">SignatureOptions</a></dt>
<dd><p>Holds additional options for creating signatures.
See <code>ISignatureOptions</code>.</p>
</dd>
<dt><a href="#Timestamp">Timestamp</a></dt>
<dd></dd>
<dt><a href="#VerificationMethod">VerificationMethod</a></dt>
<dd></dd>
<dt><a href="#VerifierOptions">VerifierOptions</a></dt>
<dd><p>Holds additional signature verification options.
See <code>IVerifierOptions</code>.</p>
</dd>
</dl>

## Members

<dl>
<dt><a href="#DIDMessageEncoding">DIDMessageEncoding</a></dt>
<dd></dd>
<dt><a href="#MethodRelationship">MethodRelationship</a></dt>
<dd></dd>
<dt><a href="#KeyType">KeyType</a></dt>
<dd></dd>
<dt><a href="#Digest">Digest</a></dt>
<dd></dd>
</dl>

## Functions

<dl>
<dt><a href="#start">start()</a></dt>
<dd><p>Initializes the console error panic hook for better error messages</p>
</dd>
</dl>

<a name="Account"></a>

## Account
An account manages one identity.

It handles private keys, writing to storage and
publishing to the Tangle.

**Kind**: global class  

* [Account](#Account)
<<<<<<< HEAD
    * [.deleteService(options)](#Account+deleteService) ⇒ <code>Promise.&lt;void&gt;</code>
    * [.deleteMethod(options)](#Account+deleteMethod) ⇒ <code>Promise.&lt;void&gt;</code>
=======
>>>>>>> 4b0164ca
    * [.did()](#Account+did) ⇒ [<code>DID</code>](#DID)
    * [.autopublish()](#Account+autopublish) ⇒ <code>boolean</code>
    * [.autosave()](#Account+autosave) ⇒ [<code>AutoSave</code>](#AutoSave)
    * [.document()](#Account+document) ⇒ [<code>Document</code>](#Document)
    * [.resolveIdentity()](#Account+resolveIdentity) ⇒ [<code>Promise.&lt;ResolvedDocument&gt;</code>](#ResolvedDocument)
    * [.deleteIdentity()](#Account+deleteIdentity) ⇒ <code>Promise.&lt;void&gt;</code>
    * [.publish(publish_options)](#Account+publish) ⇒ <code>Promise.&lt;void&gt;</code>
    * [.createSignedCredential(fragment, credential, signature_options)](#Account+createSignedCredential) ⇒ [<code>Promise.&lt;Credential&gt;</code>](#Credential)
    * [.createSignedDocument(fragment, document, signature_options)](#Account+createSignedDocument) ⇒ [<code>Promise.&lt;Document&gt;</code>](#Document)
    * [.createSignedPresentation(fragment, presentation, signature_options)](#Account+createSignedPresentation) ⇒ [<code>Promise.&lt;Presentation&gt;</code>](#Presentation)
    * [.createSignedData(fragment, data, signature_options)](#Account+createSignedData) ⇒ <code>Promise.&lt;void&gt;</code>
    * [.updateDocumentUnchecked(document)](#Account+updateDocumentUnchecked) ⇒ <code>Promise.&lt;void&gt;</code>
    * [.fetchState()](#Account+fetchState) ⇒ <code>Promise.&lt;void&gt;</code>
    * [.deleteMethod(options)](#Account+deleteMethod) ⇒ <code>Promise.&lt;void&gt;</code>
    * [.deleteService(options)](#Account+deleteService) ⇒ <code>Promise.&lt;void&gt;</code>
    * [.setAlsoKnownAs(options)](#Account+setAlsoKnownAs) ⇒ <code>Promise.&lt;void&gt;</code>
    * [.setController(options)](#Account+setController) ⇒ <code>Promise.&lt;void&gt;</code>
    * [.createMethod(options)](#Account+createMethod) ⇒ <code>Promise.&lt;void&gt;</code>
    * [.createService(options)](#Account+createService) ⇒ <code>Promise.&lt;void&gt;</code>
    * [.attachMethodRelationships(options)](#Account+attachMethodRelationships) ⇒ <code>Promise.&lt;void&gt;</code>
    * [.detachMethodRelationships(options)](#Account+detachMethodRelationships) ⇒ <code>Promise.&lt;void&gt;</code>

<<<<<<< HEAD
<a name="Account+deleteService"></a>

### account.deleteService(options) ⇒ <code>Promise.&lt;void&gt;</code>
Deletes a Service if it exists.

**Kind**: instance method of [<code>Account</code>](#Account)  

| Param | Type |
| --- | --- |
| options | <code>DeleteServiceOptions</code> | 

<a name="Account+deleteMethod"></a>

### account.deleteMethod(options) ⇒ <code>Promise.&lt;void&gt;</code>
Deletes a verification method if the method exists.

**Kind**: instance method of [<code>Account</code>](#Account)  

| Param | Type |
| --- | --- |
| options | <code>DeleteMethodOptions</code> | 

=======
>>>>>>> 4b0164ca
<a name="Account+did"></a>

### account.did() ⇒ [<code>DID</code>](#DID)
Returns the [DID](#DID) of the managed identity.

**Kind**: instance method of [<code>Account</code>](#Account)  
<a name="Account+autopublish"></a>

### account.autopublish() ⇒ <code>boolean</code>
Returns whether auto-publish is enabled.

**Kind**: instance method of [<code>Account</code>](#Account)  
<a name="Account+autosave"></a>

### account.autosave() ⇒ [<code>AutoSave</code>](#AutoSave)
Returns the auto-save configuration value.

**Kind**: instance method of [<code>Account</code>](#Account)  
<a name="Account+document"></a>

### account.document() ⇒ [<code>Document</code>](#Document)
Returns a copy of the document managed by the `Account`.

**Kind**: instance method of [<code>Account</code>](#Account)  
<a name="Account+resolveIdentity"></a>

### account.resolveIdentity() ⇒ [<code>Promise.&lt;ResolvedDocument&gt;</code>](#ResolvedDocument)
Resolves the DID Document associated with this `Account` from the Tangle.

**Kind**: instance method of [<code>Account</code>](#Account)  
<a name="Account+deleteIdentity"></a>

### account.deleteIdentity() ⇒ <code>Promise.&lt;void&gt;</code>
Removes the identity from the local storage entirely.

Note: This will remove all associated document updates and key material - recovery is NOT POSSIBLE!

**Kind**: instance method of [<code>Account</code>](#Account)  
<a name="Account+publish"></a>

### account.publish(publish_options) ⇒ <code>Promise.&lt;void&gt;</code>
Push all unpublished changes to the tangle in a single message.

**Kind**: instance method of [<code>Account</code>](#Account)  

| Param | Type |
| --- | --- |
| publish_options | <code>PublishOptions</code> \| <code>undefined</code> | 

<a name="Account+createSignedCredential"></a>

### account.createSignedCredential(fragment, credential, signature_options) ⇒ [<code>Promise.&lt;Credential&gt;</code>](#Credential)
Signs a [Credential](#Credential) with the key specified by `fragment`.

**Kind**: instance method of [<code>Account</code>](#Account)  

| Param | Type |
| --- | --- |
| fragment | <code>string</code> | 
| credential | [<code>Credential</code>](#Credential) | 
| signature_options | [<code>SignatureOptions</code>](#SignatureOptions) | 

<a name="Account+createSignedDocument"></a>

### account.createSignedDocument(fragment, document, signature_options) ⇒ [<code>Promise.&lt;Document&gt;</code>](#Document)
Signs a [Document](#Document) with the key specified by `fragment`.

**Kind**: instance method of [<code>Account</code>](#Account)  

| Param | Type |
| --- | --- |
| fragment | <code>string</code> | 
| document | [<code>Document</code>](#Document) | 
| signature_options | [<code>SignatureOptions</code>](#SignatureOptions) | 

<a name="Account+createSignedPresentation"></a>

### account.createSignedPresentation(fragment, presentation, signature_options) ⇒ [<code>Promise.&lt;Presentation&gt;</code>](#Presentation)
Signs a [Presentation](#Presentation) the key specified by `fragment`.

**Kind**: instance method of [<code>Account</code>](#Account)  

| Param | Type |
| --- | --- |
| fragment | <code>string</code> | 
| presentation | [<code>Presentation</code>](#Presentation) | 
| signature_options | [<code>SignatureOptions</code>](#SignatureOptions) | 

<a name="Account+createSignedData"></a>

### account.createSignedData(fragment, data, signature_options) ⇒ <code>Promise.&lt;void&gt;</code>
Signs arbitrary `data` with the key specified by `fragment`.

**Kind**: instance method of [<code>Account</code>](#Account)  

| Param | Type |
| --- | --- |
| fragment | <code>string</code> | 
| data | <code>any</code> | 
| signature_options | [<code>SignatureOptions</code>](#SignatureOptions) | 

<a name="Account+updateDocumentUnchecked"></a>

### account.updateDocumentUnchecked(document) ⇒ <code>Promise.&lt;void&gt;</code>
Overwrites the [Document](#Document) this account manages, **without doing any validation**.

### WARNING

This method is dangerous and can easily corrupt the internal state,
potentially making the identity unusable. Only call this if you fully
understand the implications!

**Kind**: instance method of [<code>Account</code>](#Account)  

| Param | Type |
| --- | --- |
| document | [<code>Document</code>](#Document) | 

<a name="Account+fetchState"></a>

### account.fetchState() ⇒ <code>Promise.&lt;void&gt;</code>
Fetches the latest changes from the tangle and **overwrites** the local document.

If a DID is managed from distributed accounts, this should be called before making changes
to the identity, to avoid publishing updates that would be ignored.

**Kind**: instance method of [<code>Account</code>](#Account)  
<a name="Account+deleteMethod"></a>

### account.deleteMethod(options) ⇒ <code>Promise.&lt;void&gt;</code>
Deletes a verification method if the method exists.

**Kind**: instance method of [<code>Account</code>](#Account)  

| Param | Type |
| --- | --- |
| options | <code>DeleteMethodOptions</code> | 

<a name="Account+deleteService"></a>

### account.deleteService(options) ⇒ <code>Promise.&lt;void&gt;</code>
Deletes a Service if it exists.

**Kind**: instance method of [<code>Account</code>](#Account)  

| Param | Type |
| --- | --- |
| options | <code>DeleteServiceOptions</code> | 

<a name="Account+setAlsoKnownAs"></a>

### account.setAlsoKnownAs(options) ⇒ <code>Promise.&lt;void&gt;</code>
Sets the `alsoKnownAs` property in the DID document.

**Kind**: instance method of [<code>Account</code>](#Account)  

| Param | Type |
| --- | --- |
| options | <code>SetAlsoKnownAsOptions</code> | 

<a name="Account+setController"></a>

### account.setController(options) ⇒ <code>Promise.&lt;void&gt;</code>
Sets the controllers of the DID document.

**Kind**: instance method of [<code>Account</code>](#Account)  

| Param | Type |
| --- | --- |
| options | <code>SetControllerOptions</code> | 

<a name="Account+createMethod"></a>

### account.createMethod(options) ⇒ <code>Promise.&lt;void&gt;</code>
Adds a new verification method to the DID document.

**Kind**: instance method of [<code>Account</code>](#Account)  

| Param | Type |
| --- | --- |
| options | <code>CreateMethodOptions</code> | 

<a name="Account+createService"></a>

### account.createService(options) ⇒ <code>Promise.&lt;void&gt;</code>
Adds a new Service to the DID Document.

**Kind**: instance method of [<code>Account</code>](#Account)  

| Param | Type |
| --- | --- |
| options | <code>CreateServiceOptions</code> | 

<a name="Account+attachMethodRelationships"></a>

### account.attachMethodRelationships(options) ⇒ <code>Promise.&lt;void&gt;</code>
Attach one or more verification relationships to a method.

Note: the method must exist and be in the set of verification methods;
it cannot be an embedded method.

**Kind**: instance method of [<code>Account</code>](#Account)  

| Param | Type |
| --- | --- |
| options | <code>AttachMethodRelationshipOptions</code> | 

<a name="Account+detachMethodRelationships"></a>

### account.detachMethodRelationships(options) ⇒ <code>Promise.&lt;void&gt;</code>
Detaches the given relationship from the given method, if the method exists.

**Kind**: instance method of [<code>Account</code>](#Account)  

| Param | Type |
| --- | --- |
| options | <code>DetachMethodRelationshipOptions</code> | 

<a name="AccountBuilder"></a>

## AccountBuilder
An [`Account`] builder for easy account configuration.

To reduce memory usage, accounts created from the same builder share the same `Storage`
used to store identities, and the same [Client](#Client) used to publish identities to the Tangle.

The configuration on the other hand is cloned, and therefore unique for each built account.
This means a builder can be reconfigured in-between account creations, without affecting
the configuration of previously built accounts.

**Kind**: global class  

* [AccountBuilder](#AccountBuilder)
    * [new AccountBuilder(options)](#new_AccountBuilder_new)
    * [.loadIdentity(did)](#AccountBuilder+loadIdentity) ⇒ [<code>Promise.&lt;Account&gt;</code>](#Account)
    * [.createIdentity(identity_setup)](#AccountBuilder+createIdentity) ⇒ [<code>Promise.&lt;Account&gt;</code>](#Account)

<a name="new_AccountBuilder_new"></a>

### new AccountBuilder(options)
Creates a new `AccountBuilder`.


| Param | Type |
| --- | --- |
| options | <code>AccountBuilderOptions</code> \| <code>undefined</code> | 

<a name="AccountBuilder+loadIdentity"></a>

### accountBuilder.loadIdentity(did) ⇒ [<code>Promise.&lt;Account&gt;</code>](#Account)
Loads an existing identity with the specified `did` using the current builder configuration.
The identity must exist in the configured `Storage`.

**Kind**: instance method of [<code>AccountBuilder</code>](#AccountBuilder)  

| Param | Type |
| --- | --- |
| did | [<code>DID</code>](#DID) | 

<a name="AccountBuilder+createIdentity"></a>

### accountBuilder.createIdentity(identity_setup) ⇒ [<code>Promise.&lt;Account&gt;</code>](#Account)
Creates a new identity based on the builder configuration and returns
an [Account](#Account) object to manage it.

The identity is stored locally in the `Storage`. The DID network is automatically determined
by the [Client](#Client) used to publish it.

**Kind**: instance method of [<code>AccountBuilder</code>](#AccountBuilder)  
**See**: [IdentitySetup](IdentitySetup) to customize the identity creation.  

| Param | Type |
| --- | --- |
| identity_setup | <code>IdentitySetup</code> \| <code>undefined</code> | 

<a name="AutoSave"></a>

## AutoSave
**Kind**: global class  

* [AutoSave](#AutoSave)
    * [.never()](#AutoSave.never) ⇒ [<code>AutoSave</code>](#AutoSave)
    * [.every()](#AutoSave.every) ⇒ [<code>AutoSave</code>](#AutoSave)
    * [.batch(number_of_actions)](#AutoSave.batch) ⇒ [<code>AutoSave</code>](#AutoSave)

<a name="AutoSave.never"></a>

### AutoSave.never() ⇒ [<code>AutoSave</code>](#AutoSave)
Never save.

**Kind**: static method of [<code>AutoSave</code>](#AutoSave)  
<a name="AutoSave.every"></a>

### AutoSave.every() ⇒ [<code>AutoSave</code>](#AutoSave)
Save after every action.

**Kind**: static method of [<code>AutoSave</code>](#AutoSave)  
<a name="AutoSave.batch"></a>

### AutoSave.batch(number_of_actions) ⇒ [<code>AutoSave</code>](#AutoSave)
Save after every N actions.

**Kind**: static method of [<code>AutoSave</code>](#AutoSave)  

| Param | Type |
| --- | --- |
| number_of_actions | <code>number</code> | 

<a name="ChainState"></a>

## ChainState
**Kind**: global class  

* [ChainState](#ChainState)
    * _instance_
        * [.toJSON()](#ChainState+toJSON) ⇒ <code>any</code>
    * _static_
        * [.fromJSON(json_value)](#ChainState.fromJSON) ⇒ [<code>ChainState</code>](#ChainState)

<a name="ChainState+toJSON"></a>

### chainState.toJSON() ⇒ <code>any</code>
**Kind**: instance method of [<code>ChainState</code>](#ChainState)  
<a name="ChainState.fromJSON"></a>

### ChainState.fromJSON(json_value) ⇒ [<code>ChainState</code>](#ChainState)
Deserializes a JSON object as `ChainState`.

**Kind**: static method of [<code>ChainState</code>](#ChainState)  

| Param | Type |
| --- | --- |
| json_value | <code>any</code> | 

<a name="Client"></a>

## Client
**Kind**: global class  

* [Client](#Client)
    * [new Client()](#new_Client_new)
    * _instance_
        * [.network()](#Client+network) ⇒ [<code>Network</code>](#Network)
        * [.publishDocument(document)](#Client+publishDocument) ⇒ [<code>Promise.&lt;Receipt&gt;</code>](#Receipt)
        * [.publishDiff(message_id, diff)](#Client+publishDiff) ⇒ [<code>Promise.&lt;Receipt&gt;</code>](#Receipt)
        * [.publishJSON(index, data)](#Client+publishJSON) ⇒ [<code>Promise.&lt;Receipt&gt;</code>](#Receipt)
        * [.publishJsonWithRetry(index, data, interval, max_attempts)](#Client+publishJsonWithRetry) ⇒ <code>Promise.&lt;any&gt;</code>
        * [.resolve(did)](#Client+resolve) ⇒ [<code>Promise.&lt;ResolvedDocument&gt;</code>](#ResolvedDocument)
        * [.resolveHistory(did)](#Client+resolveHistory) ⇒ [<code>Promise.&lt;DocumentHistory&gt;</code>](#DocumentHistory)
        * [.resolveDiffHistory(document)](#Client+resolveDiffHistory) ⇒ [<code>Promise.&lt;DiffChainHistory&gt;</code>](#DiffChainHistory)
        * [.checkCredential(data, options)](#Client+checkCredential) ⇒ <code>Promise.&lt;any&gt;</code>
        * [.checkPresentation(data, options)](#Client+checkPresentation) ⇒ <code>Promise.&lt;any&gt;</code>
    * _static_
        * [.fromConfig(config)](#Client.fromConfig) ⇒ [<code>Client</code>](#Client)
        * [.fromNetwork(network)](#Client.fromNetwork) ⇒ [<code>Client</code>](#Client)

<a name="new_Client_new"></a>

### new Client()
Creates a new `Client` with default settings.

<a name="Client+network"></a>

### client.network() ⇒ [<code>Network</code>](#Network)
Returns the `Client` Tangle network.

**Kind**: instance method of [<code>Client</code>](#Client)  
<a name="Client+publishDocument"></a>

### client.publishDocument(document) ⇒ [<code>Promise.&lt;Receipt&gt;</code>](#Receipt)
Publishes an `IotaDocument` to the Tangle.

**Kind**: instance method of [<code>Client</code>](#Client)  

| Param | Type |
| --- | --- |
| document | [<code>Document</code>](#Document) | 

<a name="Client+publishDiff"></a>

### client.publishDiff(message_id, diff) ⇒ [<code>Promise.&lt;Receipt&gt;</code>](#Receipt)
Publishes a `DiffMessage` to the Tangle.

**Kind**: instance method of [<code>Client</code>](#Client)  

| Param | Type |
| --- | --- |
| message_id | <code>string</code> | 
| diff | [<code>DiffMessage</code>](#DiffMessage) | 

<a name="Client+publishJSON"></a>

### client.publishJSON(index, data) ⇒ [<code>Promise.&lt;Receipt&gt;</code>](#Receipt)
Publishes arbitrary JSON data to the specified index on the Tangle.

**Kind**: instance method of [<code>Client</code>](#Client)  

| Param | Type |
| --- | --- |
| index | <code>string</code> | 
| data | <code>any</code> | 

<a name="Client+publishJsonWithRetry"></a>

### client.publishJsonWithRetry(index, data, interval, max_attempts) ⇒ <code>Promise.&lt;any&gt;</code>
Publishes arbitrary JSON data to the specified index on the Tangle.
Retries (promotes or reattaches) the message until it’s included (referenced by a milestone).
Default interval is 5 seconds and max attempts is 40.

**Kind**: instance method of [<code>Client</code>](#Client)  

| Param | Type |
| --- | --- |
| index | <code>string</code> | 
| data | <code>any</code> | 
| interval | <code>number</code> \| <code>undefined</code> | 
| max_attempts | <code>number</code> \| <code>undefined</code> | 

<a name="Client+resolve"></a>

### client.resolve(did) ⇒ [<code>Promise.&lt;ResolvedDocument&gt;</code>](#ResolvedDocument)
Fetch the DID document specified by the given `DID`.

**Kind**: instance method of [<code>Client</code>](#Client)  

| Param | Type |
| --- | --- |
| did | [<code>DID</code>](#DID) \| <code>string</code> | 

<a name="Client+resolveHistory"></a>

### client.resolveHistory(did) ⇒ [<code>Promise.&lt;DocumentHistory&gt;</code>](#DocumentHistory)
Returns the message history of the given DID.

**Kind**: instance method of [<code>Client</code>](#Client)  

| Param | Type |
| --- | --- |
| did | [<code>DID</code>](#DID) \| <code>string</code> | 

<a name="Client+resolveDiffHistory"></a>

### client.resolveDiffHistory(document) ⇒ [<code>Promise.&lt;DiffChainHistory&gt;</code>](#DiffChainHistory)
Returns the `DiffChainHistory` of a diff chain starting from a document on the
integration chain.

NOTE: the document must have been published to the tangle and have a valid message id and
capability invocation method.

**Kind**: instance method of [<code>Client</code>](#Client)  

| Param | Type |
| --- | --- |
| document | [<code>ResolvedDocument</code>](#ResolvedDocument) | 

<a name="Client+checkCredential"></a>

### client.checkCredential(data, options) ⇒ <code>Promise.&lt;any&gt;</code>
Validates a credential with the DID Document from the Tangle.

**Kind**: instance method of [<code>Client</code>](#Client)  

| Param | Type |
| --- | --- |
| data | <code>string</code> | 
| options | [<code>VerifierOptions</code>](#VerifierOptions) | 

<a name="Client+checkPresentation"></a>

### client.checkPresentation(data, options) ⇒ <code>Promise.&lt;any&gt;</code>
Validates a presentation with the DID Document from the Tangle.

**Kind**: instance method of [<code>Client</code>](#Client)  

| Param | Type |
| --- | --- |
| data | <code>string</code> | 
| options | [<code>VerifierOptions</code>](#VerifierOptions) | 

<a name="Client.fromConfig"></a>

### Client.fromConfig(config) ⇒ [<code>Client</code>](#Client)
Creates a new `Client` with settings from the given `Config`.

**Kind**: static method of [<code>Client</code>](#Client)  

| Param | Type |
| --- | --- |
| config | [<code>Config</code>](#Config) | 

<a name="Client.fromNetwork"></a>

### Client.fromNetwork(network) ⇒ [<code>Client</code>](#Client)
Creates a new `Client` with default settings for the given `Network`.

**Kind**: static method of [<code>Client</code>](#Client)  

| Param | Type |
| --- | --- |
| network | [<code>Network</code>](#Network) | 

<a name="Config"></a>

## Config
**Kind**: global class  

* [Config](#Config)
    * _instance_
        * [.setNetwork(network)](#Config+setNetwork)
        * [.setNode(url)](#Config+setNode)
        * [.setEncoding(encoding)](#Config+setEncoding)
        * [.setPrimaryNode(url, jwt, username, password)](#Config+setPrimaryNode)
        * [.setPrimaryPoWNode(url, jwt, username, password)](#Config+setPrimaryPoWNode)
        * [.setPermanode(url, jwt, username, password)](#Config+setPermanode)
        * [.setNodeAuth(url, jwt, username, password)](#Config+setNodeAuth)
        * [.setNodeSyncInterval(value)](#Config+setNodeSyncInterval)
        * [.setNodeSyncDisabled()](#Config+setNodeSyncDisabled)
        * [.setQuorum(value)](#Config+setQuorum)
        * [.setQuorumSize(value)](#Config+setQuorumSize)
        * [.setQuorumThreshold(value)](#Config+setQuorumThreshold)
        * [.setLocalPoW(value)](#Config+setLocalPoW)
        * [.setTipsInterval(value)](#Config+setTipsInterval)
        * [.setRequestTimeout(value)](#Config+setRequestTimeout)
    * _static_
        * [.fromNetwork(network)](#Config.fromNetwork) ⇒ [<code>Config</code>](#Config)

<a name="Config+setNetwork"></a>

### config.setNetwork(network)
**Kind**: instance method of [<code>Config</code>](#Config)  

| Param | Type |
| --- | --- |
| network | [<code>Network</code>](#Network) | 

<a name="Config+setNode"></a>

### config.setNode(url)
**Kind**: instance method of [<code>Config</code>](#Config)  

| Param | Type |
| --- | --- |
| url | <code>string</code> | 

<a name="Config+setEncoding"></a>

### config.setEncoding(encoding)
**Kind**: instance method of [<code>Config</code>](#Config)  

| Param | Type |
| --- | --- |
| encoding | <code>number</code> | 

<a name="Config+setPrimaryNode"></a>

### config.setPrimaryNode(url, jwt, username, password)
**Kind**: instance method of [<code>Config</code>](#Config)  

| Param | Type |
| --- | --- |
| url | <code>string</code> | 
| jwt | <code>string</code> \| <code>undefined</code> | 
| username | <code>string</code> \| <code>undefined</code> | 
| password | <code>string</code> \| <code>undefined</code> | 

<a name="Config+setPrimaryPoWNode"></a>

### config.setPrimaryPoWNode(url, jwt, username, password)
**Kind**: instance method of [<code>Config</code>](#Config)  

| Param | Type |
| --- | --- |
| url | <code>string</code> | 
| jwt | <code>string</code> \| <code>undefined</code> | 
| username | <code>string</code> \| <code>undefined</code> | 
| password | <code>string</code> \| <code>undefined</code> | 

<a name="Config+setPermanode"></a>

### config.setPermanode(url, jwt, username, password)
**Kind**: instance method of [<code>Config</code>](#Config)  

| Param | Type |
| --- | --- |
| url | <code>string</code> | 
| jwt | <code>string</code> \| <code>undefined</code> | 
| username | <code>string</code> \| <code>undefined</code> | 
| password | <code>string</code> \| <code>undefined</code> | 

<a name="Config+setNodeAuth"></a>

### config.setNodeAuth(url, jwt, username, password)
**Kind**: instance method of [<code>Config</code>](#Config)  

| Param | Type |
| --- | --- |
| url | <code>string</code> | 
| jwt | <code>string</code> \| <code>undefined</code> | 
| username | <code>string</code> \| <code>undefined</code> | 
| password | <code>string</code> \| <code>undefined</code> | 

<a name="Config+setNodeSyncInterval"></a>

### config.setNodeSyncInterval(value)
**Kind**: instance method of [<code>Config</code>](#Config)  

| Param | Type |
| --- | --- |
| value | <code>number</code> | 

<a name="Config+setNodeSyncDisabled"></a>

### config.setNodeSyncDisabled()
**Kind**: instance method of [<code>Config</code>](#Config)  
<a name="Config+setQuorum"></a>

### config.setQuorum(value)
**Kind**: instance method of [<code>Config</code>](#Config)  

| Param | Type |
| --- | --- |
| value | <code>boolean</code> | 

<a name="Config+setQuorumSize"></a>

### config.setQuorumSize(value)
**Kind**: instance method of [<code>Config</code>](#Config)  

| Param | Type |
| --- | --- |
| value | <code>number</code> | 

<a name="Config+setQuorumThreshold"></a>

### config.setQuorumThreshold(value)
**Kind**: instance method of [<code>Config</code>](#Config)  

| Param | Type |
| --- | --- |
| value | <code>number</code> | 

<a name="Config+setLocalPoW"></a>

### config.setLocalPoW(value)
**Kind**: instance method of [<code>Config</code>](#Config)  

| Param | Type |
| --- | --- |
| value | <code>boolean</code> | 

<a name="Config+setTipsInterval"></a>

### config.setTipsInterval(value)
**Kind**: instance method of [<code>Config</code>](#Config)  

| Param | Type |
| --- | --- |
| value | <code>number</code> | 

<a name="Config+setRequestTimeout"></a>

### config.setRequestTimeout(value)
**Kind**: instance method of [<code>Config</code>](#Config)  

| Param | Type |
| --- | --- |
| value | <code>number</code> | 

<a name="Config.fromNetwork"></a>

### Config.fromNetwork(network) ⇒ [<code>Config</code>](#Config)
**Kind**: static method of [<code>Config</code>](#Config)  

| Param | Type |
| --- | --- |
| network | [<code>Network</code>](#Network) | 

<a name="Credential"></a>

## Credential
**Kind**: global class  

* [Credential](#Credential)
    * _instance_
        * [.toJSON()](#Credential+toJSON) ⇒ <code>any</code>
    * _static_
        * [.extend(value)](#Credential.extend) ⇒ [<code>Credential</code>](#Credential)
        * [.issue(issuer_doc, subject_data, credential_type, credential_id)](#Credential.issue) ⇒ [<code>Credential</code>](#Credential)
        * [.fromJSON(json)](#Credential.fromJSON) ⇒ [<code>Credential</code>](#Credential)

<a name="Credential+toJSON"></a>

### credential.toJSON() ⇒ <code>any</code>
Serializes a `Credential` object as a JSON object.

**Kind**: instance method of [<code>Credential</code>](#Credential)  
<a name="Credential.extend"></a>

### Credential.extend(value) ⇒ [<code>Credential</code>](#Credential)
**Kind**: static method of [<code>Credential</code>](#Credential)  

| Param | Type |
| --- | --- |
| value | <code>any</code> | 

<a name="Credential.issue"></a>

### Credential.issue(issuer_doc, subject_data, credential_type, credential_id) ⇒ [<code>Credential</code>](#Credential)
**Kind**: static method of [<code>Credential</code>](#Credential)  

| Param | Type |
| --- | --- |
| issuer_doc | [<code>Document</code>](#Document) | 
| subject_data | <code>any</code> | 
| credential_type | <code>string</code> \| <code>undefined</code> | 
| credential_id | <code>string</code> \| <code>undefined</code> | 

<a name="Credential.fromJSON"></a>

### Credential.fromJSON(json) ⇒ [<code>Credential</code>](#Credential)
Deserializes a `Credential` object from a JSON object.

**Kind**: static method of [<code>Credential</code>](#Credential)  

| Param | Type |
| --- | --- |
| json | <code>any</code> | 

<a name="DID"></a>

## DID
**Kind**: global class  

* [DID](#DID)
    * [new DID(key, network)](#new_DID_new)
    * _instance_
        * [.networkName](#DID+networkName) ⇒ <code>string</code>
        * [.tag](#DID+tag) ⇒ <code>string</code>
        * [.network()](#DID+network) ⇒ [<code>Network</code>](#Network)
        * [.join(segment)](#DID+join) ⇒ [<code>DIDUrl</code>](#DIDUrl)
        * [.toUrl()](#DID+toUrl) ⇒ [<code>DIDUrl</code>](#DIDUrl)
        * [.intoUrl()](#DID+intoUrl) ⇒ [<code>DIDUrl</code>](#DIDUrl)
        * [.toString()](#DID+toString) ⇒ <code>string</code>
        * [.toJSON()](#DID+toJSON) ⇒ <code>any</code>
    * _static_
        * [.fromBase58(key, network)](#DID.fromBase58) ⇒ [<code>DID</code>](#DID)
        * [.parse(input)](#DID.parse) ⇒ [<code>DID</code>](#DID)

<a name="new_DID_new"></a>

### new DID(key, network)
Creates a new `DID` from a `KeyPair` object.


| Param | Type |
| --- | --- |
| key | [<code>KeyPair</code>](#KeyPair) | 
| network | <code>string</code> \| <code>undefined</code> | 

<a name="DID+networkName"></a>

### did.networkName ⇒ <code>string</code>
Returns the IOTA tangle network of the `DID`.

**Kind**: instance property of [<code>DID</code>](#DID)  
<a name="DID+tag"></a>

### did.tag ⇒ <code>string</code>
Returns the unique tag of the `DID`.

**Kind**: instance property of [<code>DID</code>](#DID)  
<a name="DID+network"></a>

### did.network() ⇒ [<code>Network</code>](#Network)
Returns the IOTA tangle network of the `DID`.

**Kind**: instance method of [<code>DID</code>](#DID)  
<a name="DID+join"></a>

### did.join(segment) ⇒ [<code>DIDUrl</code>](#DIDUrl)
Construct a new `DIDUrl` by joining with a relative DID Url string.

**Kind**: instance method of [<code>DID</code>](#DID)  

| Param | Type |
| --- | --- |
| segment | <code>string</code> | 

<a name="DID+toUrl"></a>

### did.toUrl() ⇒ [<code>DIDUrl</code>](#DIDUrl)
Clones the `DID` into a `DIDUrl`.

**Kind**: instance method of [<code>DID</code>](#DID)  
<a name="DID+intoUrl"></a>

### did.intoUrl() ⇒ [<code>DIDUrl</code>](#DIDUrl)
Converts the `DID` into a `DIDUrl`.

**Kind**: instance method of [<code>DID</code>](#DID)  
<a name="DID+toString"></a>

### did.toString() ⇒ <code>string</code>
Returns the `DID` as a string.

**Kind**: instance method of [<code>DID</code>](#DID)  
<a name="DID+toJSON"></a>

### did.toJSON() ⇒ <code>any</code>
Serializes a `DID` as a JSON object.

**Kind**: instance method of [<code>DID</code>](#DID)  
<a name="DID.fromBase58"></a>

### DID.fromBase58(key, network) ⇒ [<code>DID</code>](#DID)
Creates a new `DID` from a base58-encoded public key.

**Kind**: static method of [<code>DID</code>](#DID)  

| Param | Type |
| --- | --- |
| key | <code>string</code> | 
| network | <code>string</code> \| <code>undefined</code> | 

<a name="DID.parse"></a>

### DID.parse(input) ⇒ [<code>DID</code>](#DID)
Parses a `DID` from the input string.

**Kind**: static method of [<code>DID</code>](#DID)  

| Param | Type |
| --- | --- |
| input | <code>string</code> | 

<a name="DIDUrl"></a>

## DIDUrl
**Kind**: global class  

* [DIDUrl](#DIDUrl)
    * _instance_
        * [.did](#DIDUrl+did) ⇒ [<code>DID</code>](#DID)
        * [.url_str](#DIDUrl+url_str) ⇒ <code>string</code>
        * [.fragment](#DIDUrl+fragment) ⇒ <code>string</code> \| <code>undefined</code>
        * [.fragment](#DIDUrl+fragment)
        * [.path](#DIDUrl+path) ⇒ <code>string</code> \| <code>undefined</code>
        * [.path](#DIDUrl+path)
        * [.query](#DIDUrl+query) ⇒ <code>string</code> \| <code>undefined</code>
        * [.query](#DIDUrl+query)
        * [.join(segment)](#DIDUrl+join) ⇒ [<code>DIDUrl</code>](#DIDUrl)
        * [.toString()](#DIDUrl+toString) ⇒ <code>string</code>
        * [.toJSON()](#DIDUrl+toJSON) ⇒ <code>any</code>
    * _static_
        * [.parse(input)](#DIDUrl.parse) ⇒ [<code>DIDUrl</code>](#DIDUrl)

<a name="DIDUrl+did"></a>

### didUrl.did ⇒ [<code>DID</code>](#DID)
Return the `DID` section of the `DIDUrl`.

Note: clones the data

**Kind**: instance property of [<code>DIDUrl</code>](#DIDUrl)  
<a name="DIDUrl+url_str"></a>

### didUrl.url\_str ⇒ <code>string</code>
Return the relative DID Url as a string, including only the path, query, and fragment.

**Kind**: instance property of [<code>DIDUrl</code>](#DIDUrl)  
<a name="DIDUrl+fragment"></a>

### didUrl.fragment ⇒ <code>string</code> \| <code>undefined</code>
Returns the `DIDUrl` method fragment, if any. Excludes the leading '#'.

**Kind**: instance property of [<code>DIDUrl</code>](#DIDUrl)  
<a name="DIDUrl+fragment"></a>

### didUrl.fragment
Sets the `fragment` component of the `DIDUrl`.

**Kind**: instance property of [<code>DIDUrl</code>](#DIDUrl)  

| Param | Type |
| --- | --- |
| value | <code>string</code> \| <code>undefined</code> | 

<a name="DIDUrl+path"></a>

### didUrl.path ⇒ <code>string</code> \| <code>undefined</code>
Returns the `DIDUrl` path.

**Kind**: instance property of [<code>DIDUrl</code>](#DIDUrl)  
<a name="DIDUrl+path"></a>

### didUrl.path
Sets the `path` component of the `DIDUrl`.

**Kind**: instance property of [<code>DIDUrl</code>](#DIDUrl)  

| Param | Type |
| --- | --- |
| value | <code>string</code> \| <code>undefined</code> | 

<a name="DIDUrl+query"></a>

### didUrl.query ⇒ <code>string</code> \| <code>undefined</code>
Returns the `DIDUrl` method query, if any. Excludes the leading '?'.

**Kind**: instance property of [<code>DIDUrl</code>](#DIDUrl)  
<a name="DIDUrl+query"></a>

### didUrl.query
Sets the `query` component of the `DIDUrl`.

**Kind**: instance property of [<code>DIDUrl</code>](#DIDUrl)  

| Param | Type |
| --- | --- |
| value | <code>string</code> \| <code>undefined</code> | 

<a name="DIDUrl+join"></a>

### didUrl.join(segment) ⇒ [<code>DIDUrl</code>](#DIDUrl)
Append a string representing a path, query, and/or fragment to this `DIDUrl`.

Must begin with a valid delimiter character: '/', '?', '#'. Overwrites the existing URL
segment and any following segments in order of path, query, then fragment.

I.e.
- joining a path will clear the query and fragment.
- joining a query will clear the fragment.
- joining a fragment will only overwrite the fragment.

**Kind**: instance method of [<code>DIDUrl</code>](#DIDUrl)  

| Param | Type |
| --- | --- |
| segment | <code>string</code> | 

<a name="DIDUrl+toString"></a>

### didUrl.toString() ⇒ <code>string</code>
Returns the `DIDUrl` as a string.

**Kind**: instance method of [<code>DIDUrl</code>](#DIDUrl)  
<a name="DIDUrl+toJSON"></a>

### didUrl.toJSON() ⇒ <code>any</code>
Serializes a `DIDUrl` as a JSON object.

**Kind**: instance method of [<code>DIDUrl</code>](#DIDUrl)  
<a name="DIDUrl.parse"></a>

### DIDUrl.parse(input) ⇒ [<code>DIDUrl</code>](#DIDUrl)
Parses a `DIDUrl` from the input string.

**Kind**: static method of [<code>DIDUrl</code>](#DIDUrl)  

| Param | Type |
| --- | --- |
| input | <code>string</code> | 

<a name="DiffChainHistory"></a>

## DiffChainHistory
**Kind**: global class  

* [DiffChainHistory](#DiffChainHistory)
    * _instance_
        * [.chainData()](#DiffChainHistory+chainData) ⇒ [<code>Array.&lt;DiffMessage&gt;</code>](#DiffMessage)
        * [.spam()](#DiffChainHistory+spam) ⇒ <code>Array.&lt;string&gt;</code>
        * [.toJSON()](#DiffChainHistory+toJSON) ⇒ <code>any</code>
    * _static_
        * [.fromJSON(json)](#DiffChainHistory.fromJSON) ⇒ [<code>DiffChainHistory</code>](#DiffChainHistory)

<a name="DiffChainHistory+chainData"></a>

### diffChainHistory.chainData() ⇒ [<code>Array.&lt;DiffMessage&gt;</code>](#DiffMessage)
Returns an `Array` of the diff chain `DiffMessages`.

NOTE: this clones the field.

**Kind**: instance method of [<code>DiffChainHistory</code>](#DiffChainHistory)  
<a name="DiffChainHistory+spam"></a>

### diffChainHistory.spam() ⇒ <code>Array.&lt;string&gt;</code>
Returns an `Array` of `MessageIds` as strings.

NOTE: this clones the field.

**Kind**: instance method of [<code>DiffChainHistory</code>](#DiffChainHistory)  
<a name="DiffChainHistory+toJSON"></a>

### diffChainHistory.toJSON() ⇒ <code>any</code>
Serializes as a JSON object.

**Kind**: instance method of [<code>DiffChainHistory</code>](#DiffChainHistory)  
<a name="DiffChainHistory.fromJSON"></a>

### DiffChainHistory.fromJSON(json) ⇒ [<code>DiffChainHistory</code>](#DiffChainHistory)
Deserializes from a JSON object.

**Kind**: static method of [<code>DiffChainHistory</code>](#DiffChainHistory)  

| Param | Type |
| --- | --- |
| json | <code>any</code> | 

<a name="DiffMessage"></a>

## DiffMessage
Defines the difference between two DID `Document`s' JSON representations.

**Kind**: global class  

* [DiffMessage](#DiffMessage)
    * [.did](#DiffMessage+did) ⇒ [<code>DID</code>](#DID)
    * [.diff](#DiffMessage+diff) ⇒ <code>string</code>
    * [.messageId](#DiffMessage+messageId) ⇒ <code>string</code>
    * [.messageId](#DiffMessage+messageId)
    * [.previousMessageId](#DiffMessage+previousMessageId) ⇒ <code>string</code>
    * [.previousMessageId](#DiffMessage+previousMessageId)
    * [.proof](#DiffMessage+proof) ⇒ <code>any</code>
    * [.id()](#DiffMessage+id) ⇒ [<code>DID</code>](#DID)
    * [.merge(document)](#DiffMessage+merge) ⇒ [<code>Document</code>](#Document)

<a name="DiffMessage+did"></a>

### diffMessage.did ⇒ [<code>DID</code>](#DID)
Returns the DID of the associated DID Document.

**Kind**: instance property of [<code>DiffMessage</code>](#DiffMessage)  
<a name="DiffMessage+diff"></a>

### diffMessage.diff ⇒ <code>string</code>
Returns the raw contents of the DID Document diff as a JSON string.

NOTE: clones the data.

**Kind**: instance property of [<code>DiffMessage</code>](#DiffMessage)  
<a name="DiffMessage+messageId"></a>

### diffMessage.messageId ⇒ <code>string</code>
Returns the message_id of the DID Document diff.

**Kind**: instance property of [<code>DiffMessage</code>](#DiffMessage)  
<a name="DiffMessage+messageId"></a>

### diffMessage.messageId
Sets the message_id of the DID Document diff.

**Kind**: instance property of [<code>DiffMessage</code>](#DiffMessage)  

| Param | Type |
| --- | --- |
| message_id | <code>string</code> | 

<a name="DiffMessage+previousMessageId"></a>

### diffMessage.previousMessageId ⇒ <code>string</code>
Returns the Tangle message id of the previous DID Document diff.

**Kind**: instance property of [<code>DiffMessage</code>](#DiffMessage)  
<a name="DiffMessage+previousMessageId"></a>

### diffMessage.previousMessageId
Sets the Tangle message id of the previous DID Document diff.

**Kind**: instance property of [<code>DiffMessage</code>](#DiffMessage)  

| Param | Type |
| --- | --- |
| message_id | <code>string</code> | 

<a name="DiffMessage+proof"></a>

### diffMessage.proof ⇒ <code>any</code>
Returns the `proof` object.

**Kind**: instance property of [<code>DiffMessage</code>](#DiffMessage)  
<a name="DiffMessage+id"></a>

### diffMessage.id() ⇒ [<code>DID</code>](#DID)
Returns the DID of the associated DID Document.

NOTE: clones the data.

**Kind**: instance method of [<code>DiffMessage</code>](#DiffMessage)  
<a name="DiffMessage+merge"></a>

### diffMessage.merge(document) ⇒ [<code>Document</code>](#Document)
Returns a new DID Document which is the result of merging `self`
with the given Document.

**Kind**: instance method of [<code>DiffMessage</code>](#DiffMessage)  

| Param | Type |
| --- | --- |
| document | [<code>Document</code>](#Document) | 

<a name="Document"></a>

## Document
**Kind**: global class  

* [Document](#Document)
    * [new Document(keypair, network, fragment)](#new_Document_new)
    * _instance_
        * [.id](#Document+id) ⇒ [<code>DID</code>](#DID)
        * [.metadata](#Document+metadata) ⇒ [<code>DocumentMetadata</code>](#DocumentMetadata)
        * [.metadataCreated](#Document+metadataCreated) ⇒ [<code>Timestamp</code>](#Timestamp)
        * [.metadataCreated](#Document+metadataCreated)
        * [.metadataUpdated](#Document+metadataUpdated) ⇒ [<code>Timestamp</code>](#Timestamp)
        * [.metadataUpdated](#Document+metadataUpdated)
        * [.metadataPreviousMessageId](#Document+metadataPreviousMessageId) ⇒ <code>string</code>
        * [.metadataPreviousMessageId](#Document+metadataPreviousMessageId)
        * [.metadataProof](#Document+metadataProof) ⇒ <code>any</code>
        * [.insertService(service)](#Document+insertService) ⇒ <code>boolean</code>
        * [.removeService(did)](#Document+removeService)
        * [.insertMethod(method, scope)](#Document+insertMethod)
        * [.removeMethod(did)](#Document+removeMethod)
        * [.defaultSigningMethod()](#Document+defaultSigningMethod) ⇒ [<code>VerificationMethod</code>](#VerificationMethod)
        * [.resolveMethod(query)](#Document+resolveMethod) ⇒ [<code>VerificationMethod</code>](#VerificationMethod)
        * [.revokeMerkleKey(query, index)](#Document+revokeMerkleKey) ⇒ <code>boolean</code>
        * [.signSelf(key_pair, method_query)](#Document+signSelf)
        * [.signCredential(data, args, options)](#Document+signCredential) ⇒ [<code>Credential</code>](#Credential)
        * [.signPresentation(data, args, options)](#Document+signPresentation) ⇒ [<code>Presentation</code>](#Presentation)
        * [.signData(data, args, options)](#Document+signData) ⇒ <code>any</code>
        * [.verifyData(data, options)](#Document+verifyData) ⇒ <code>boolean</code>
        * [.diff(other, message_id, key, method_query)](#Document+diff) ⇒ [<code>DiffMessage</code>](#DiffMessage)
        * [.verifyDiff(diff)](#Document+verifyDiff)
        * [.mergeDiff(diff)](#Document+mergeDiff)
        * [.integrationIndex()](#Document+integrationIndex) ⇒ <code>string</code>
        * [.toJSON()](#Document+toJSON) ⇒ <code>any</code>
    * _static_
        * [.fromVerificationMethod(method)](#Document.fromVerificationMethod) ⇒ [<code>Document</code>](#Document)
        * [.verifyDocument(signed, signer)](#Document.verifyDocument)
        * [.verifyRootDocument(document)](#Document.verifyRootDocument)
        * [.diffIndex(message_id)](#Document.diffIndex) ⇒ <code>string</code>
        * [.fromJSON(json)](#Document.fromJSON) ⇒ [<code>Document</code>](#Document)

<a name="new_Document_new"></a>

### new Document(keypair, network, fragment)
Creates a new DID Document from the given `KeyPair`, network, and verification method
fragment name.

The DID Document will be pre-populated with a single verification method
derived from the provided `KeyPair` embedded as a capability invocation
verification relationship. This method will have the DID URL fragment
`#sign-0` by default and can be easily retrieved with `Document::defaultSigningMethod`.

NOTE: the generated document is unsigned, see `Document::signSelf`.

Arguments:

* keypair: the initial verification method is derived from the public key with this keypair.
* network: Tangle network to use for the DID, default `Network::mainnet`.
* fragment: name of the initial verification method, default "sign-0".


| Param | Type |
| --- | --- |
| keypair | [<code>KeyPair</code>](#KeyPair) | 
| network | <code>string</code> \| <code>undefined</code> | 
| fragment | <code>string</code> \| <code>undefined</code> | 

<a name="Document+id"></a>

### document.id ⇒ [<code>DID</code>](#DID)
Returns the DID Document `id`.

**Kind**: instance property of [<code>Document</code>](#Document)  
<a name="Document+metadata"></a>

### document.metadata ⇒ [<code>DocumentMetadata</code>](#DocumentMetadata)
Returns the metadata associated with this document.

NOTE: clones the data. Use the `metadataCreated`, `metadataUpdated`,
`metadataPreviousMessageId`, `metadataProof` properties instead.

**Kind**: instance property of [<code>Document</code>](#Document)  
<a name="Document+metadataCreated"></a>

### document.metadataCreated ⇒ [<code>Timestamp</code>](#Timestamp)
Returns the timestamp of when the DID document was created.

**Kind**: instance property of [<code>Document</code>](#Document)  
<a name="Document+metadataCreated"></a>

### document.metadataCreated
Sets the timestamp of when the DID document was created.

**Kind**: instance property of [<code>Document</code>](#Document)  

| Param | Type |
| --- | --- |
| timestamp | [<code>Timestamp</code>](#Timestamp) | 

<a name="Document+metadataUpdated"></a>

### document.metadataUpdated ⇒ [<code>Timestamp</code>](#Timestamp)
Returns the timestamp of the last DID document update.

**Kind**: instance property of [<code>Document</code>](#Document)  
<a name="Document+metadataUpdated"></a>

### document.metadataUpdated
Sets the timestamp of the last DID document update.

**Kind**: instance property of [<code>Document</code>](#Document)  

| Param | Type |
| --- | --- |
| timestamp | [<code>Timestamp</code>](#Timestamp) | 

<a name="Document+metadataPreviousMessageId"></a>

### document.metadataPreviousMessageId ⇒ <code>string</code>
Returns the previous integration chain message id.

**Kind**: instance property of [<code>Document</code>](#Document)  
<a name="Document+metadataPreviousMessageId"></a>

### document.metadataPreviousMessageId
Sets the previous integration chain message id.

**Kind**: instance property of [<code>Document</code>](#Document)  

| Param | Type |
| --- | --- |
| value | <code>string</code> | 

<a name="Document+metadataProof"></a>

### document.metadataProof ⇒ <code>any</code>
Returns the `proof` object.

**Kind**: instance property of [<code>Document</code>](#Document)  
<a name="Document+insertService"></a>

### document.insertService(service) ⇒ <code>boolean</code>
Add a new `Service` to the document.

**Kind**: instance method of [<code>Document</code>](#Document)  

| Param | Type |
| --- | --- |
| service | [<code>Service</code>](#Service) | 

<a name="Document+removeService"></a>

### document.removeService(did)
Remove a `Service` identified by the given `DIDUrl` from the document.

**Kind**: instance method of [<code>Document</code>](#Document)  

| Param | Type |
| --- | --- |
| did | [<code>DIDUrl</code>](#DIDUrl) | 

<a name="Document+insertMethod"></a>

### document.insertMethod(method, scope)
Adds a new Verification Method to the DID Document.

**Kind**: instance method of [<code>Document</code>](#Document)  

| Param | Type |
| --- | --- |
| method | [<code>VerificationMethod</code>](#VerificationMethod) | 
| scope | [<code>MethodScope</code>](#MethodScope) | 

<a name="Document+removeMethod"></a>

### document.removeMethod(did)
Removes all references to the specified Verification Method.

**Kind**: instance method of [<code>Document</code>](#Document)  

| Param | Type |
| --- | --- |
| did | [<code>DIDUrl</code>](#DIDUrl) | 

<a name="Document+defaultSigningMethod"></a>

### document.defaultSigningMethod() ⇒ [<code>VerificationMethod</code>](#VerificationMethod)
Returns a copy of the first `VerificationMethod` with a capability invocation relationship
capable of signing this DID document.

Throws an error if no signing method is present.

**Kind**: instance method of [<code>Document</code>](#Document)  
<a name="Document+resolveMethod"></a>

### document.resolveMethod(query) ⇒ [<code>VerificationMethod</code>](#VerificationMethod)
Returns a copy of the first `VerificationMethod` with an `id` property
matching the provided `query`.

Throws an error if the method is not found.

**Kind**: instance method of [<code>Document</code>](#Document)  

| Param | Type |
| --- | --- |
| query | [<code>DIDUrl</code>](#DIDUrl) \| <code>string</code> | 

<a name="Document+revokeMerkleKey"></a>

### document.revokeMerkleKey(query, index) ⇒ <code>boolean</code>
**Kind**: instance method of [<code>Document</code>](#Document)  

| Param | Type |
| --- | --- |
| query | [<code>DIDUrl</code>](#DIDUrl) \| <code>string</code> | 
| index | <code>number</code> | 

<a name="Document+signSelf"></a>

### document.signSelf(key_pair, method_query)
Signs the DID document with the verification method specified by `method_query`.
The `method_query` may be the full `DIDUrl` of the method or just its fragment,
e.g. "#sign-0".

NOTE: does not validate whether the private key of the given `key_pair` corresponds to the
verification method. See `Document::verifySelfSigned`.

**Kind**: instance method of [<code>Document</code>](#Document)  

| Param | Type |
| --- | --- |
| key_pair | [<code>KeyPair</code>](#KeyPair) | 
| method_query | [<code>DIDUrl</code>](#DIDUrl) \| <code>string</code> | 

<a name="Document+signCredential"></a>

### document.signCredential(data, args, options) ⇒ [<code>Credential</code>](#Credential)
**Kind**: instance method of [<code>Document</code>](#Document)  

| Param | Type |
| --- | --- |
| data | <code>any</code> | 
| args | <code>any</code> | 
| options | [<code>SignatureOptions</code>](#SignatureOptions) | 

<a name="Document+signPresentation"></a>

### document.signPresentation(data, args, options) ⇒ [<code>Presentation</code>](#Presentation)
**Kind**: instance method of [<code>Document</code>](#Document)  

| Param | Type |
| --- | --- |
| data | <code>any</code> | 
| args | <code>any</code> | 
| options | [<code>SignatureOptions</code>](#SignatureOptions) | 

<a name="Document+signData"></a>

### document.signData(data, args, options) ⇒ <code>any</code>
Creates a signature for the given `data` with the specified DID Document
Verification Method.

An additional `proof` property is required if using a Merkle Key
Collection verification Method.

**Kind**: instance method of [<code>Document</code>](#Document)  

| Param | Type |
| --- | --- |
| data | <code>any</code> | 
| args | <code>any</code> | 
| options | [<code>SignatureOptions</code>](#SignatureOptions) | 

<a name="Document+verifyData"></a>

### document.verifyData(data, options) ⇒ <code>boolean</code>
Verifies the authenticity of `data` using the target verification method.

**Kind**: instance method of [<code>Document</code>](#Document)  

| Param | Type |
| --- | --- |
| data | <code>any</code> | 
| options | [<code>VerifierOptions</code>](#VerifierOptions) | 

<a name="Document+diff"></a>

### document.diff(other, message_id, key, method_query) ⇒ [<code>DiffMessage</code>](#DiffMessage)
Generate a `DiffMessage` between two DID Documents and sign it using the specified
`key` and `method`.

**Kind**: instance method of [<code>Document</code>](#Document)  

| Param | Type |
| --- | --- |
| other | [<code>Document</code>](#Document) | 
| message_id | <code>string</code> | 
| key | [<code>KeyPair</code>](#KeyPair) | 
| method_query | [<code>DIDUrl</code>](#DIDUrl) \| <code>string</code> | 

<a name="Document+verifyDiff"></a>

### document.verifyDiff(diff)
Verifies the signature of the `diff` was created using a capability invocation method
in this DID Document.

# Errors

Fails if an unsupported verification method is used or the verification operation fails.

**Kind**: instance method of [<code>Document</code>](#Document)  

| Param | Type |
| --- | --- |
| diff | [<code>DiffMessage</code>](#DiffMessage) | 

<a name="Document+mergeDiff"></a>

### document.mergeDiff(diff)
Verifies a `DiffMessage` signature and attempts to merge the changes into `self`.

**Kind**: instance method of [<code>Document</code>](#Document)  

| Param | Type |
| --- | --- |
| diff | [<code>DiffMessage</code>](#DiffMessage) | 

<a name="Document+integrationIndex"></a>

### document.integrationIndex() ⇒ <code>string</code>
Returns the Tangle index of the integration chain for this DID.

This is simply the tag segment of the `DID`.
E.g.
For a document with DID: did:iota:1234567890abcdefghijklmnopqrstuvxyzABCDEFGHI,
`doc.integration_index()` == "1234567890abcdefghijklmnopqrstuvxyzABCDEFGHI"

**Kind**: instance method of [<code>Document</code>](#Document)  
<a name="Document+toJSON"></a>

### document.toJSON() ⇒ <code>any</code>
Serializes a `Document` object as a JSON object.

**Kind**: instance method of [<code>Document</code>](#Document)  
<a name="Document.fromVerificationMethod"></a>

### Document.fromVerificationMethod(method) ⇒ [<code>Document</code>](#Document)
Creates a new DID Document from the given `VerificationMethod`.

NOTE: the generated document is unsigned, see `Document::signSelf`.

**Kind**: static method of [<code>Document</code>](#Document)  

| Param | Type |
| --- | --- |
| method | [<code>VerificationMethod</code>](#VerificationMethod) | 

<a name="Document.verifyDocument"></a>

### Document.verifyDocument(signed, signer)
Verifies that the signature on the DID document `signed` was generated by a valid method from
the `signer` DID document.

# Errors

Fails if:
- The signature proof section is missing in the `signed` document.
- The method is not found in the `signer` document.
- An unsupported verification method is used.
- The signature verification operation fails.

**Kind**: static method of [<code>Document</code>](#Document)  

| Param | Type |
| --- | --- |
| signed | [<code>Document</code>](#Document) | 
| signer | [<code>Document</code>](#Document) | 

<a name="Document.verifyRootDocument"></a>

### Document.verifyRootDocument(document)
Verifies whether `document` is a valid root DID document according to the IOTA DID method
specification.

It must be signed using a verification method with a public key whose BLAKE2b-256 hash matches
the DID tag.

**Kind**: static method of [<code>Document</code>](#Document)  

| Param | Type |
| --- | --- |
| document | [<code>Document</code>](#Document) | 

<a name="Document.diffIndex"></a>

### Document.diffIndex(message_id) ⇒ <code>string</code>
Returns the Tangle index of the DID diff chain. This should only be called on documents
published on the integration chain.

This is the Base58-btc encoded SHA-256 digest of the hex-encoded message id.

**Kind**: static method of [<code>Document</code>](#Document)  

| Param | Type |
| --- | --- |
| message_id | <code>string</code> | 

<a name="Document.fromJSON"></a>

### Document.fromJSON(json) ⇒ [<code>Document</code>](#Document)
Deserializes a `Document` object from a JSON object.

**Kind**: static method of [<code>Document</code>](#Document)  

| Param | Type |
| --- | --- |
| json | <code>any</code> | 

<a name="DocumentHistory"></a>

## DocumentHistory
A DID Document's history and current state.

**Kind**: global class  

* [DocumentHistory](#DocumentHistory)
    * _instance_
        * [.integrationChainData()](#DocumentHistory+integrationChainData) ⇒ [<code>Array.&lt;ResolvedDocument&gt;</code>](#ResolvedDocument)
        * [.integrationChainSpam()](#DocumentHistory+integrationChainSpam) ⇒ <code>Array.&lt;string&gt;</code>
        * [.diffChainData()](#DocumentHistory+diffChainData) ⇒ [<code>Array.&lt;DiffMessage&gt;</code>](#DiffMessage)
        * [.diffChainSpam()](#DocumentHistory+diffChainSpam) ⇒ <code>Array.&lt;string&gt;</code>
        * [.toJSON()](#DocumentHistory+toJSON) ⇒ <code>any</code>
    * _static_
        * [.fromJSON(json)](#DocumentHistory.fromJSON) ⇒ [<code>DocumentHistory</code>](#DocumentHistory)

<a name="DocumentHistory+integrationChainData"></a>

### documentHistory.integrationChainData() ⇒ [<code>Array.&lt;ResolvedDocument&gt;</code>](#ResolvedDocument)
Returns an `Array` of integration chain `Documents`.

NOTE: clones the data.

**Kind**: instance method of [<code>DocumentHistory</code>](#DocumentHistory)  
<a name="DocumentHistory+integrationChainSpam"></a>

### documentHistory.integrationChainSpam() ⇒ <code>Array.&lt;string&gt;</code>
Returns an `Array` of message id strings for "spam" messages on the same index
as the integration chain.

NOTE: clones the data.

**Kind**: instance method of [<code>DocumentHistory</code>](#DocumentHistory)  
<a name="DocumentHistory+diffChainData"></a>

### documentHistory.diffChainData() ⇒ [<code>Array.&lt;DiffMessage&gt;</code>](#DiffMessage)
Returns an `Array` of diff chain `DiffMessages`.

NOTE: clones the data.

**Kind**: instance method of [<code>DocumentHistory</code>](#DocumentHistory)  
<a name="DocumentHistory+diffChainSpam"></a>

### documentHistory.diffChainSpam() ⇒ <code>Array.&lt;string&gt;</code>
Returns an `Array` of message id strings for "spam" messages on the same index
as the diff chain.

NOTE: clones the data.

**Kind**: instance method of [<code>DocumentHistory</code>](#DocumentHistory)  
<a name="DocumentHistory+toJSON"></a>

### documentHistory.toJSON() ⇒ <code>any</code>
Serializes `DocumentHistory` as a JSON object.

**Kind**: instance method of [<code>DocumentHistory</code>](#DocumentHistory)  
<a name="DocumentHistory.fromJSON"></a>

### DocumentHistory.fromJSON(json) ⇒ [<code>DocumentHistory</code>](#DocumentHistory)
Deserializes `DocumentHistory` from a JSON object.

**Kind**: static method of [<code>DocumentHistory</code>](#DocumentHistory)  

| Param | Type |
| --- | --- |
| json | <code>any</code> | 

<a name="DocumentMetadata"></a>

## DocumentMetadata
Additional attributes related to an IOTA DID Document.

**Kind**: global class  

* [DocumentMetadata](#DocumentMetadata)
    * [.created](#DocumentMetadata+created) ⇒ [<code>Timestamp</code>](#Timestamp)
    * [.updated](#DocumentMetadata+updated) ⇒ [<code>Timestamp</code>](#Timestamp)
    * [.previousMessageId](#DocumentMetadata+previousMessageId) ⇒ <code>string</code>
    * [.proof](#DocumentMetadata+proof) ⇒ <code>any</code>

<a name="DocumentMetadata+created"></a>

### documentMetadata.created ⇒ [<code>Timestamp</code>](#Timestamp)
Returns the timestamp of when the DID document was created.

**Kind**: instance property of [<code>DocumentMetadata</code>](#DocumentMetadata)  
<a name="DocumentMetadata+updated"></a>

### documentMetadata.updated ⇒ [<code>Timestamp</code>](#Timestamp)
Returns the timestamp of the last DID document update.

**Kind**: instance property of [<code>DocumentMetadata</code>](#DocumentMetadata)  
<a name="DocumentMetadata+previousMessageId"></a>

### documentMetadata.previousMessageId ⇒ <code>string</code>
**Kind**: instance property of [<code>DocumentMetadata</code>](#DocumentMetadata)  
<a name="DocumentMetadata+proof"></a>

### documentMetadata.proof ⇒ <code>any</code>
Returns a reference to the `proof`.

**Kind**: instance property of [<code>DocumentMetadata</code>](#DocumentMetadata)  
<a name="Ed25519"></a>

## Ed25519
**Kind**: global class  
<a name="Ed25519.sign"></a>

### Ed25519.sign(message, key) ⇒ <code>Uint8Array</code>
<<<<<<< HEAD
Signs the given message with a base58 encoded string.
=======
Signs the given `message` with a base58 encoded `key`.
>>>>>>> 4b0164ca

**Kind**: static method of [<code>Ed25519</code>](#Ed25519)  

| Param | Type |
| --- | --- |
| message | <code>Uint8Array</code> | 
| key | <code>string</code> | 

<a name="ExplorerUrl"></a>

## ExplorerUrl
**Kind**: global class  

* [ExplorerUrl](#ExplorerUrl)
    * _instance_
        * [.messageUrl(message_id)](#ExplorerUrl+messageUrl) ⇒ <code>string</code>
        * [.resolverUrl(did)](#ExplorerUrl+resolverUrl) ⇒ <code>string</code>
        * [.toString()](#ExplorerUrl+toString) ⇒ <code>string</code>
    * _static_
        * [.parse(url)](#ExplorerUrl.parse) ⇒ [<code>ExplorerUrl</code>](#ExplorerUrl)
        * [.mainnet()](#ExplorerUrl.mainnet) ⇒ [<code>ExplorerUrl</code>](#ExplorerUrl)
        * [.devnet()](#ExplorerUrl.devnet) ⇒ [<code>ExplorerUrl</code>](#ExplorerUrl)

<a name="ExplorerUrl+messageUrl"></a>

### explorerUrl.messageUrl(message_id) ⇒ <code>string</code>
Returns the web explorer URL of the given `message_id`.

E.g. https://explorer.iota.org/mainnet/message/{message_id}

**Kind**: instance method of [<code>ExplorerUrl</code>](#ExplorerUrl)  

| Param | Type |
| --- | --- |
| message_id | <code>string</code> | 

<a name="ExplorerUrl+resolverUrl"></a>

### explorerUrl.resolverUrl(did) ⇒ <code>string</code>
Returns the web identity resolver URL for the given DID.

E.g. https://explorer.iota.org/mainnet/identity-resolver/{did}

**Kind**: instance method of [<code>ExplorerUrl</code>](#ExplorerUrl)  

| Param | Type |
| --- | --- |
| did | [<code>DID</code>](#DID) \| <code>string</code> | 

<a name="ExplorerUrl+toString"></a>

### explorerUrl.toString() ⇒ <code>string</code>
**Kind**: instance method of [<code>ExplorerUrl</code>](#ExplorerUrl)  
<a name="ExplorerUrl.parse"></a>

### ExplorerUrl.parse(url) ⇒ [<code>ExplorerUrl</code>](#ExplorerUrl)
Constructs a new Tangle explorer URL from a string.

Use `ExplorerUrl::mainnet` or `ExplorerUrl::devnet` unless using a private Tangle
or local explorer.

**Kind**: static method of [<code>ExplorerUrl</code>](#ExplorerUrl)  

| Param | Type |
| --- | --- |
| url | <code>string</code> | 

<a name="ExplorerUrl.mainnet"></a>

### ExplorerUrl.mainnet() ⇒ [<code>ExplorerUrl</code>](#ExplorerUrl)
Returns the Tangle explorer URL for the mainnet.

**Kind**: static method of [<code>ExplorerUrl</code>](#ExplorerUrl)  
<a name="ExplorerUrl.devnet"></a>

### ExplorerUrl.devnet() ⇒ [<code>ExplorerUrl</code>](#ExplorerUrl)
Returns the Tangle explorer URL for the devnet.

**Kind**: static method of [<code>ExplorerUrl</code>](#ExplorerUrl)  
<a name="Generation"></a>

## Generation
**Kind**: global class  

* [Generation](#Generation)
    * [new Generation()](#new_Generation_new)
    * _instance_
        * [.toUnsignedInteger()](#Generation+toUnsignedInteger) ⇒ <code>number</code>
        * [.tryIncrement()](#Generation+tryIncrement) ⇒ [<code>Generation</code>](#Generation)
        * [.tryDecrement()](#Generation+tryDecrement) ⇒ [<code>Generation</code>](#Generation)
    * _static_
        * [.fromUnsignedInteger(value)](#Generation.fromUnsignedInteger) ⇒ [<code>Generation</code>](#Generation)
        * [.min()](#Generation.min) ⇒ [<code>Generation</code>](#Generation)
        * [.max()](#Generation.max) ⇒ [<code>Generation</code>](#Generation)

<a name="new_Generation_new"></a>

### new Generation()
Creates a new `WasmGeneration`.

<a name="Generation+toUnsignedInteger"></a>

### generation.toUnsignedInteger() ⇒ <code>number</code>
Returns the `WasmGeneration` as a 32-bit integer.

**Kind**: instance method of [<code>Generation</code>](#Generation)  
<a name="Generation+tryIncrement"></a>

### generation.tryIncrement() ⇒ [<code>Generation</code>](#Generation)
Increments the `WasmGeneration`.

# Errors

Fails in case of overflows.

**Kind**: instance method of [<code>Generation</code>](#Generation)  
<a name="Generation+tryDecrement"></a>

### generation.tryDecrement() ⇒ [<code>Generation</code>](#Generation)
Decrements the `WasmGeneration`.

# Errors

Fails in case of underflow.

**Kind**: instance method of [<code>Generation</code>](#Generation)  
<a name="Generation.fromUnsignedInteger"></a>

### Generation.fromUnsignedInteger(value) ⇒ [<code>Generation</code>](#Generation)
Creates a new `WasmGeneration` from a 32-bit integer.

**Kind**: static method of [<code>Generation</code>](#Generation)  

| Param | Type |
| --- | --- |
| value | <code>number</code> | 

<a name="Generation.min"></a>

### Generation.min() ⇒ [<code>Generation</code>](#Generation)
Returns a `WasmGeneration` of minimum value.

**Kind**: static method of [<code>Generation</code>](#Generation)  
<a name="Generation.max"></a>

### Generation.max() ⇒ [<code>Generation</code>](#Generation)
Returns a `WasmGeneration` of maximum value.

**Kind**: static method of [<code>Generation</code>](#Generation)  
<a name="IdentityState"></a>

## IdentityState
**Kind**: global class  

* [IdentityState](#IdentityState)
    * _instance_
        * [.toJSON()](#IdentityState+toJSON) ⇒ <code>any</code>
    * _static_
        * [.fromJSON(json_value)](#IdentityState.fromJSON) ⇒ [<code>IdentityState</code>](#IdentityState)

<a name="IdentityState+toJSON"></a>

### identityState.toJSON() ⇒ <code>any</code>
**Kind**: instance method of [<code>IdentityState</code>](#IdentityState)  
<a name="IdentityState.fromJSON"></a>

### IdentityState.fromJSON(json_value) ⇒ [<code>IdentityState</code>](#IdentityState)
Deserializes a JSON object as `IdentityState`.

**Kind**: static method of [<code>IdentityState</code>](#IdentityState)  

| Param | Type |
| --- | --- |
| json_value | <code>any</code> | 

<a name="IntegrationChainHistory"></a>

## IntegrationChainHistory
**Kind**: global class  

* [IntegrationChainHistory](#IntegrationChainHistory)
    * _instance_
        * [.chainData()](#IntegrationChainHistory+chainData) ⇒ [<code>Array.&lt;ResolvedDocument&gt;</code>](#ResolvedDocument)
        * [.spam()](#IntegrationChainHistory+spam) ⇒ <code>Array.&lt;string&gt;</code>
        * [.toJSON()](#IntegrationChainHistory+toJSON) ⇒ <code>any</code>
    * _static_
        * [.fromJSON(json)](#IntegrationChainHistory.fromJSON) ⇒ [<code>IntegrationChainHistory</code>](#IntegrationChainHistory)

<a name="IntegrationChainHistory+chainData"></a>

### integrationChainHistory.chainData() ⇒ [<code>Array.&lt;ResolvedDocument&gt;</code>](#ResolvedDocument)
Returns an `Array` of the integration chain `Documents`.

NOTE: this clones the field.

**Kind**: instance method of [<code>IntegrationChainHistory</code>](#IntegrationChainHistory)  
<a name="IntegrationChainHistory+spam"></a>

### integrationChainHistory.spam() ⇒ <code>Array.&lt;string&gt;</code>
Returns an `Array` of `MessageIds` as strings.

NOTE: this clones the field.

**Kind**: instance method of [<code>IntegrationChainHistory</code>](#IntegrationChainHistory)  
<a name="IntegrationChainHistory+toJSON"></a>

### integrationChainHistory.toJSON() ⇒ <code>any</code>
Serializes as a JSON object.

**Kind**: instance method of [<code>IntegrationChainHistory</code>](#IntegrationChainHistory)  
<a name="IntegrationChainHistory.fromJSON"></a>

### IntegrationChainHistory.fromJSON(json) ⇒ [<code>IntegrationChainHistory</code>](#IntegrationChainHistory)
Deserializes from a JSON object.

**Kind**: static method of [<code>IntegrationChainHistory</code>](#IntegrationChainHistory)  

| Param | Type |
| --- | --- |
| json | <code>any</code> | 

<a name="KeyCollection"></a>

## KeyCollection
**Kind**: global class  

* [KeyCollection](#KeyCollection)
    * [new KeyCollection(type_, count)](#new_KeyCollection_new)
    * _instance_
        * [.length](#KeyCollection+length) ⇒ <code>number</code>
        * [.isEmpty()](#KeyCollection+isEmpty) ⇒ <code>boolean</code>
        * [.keypair(index)](#KeyCollection+keypair) ⇒ [<code>KeyPair</code>](#KeyPair) \| <code>undefined</code>
        * [.public(index)](#KeyCollection+public) ⇒ <code>string</code> \| <code>undefined</code>
        * [.private(index)](#KeyCollection+private) ⇒ <code>string</code> \| <code>undefined</code>
        * [.merkleRoot(digest)](#KeyCollection+merkleRoot) ⇒ <code>string</code>
        * [.merkleProof(digest, index)](#KeyCollection+merkleProof) ⇒ <code>string</code> \| <code>undefined</code>
        * [.toJSON()](#KeyCollection+toJSON) ⇒ <code>any</code>
    * _static_
        * [.fromJSON(json)](#KeyCollection.fromJSON) ⇒ [<code>KeyCollection</code>](#KeyCollection)

<a name="new_KeyCollection_new"></a>

### new KeyCollection(type_, count)
Creates a new `KeyCollection` with the specified key type.


| Param | Type |
| --- | --- |
| type_ | <code>number</code> | 
| count | <code>number</code> | 

<a name="KeyCollection+length"></a>

### keyCollection.length ⇒ <code>number</code>
Returns the number of keys in the collection.

**Kind**: instance property of [<code>KeyCollection</code>](#KeyCollection)  
<a name="KeyCollection+isEmpty"></a>

### keyCollection.isEmpty() ⇒ <code>boolean</code>
Returns `true` if the collection contains no keys.

**Kind**: instance method of [<code>KeyCollection</code>](#KeyCollection)  
<a name="KeyCollection+keypair"></a>

### keyCollection.keypair(index) ⇒ [<code>KeyPair</code>](#KeyPair) \| <code>undefined</code>
Returns the keypair at the specified `index`.

**Kind**: instance method of [<code>KeyCollection</code>](#KeyCollection)  

| Param | Type |
| --- | --- |
| index | <code>number</code> | 

<a name="KeyCollection+public"></a>

### keyCollection.public(index) ⇒ <code>string</code> \| <code>undefined</code>
Returns the public key at the specified `index` as a base58-encoded string.

**Kind**: instance method of [<code>KeyCollection</code>](#KeyCollection)  

| Param | Type |
| --- | --- |
| index | <code>number</code> | 

<a name="KeyCollection+private"></a>

### keyCollection.private(index) ⇒ <code>string</code> \| <code>undefined</code>
Returns the private key at the specified `index` as a base58-encoded string.

**Kind**: instance method of [<code>KeyCollection</code>](#KeyCollection)  

| Param | Type |
| --- | --- |
| index | <code>number</code> | 

<a name="KeyCollection+merkleRoot"></a>

### keyCollection.merkleRoot(digest) ⇒ <code>string</code>
**Kind**: instance method of [<code>KeyCollection</code>](#KeyCollection)  

| Param | Type |
| --- | --- |
| digest | <code>number</code> | 

<a name="KeyCollection+merkleProof"></a>

### keyCollection.merkleProof(digest, index) ⇒ <code>string</code> \| <code>undefined</code>
**Kind**: instance method of [<code>KeyCollection</code>](#KeyCollection)  

| Param | Type |
| --- | --- |
| digest | <code>number</code> | 
| index | <code>number</code> | 

<a name="KeyCollection+toJSON"></a>

### keyCollection.toJSON() ⇒ <code>any</code>
Serializes a `KeyCollection` object as a JSON object.

**Kind**: instance method of [<code>KeyCollection</code>](#KeyCollection)  
<a name="KeyCollection.fromJSON"></a>

### KeyCollection.fromJSON(json) ⇒ [<code>KeyCollection</code>](#KeyCollection)
Deserializes a `KeyCollection` object from a JSON object.

**Kind**: static method of [<code>KeyCollection</code>](#KeyCollection)  

| Param | Type |
| --- | --- |
| json | <code>any</code> | 

<a name="KeyLocation"></a>

## KeyLocation
**Kind**: global class  

* [KeyLocation](#KeyLocation)
    * [new KeyLocation(method, fragment, generation)](#new_KeyLocation_new)
    * [.method](#KeyLocation+method) ⇒ [<code>MethodType</code>](#MethodType)
    * [.fragment](#KeyLocation+fragment) ⇒ <code>string</code>
    * [.fragmentName](#KeyLocation+fragmentName) ⇒ <code>string</code>
    * [.generation](#KeyLocation+generation) ⇒ [<code>Generation</code>](#Generation)
<<<<<<< HEAD
    * [.toJSON()](#KeyLocation+toJSON) ⇒ <code>any</code>
=======
>>>>>>> 4b0164ca

<a name="new_KeyLocation_new"></a>

### new KeyLocation(method, fragment, generation)

| Param | Type |
| --- | --- |
| method | [<code>MethodType</code>](#MethodType) | 
| fragment | <code>string</code> | 
| generation | [<code>Generation</code>](#Generation) | 

<a name="KeyLocation+method"></a>

### keyLocation.method ⇒ [<code>MethodType</code>](#MethodType)
Returns the method type of the key location.

**Kind**: instance property of [<code>KeyLocation</code>](#KeyLocation)  
<a name="KeyLocation+fragment"></a>

### keyLocation.fragment ⇒ <code>string</code>
Returns the fragment name of the key location.

**Kind**: instance property of [<code>KeyLocation</code>](#KeyLocation)  
<a name="KeyLocation+fragmentName"></a>

### keyLocation.fragmentName ⇒ <code>string</code>
Returns the fragment name of the key location.

**Kind**: instance property of [<code>KeyLocation</code>](#KeyLocation)  
<a name="KeyLocation+generation"></a>

### keyLocation.generation ⇒ [<code>Generation</code>](#Generation)
Returns the integration generation when this key was created.

**Kind**: instance property of [<code>KeyLocation</code>](#KeyLocation)  
<<<<<<< HEAD
<a name="KeyLocation+toJSON"></a>

### keyLocation.toJSON() ⇒ <code>any</code>
Serializes `Signature` as a JSON object.

**Kind**: instance method of [<code>KeyLocation</code>](#KeyLocation)  
=======
>>>>>>> 4b0164ca
<a name="KeyPair"></a>

## KeyPair
**Kind**: global class  

* [KeyPair](#KeyPair)
    * [new KeyPair(type_)](#new_KeyPair_new)
    * _instance_
        * [.type](#KeyPair+type) ⇒ <code>number</code>
        * [.public](#KeyPair+public) ⇒ <code>string</code>
        * [.private](#KeyPair+private) ⇒ <code>string</code>
        * [.toJSON()](#KeyPair+toJSON) ⇒ <code>any</code>
    * _static_
        * [.fromBase58(type_, public_key, private_key)](#KeyPair.fromBase58) ⇒ [<code>KeyPair</code>](#KeyPair)
        * [.fromJSON(json)](#KeyPair.fromJSON) ⇒ [<code>KeyPair</code>](#KeyPair)

<a name="new_KeyPair_new"></a>

### new KeyPair(type_)
Generates a new `KeyPair` object.


| Param | Type |
| --- | --- |
| type_ | <code>number</code> | 

<a name="KeyPair+type"></a>

### keyPair.type ⇒ <code>number</code>
Returns the private key as a base58-encoded string.

**Kind**: instance property of [<code>KeyPair</code>](#KeyPair)  
<a name="KeyPair+public"></a>

### keyPair.public ⇒ <code>string</code>
Returns the public key as a base58-encoded string.

**Kind**: instance property of [<code>KeyPair</code>](#KeyPair)  
<a name="KeyPair+private"></a>

### keyPair.private ⇒ <code>string</code>
Returns the private key as a base58-encoded string.

**Kind**: instance property of [<code>KeyPair</code>](#KeyPair)  
<a name="KeyPair+toJSON"></a>

### keyPair.toJSON() ⇒ <code>any</code>
Serializes a `KeyPair` object as a JSON object.

**Kind**: instance method of [<code>KeyPair</code>](#KeyPair)  
<a name="KeyPair.fromBase58"></a>

### KeyPair.fromBase58(type_, public_key, private_key) ⇒ [<code>KeyPair</code>](#KeyPair)
Parses a `KeyPair` object from base58-encoded public/private keys.

**Kind**: static method of [<code>KeyPair</code>](#KeyPair)  

| Param | Type |
| --- | --- |
| type_ | <code>number</code> | 
| public_key | <code>string</code> | 
| private_key | <code>string</code> | 

<a name="KeyPair.fromJSON"></a>

### KeyPair.fromJSON(json) ⇒ [<code>KeyPair</code>](#KeyPair)
Deserializes a `KeyPair` object from a JSON object.

**Kind**: static method of [<code>KeyPair</code>](#KeyPair)  

| Param | Type |
| --- | --- |
| json | <code>any</code> | 

<a name="MessageId"></a>

## MessageId
**Kind**: global class  

* [MessageId](#MessageId)
    * _instance_
        * [.toJSON()](#MessageId+toJSON) ⇒ <code>any</code>
    * _static_
        * [.fromJSON(json_value)](#MessageId.fromJSON) ⇒ [<code>MessageId</code>](#MessageId)

<a name="MessageId+toJSON"></a>

### messageId.toJSON() ⇒ <code>any</code>
**Kind**: instance method of [<code>MessageId</code>](#MessageId)  
<a name="MessageId.fromJSON"></a>

### MessageId.fromJSON(json_value) ⇒ [<code>MessageId</code>](#MessageId)
Deserializes a JSON object as `MessageId`.

**Kind**: static method of [<code>MessageId</code>](#MessageId)  

| Param | Type |
| --- | --- |
| json_value | <code>any</code> | 

<a name="MethodScope"></a>

## MethodScope
Supported verification method types.

**Kind**: global class  

* [MethodScope](#MethodScope)
    * _instance_
        * [.toString()](#MethodScope+toString) ⇒ <code>string</code>
        * [.toJSON()](#MethodScope+toJSON) ⇒ <code>any</code>
    * _static_
        * [.VerificationMethod()](#MethodScope.VerificationMethod) ⇒ [<code>MethodScope</code>](#MethodScope)
        * [.Authentication()](#MethodScope.Authentication) ⇒ [<code>MethodScope</code>](#MethodScope)
        * [.AssertionMethod()](#MethodScope.AssertionMethod) ⇒ [<code>MethodScope</code>](#MethodScope)
        * [.KeyAgreement()](#MethodScope.KeyAgreement) ⇒ [<code>MethodScope</code>](#MethodScope)
        * [.CapabilityDelegation()](#MethodScope.CapabilityDelegation) ⇒ [<code>MethodScope</code>](#MethodScope)
        * [.CapabilityInvocation()](#MethodScope.CapabilityInvocation) ⇒ [<code>MethodScope</code>](#MethodScope)
        * [.fromJSON(json)](#MethodScope.fromJSON) ⇒ [<code>MethodScope</code>](#MethodScope)

<a name="MethodScope+toString"></a>

### methodScope.toString() ⇒ <code>string</code>
Returns the `MethodScope` as a string.

**Kind**: instance method of [<code>MethodScope</code>](#MethodScope)  
<a name="MethodScope+toJSON"></a>

### methodScope.toJSON() ⇒ <code>any</code>
Serializes a `MethodScope` object as a JSON object.

**Kind**: instance method of [<code>MethodScope</code>](#MethodScope)  
<a name="MethodScope.VerificationMethod"></a>

### MethodScope.VerificationMethod() ⇒ [<code>MethodScope</code>](#MethodScope)
**Kind**: static method of [<code>MethodScope</code>](#MethodScope)  
<a name="MethodScope.Authentication"></a>

### MethodScope.Authentication() ⇒ [<code>MethodScope</code>](#MethodScope)
**Kind**: static method of [<code>MethodScope</code>](#MethodScope)  
<a name="MethodScope.AssertionMethod"></a>

### MethodScope.AssertionMethod() ⇒ [<code>MethodScope</code>](#MethodScope)
**Kind**: static method of [<code>MethodScope</code>](#MethodScope)  
<a name="MethodScope.KeyAgreement"></a>

### MethodScope.KeyAgreement() ⇒ [<code>MethodScope</code>](#MethodScope)
**Kind**: static method of [<code>MethodScope</code>](#MethodScope)  
<a name="MethodScope.CapabilityDelegation"></a>

### MethodScope.CapabilityDelegation() ⇒ [<code>MethodScope</code>](#MethodScope)
**Kind**: static method of [<code>MethodScope</code>](#MethodScope)  
<a name="MethodScope.CapabilityInvocation"></a>

### MethodScope.CapabilityInvocation() ⇒ [<code>MethodScope</code>](#MethodScope)
**Kind**: static method of [<code>MethodScope</code>](#MethodScope)  
<a name="MethodScope.fromJSON"></a>

### MethodScope.fromJSON(json) ⇒ [<code>MethodScope</code>](#MethodScope)
Deserializes a `MethodScope` object from a JSON object.

**Kind**: static method of [<code>MethodScope</code>](#MethodScope)  

| Param | Type |
| --- | --- |
| json | <code>any</code> | 

<a name="MethodSecret"></a>

## MethodSecret
**Kind**: global class  

* [MethodSecret](#MethodSecret)
    * [.ed25519Base58(private_key)](#MethodSecret.ed25519Base58) ⇒ [<code>MethodSecret</code>](#MethodSecret)
    * [.merkleKeyCollection(collection)](#MethodSecret.merkleKeyCollection) ⇒ [<code>MethodSecret</code>](#MethodSecret)

<a name="MethodSecret.ed25519Base58"></a>

### MethodSecret.ed25519Base58(private_key) ⇒ [<code>MethodSecret</code>](#MethodSecret)
Creates a [MethodSecret](#MethodSecret) object from base58-encoded Ed25519 private key.

**Kind**: static method of [<code>MethodSecret</code>](#MethodSecret)  

| Param | Type |
| --- | --- |
| private_key | <code>string</code> | 

<a name="MethodSecret.merkleKeyCollection"></a>

### MethodSecret.merkleKeyCollection(collection) ⇒ [<code>MethodSecret</code>](#MethodSecret)
Creates a [MethodSecret](#MethodSecret) object from [KeyCollection](#KeyCollection).

**Kind**: static method of [<code>MethodSecret</code>](#MethodSecret)  

| Param | Type |
| --- | --- |
| collection | [<code>KeyCollection</code>](#KeyCollection) | 

<a name="MethodType"></a>

## MethodType
Supported verification method types.

**Kind**: global class  

* [MethodType](#MethodType)
    * _instance_
        * [.toJSON()](#MethodType+toJSON) ⇒ <code>any</code>
    * _static_
        * [.Ed25519VerificationKey2018()](#MethodType.Ed25519VerificationKey2018) ⇒ [<code>MethodType</code>](#MethodType)
        * [.MerkleKeyCollection2021()](#MethodType.MerkleKeyCollection2021) ⇒ [<code>MethodType</code>](#MethodType)
        * [.fromJSON(json)](#MethodType.fromJSON) ⇒ [<code>MethodType</code>](#MethodType)

<a name="MethodType+toJSON"></a>

### methodType.toJSON() ⇒ <code>any</code>
Serializes a `MethodType` object as a JSON object.

**Kind**: instance method of [<code>MethodType</code>](#MethodType)  
<a name="MethodType.Ed25519VerificationKey2018"></a>

### MethodType.Ed25519VerificationKey2018() ⇒ [<code>MethodType</code>](#MethodType)
**Kind**: static method of [<code>MethodType</code>](#MethodType)  
<a name="MethodType.MerkleKeyCollection2021"></a>

### MethodType.MerkleKeyCollection2021() ⇒ [<code>MethodType</code>](#MethodType)
**Kind**: static method of [<code>MethodType</code>](#MethodType)  
<a name="MethodType.fromJSON"></a>

### MethodType.fromJSON(json) ⇒ [<code>MethodType</code>](#MethodType)
Deserializes a `MethodType` object from a JSON object.

**Kind**: static method of [<code>MethodType</code>](#MethodType)  

| Param | Type |
| --- | --- |
| json | <code>any</code> | 

<a name="Network"></a>

## Network
**Kind**: global class  

* [Network](#Network)
    * _instance_
        * [.name](#Network+name) ⇒ <code>string</code>
        * [.defaultNodeURL](#Network+defaultNodeURL) ⇒ <code>string</code> \| <code>undefined</code>
        * [.toString()](#Network+toString) ⇒ <code>string</code>
    * _static_
        * [.try_from_name(name)](#Network.try_from_name) ⇒ [<code>Network</code>](#Network)
        * [.mainnet()](#Network.mainnet) ⇒ [<code>Network</code>](#Network)
        * [.devnet()](#Network.devnet) ⇒ [<code>Network</code>](#Network)

<a name="Network+name"></a>

### network.name ⇒ <code>string</code>
**Kind**: instance property of [<code>Network</code>](#Network)  
<a name="Network+defaultNodeURL"></a>

### network.defaultNodeURL ⇒ <code>string</code> \| <code>undefined</code>
Returns the node URL of the Tangle network.

**Kind**: instance property of [<code>Network</code>](#Network)  
<a name="Network+toString"></a>

### network.toString() ⇒ <code>string</code>
**Kind**: instance method of [<code>Network</code>](#Network)  
<a name="Network.try_from_name"></a>

### Network.try\_from\_name(name) ⇒ [<code>Network</code>](#Network)
Parses the provided string to a `Network`.

**Kind**: static method of [<code>Network</code>](#Network)  

| Param | Type |
| --- | --- |
| name | <code>string</code> | 

<a name="Network.mainnet"></a>

### Network.mainnet() ⇒ [<code>Network</code>](#Network)
**Kind**: static method of [<code>Network</code>](#Network)  
<a name="Network.devnet"></a>

### Network.devnet() ⇒ [<code>Network</code>](#Network)
**Kind**: static method of [<code>Network</code>](#Network)  
<a name="Presentation"></a>

## Presentation
**Kind**: global class  

* [Presentation](#Presentation)
    * [new Presentation(holder_doc, credential_data, presentation_type, presentation_id)](#new_Presentation_new)
    * _instance_
        * [.toJSON()](#Presentation+toJSON) ⇒ <code>any</code>
    * _static_
        * [.fromJSON(json)](#Presentation.fromJSON) ⇒ [<code>Presentation</code>](#Presentation)

<a name="new_Presentation_new"></a>

### new Presentation(holder_doc, credential_data, presentation_type, presentation_id)

| Param | Type |
| --- | --- |
| holder_doc | [<code>Document</code>](#Document) | 
| credential_data | <code>any</code> | 
| presentation_type | <code>string</code> \| <code>undefined</code> | 
| presentation_id | <code>string</code> \| <code>undefined</code> | 

<a name="Presentation+toJSON"></a>

### presentation.toJSON() ⇒ <code>any</code>
Serializes a `Presentation` object as a JSON object.

**Kind**: instance method of [<code>Presentation</code>](#Presentation)  
<a name="Presentation.fromJSON"></a>

### Presentation.fromJSON(json) ⇒ [<code>Presentation</code>](#Presentation)
Deserializes a `Presentation` object from a JSON object.

**Kind**: static method of [<code>Presentation</code>](#Presentation)  

| Param | Type |
| --- | --- |
| json | <code>any</code> | 

<a name="PrivateKey"></a>

## PrivateKey
**Kind**: global class  

* [PrivateKey](#PrivateKey)
    * _instance_
        * [.publicKey()](#PrivateKey+publicKey) ⇒ <code>string</code>
    * _static_
        * [.fromBase58String(private_key)](#PrivateKey.fromBase58String) ⇒ [<code>PrivateKey</code>](#PrivateKey)

<a name="PrivateKey+publicKey"></a>

### privateKey.publicKey() ⇒ <code>string</code>
Returns a base58 encoded string that represents the PublicKey.

**Kind**: instance method of [<code>PrivateKey</code>](#PrivateKey)  
<a name="PrivateKey.fromBase58String"></a>

### PrivateKey.fromBase58String(private_key) ⇒ [<code>PrivateKey</code>](#PrivateKey)
Create a new `PrivateKey` from a base58 encoded string.

**Kind**: static method of [<code>PrivateKey</code>](#PrivateKey)  

| Param | Type |
| --- | --- |
| private_key | <code>string</code> | 

<a name="ProofPurpose"></a>

## ProofPurpose
Associates a purpose with a `Signature`.

See https://w3c-ccg.github.io/security-vocab/#proofPurpose

**Kind**: global class  

* [ProofPurpose](#ProofPurpose)
    * _instance_
        * [.toJSON()](#ProofPurpose+toJSON) ⇒ <code>any</code>
    * _static_
        * [.assertionMethod()](#ProofPurpose.assertionMethod) ⇒ [<code>ProofPurpose</code>](#ProofPurpose)
        * [.authentication()](#ProofPurpose.authentication) ⇒ [<code>ProofPurpose</code>](#ProofPurpose)
        * [.fromJSON(json)](#ProofPurpose.fromJSON) ⇒ [<code>ProofPurpose</code>](#ProofPurpose)

<a name="ProofPurpose+toJSON"></a>

### proofPurpose.toJSON() ⇒ <code>any</code>
Serializes a `ProofPurpose` object as a JSON object.

**Kind**: instance method of [<code>ProofPurpose</code>](#ProofPurpose)  
<a name="ProofPurpose.assertionMethod"></a>

### ProofPurpose.assertionMethod() ⇒ [<code>ProofPurpose</code>](#ProofPurpose)
Purpose is to assert a claim.
See https://www.w3.org/TR/did-core/#assertion

**Kind**: static method of [<code>ProofPurpose</code>](#ProofPurpose)  
<a name="ProofPurpose.authentication"></a>

### ProofPurpose.authentication() ⇒ [<code>ProofPurpose</code>](#ProofPurpose)
Purpose is to authenticate the signer.
See https://www.w3.org/TR/did-core/#authentication

**Kind**: static method of [<code>ProofPurpose</code>](#ProofPurpose)  
<a name="ProofPurpose.fromJSON"></a>

### ProofPurpose.fromJSON(json) ⇒ [<code>ProofPurpose</code>](#ProofPurpose)
Deserializes a `ProofPurpose` object from a JSON object.

**Kind**: static method of [<code>ProofPurpose</code>](#ProofPurpose)  

| Param | Type |
| --- | --- |
| json | <code>any</code> | 

<a name="Receipt"></a>

## Receipt
**Kind**: global class  

* [Receipt](#Receipt)
    * _instance_
        * [.network](#Receipt+network) ⇒ [<code>Network</code>](#Network)
        * [.messageId](#Receipt+messageId) ⇒ <code>string</code>
        * [.networkId](#Receipt+networkId) ⇒ <code>string</code>
        * [.nonce](#Receipt+nonce) ⇒ <code>string</code>
        * [.toJSON()](#Receipt+toJSON) ⇒ <code>any</code>
    * _static_
        * [.fromJSON(json)](#Receipt.fromJSON) ⇒ [<code>Receipt</code>](#Receipt)

<a name="Receipt+network"></a>

### receipt.network ⇒ [<code>Network</code>](#Network)
Returns the associated IOTA Tangle `Network`.

**Kind**: instance property of [<code>Receipt</code>](#Receipt)  
<a name="Receipt+messageId"></a>

### receipt.messageId ⇒ <code>string</code>
Returns the message `id`.

**Kind**: instance property of [<code>Receipt</code>](#Receipt)  
<a name="Receipt+networkId"></a>

### receipt.networkId ⇒ <code>string</code>
Returns the message `network_id`.

**Kind**: instance property of [<code>Receipt</code>](#Receipt)  
<a name="Receipt+nonce"></a>

### receipt.nonce ⇒ <code>string</code>
Returns the message `nonce`.

**Kind**: instance property of [<code>Receipt</code>](#Receipt)  
<a name="Receipt+toJSON"></a>

### receipt.toJSON() ⇒ <code>any</code>
Serializes a `Receipt` as a JSON object.

**Kind**: instance method of [<code>Receipt</code>](#Receipt)  
<a name="Receipt.fromJSON"></a>

### Receipt.fromJSON(json) ⇒ [<code>Receipt</code>](#Receipt)
Deserializes a `Receipt` from a JSON object.

**Kind**: static method of [<code>Receipt</code>](#Receipt)  

| Param | Type |
| --- | --- |
| json | <code>any</code> | 

<a name="ResolvedDocument"></a>

## ResolvedDocument
An IOTA DID document resolved from the Tangle. Represents an integration chain message possibly
merged with one or more `DiffMessages`.

**Kind**: global class  

* [ResolvedDocument](#ResolvedDocument)
    * _instance_
        * [.document](#ResolvedDocument+document) ⇒ [<code>Document</code>](#Document)
        * [.diffMessageId](#ResolvedDocument+diffMessageId) ⇒ <code>string</code>
        * [.diffMessageId](#ResolvedDocument+diffMessageId)
        * [.integrationMessageId](#ResolvedDocument+integrationMessageId) ⇒ <code>string</code>
        * [.integrationMessageId](#ResolvedDocument+integrationMessageId)
        * [.mergeDiffMessage(diff_message)](#ResolvedDocument+mergeDiffMessage)
        * [.intoDocument()](#ResolvedDocument+intoDocument) ⇒ [<code>Document</code>](#Document)
        * [.toJSON()](#ResolvedDocument+toJSON) ⇒ <code>any</code>
    * _static_
        * [.fromJSON(json)](#ResolvedDocument.fromJSON) ⇒ [<code>ResolvedDocument</code>](#ResolvedDocument)

<a name="ResolvedDocument+document"></a>

### resolvedDocument.document ⇒ [<code>Document</code>](#Document)
Returns the inner DID document.

NOTE: clones the data. Use `intoDocument()` for efficiency.

**Kind**: instance property of [<code>ResolvedDocument</code>](#ResolvedDocument)  
<a name="ResolvedDocument+diffMessageId"></a>

### resolvedDocument.diffMessageId ⇒ <code>string</code>
Returns the diff chain message id.

**Kind**: instance property of [<code>ResolvedDocument</code>](#ResolvedDocument)  
<a name="ResolvedDocument+diffMessageId"></a>

### resolvedDocument.diffMessageId
Sets the diff chain message id.

**Kind**: instance property of [<code>ResolvedDocument</code>](#ResolvedDocument)  

| Param | Type |
| --- | --- |
| value | <code>string</code> | 

<a name="ResolvedDocument+integrationMessageId"></a>

### resolvedDocument.integrationMessageId ⇒ <code>string</code>
Returns the integration chain message id.

**Kind**: instance property of [<code>ResolvedDocument</code>](#ResolvedDocument)  
<a name="ResolvedDocument+integrationMessageId"></a>

### resolvedDocument.integrationMessageId
Sets the integration chain message id.

**Kind**: instance property of [<code>ResolvedDocument</code>](#ResolvedDocument)  

| Param | Type |
| --- | --- |
| value | <code>string</code> | 

<a name="ResolvedDocument+mergeDiffMessage"></a>

### resolvedDocument.mergeDiffMessage(diff_message)
Attempts to merge changes from a `DiffMessage` into this document and
updates the `ResolvedDocument::diffMessageId`.

If merging fails the document remains unmodified, otherwise this represents
the merged document state.

See `Document::mergeDiff`.

# Errors

Fails if the merge operation or signature verification on the diff fails.

**Kind**: instance method of [<code>ResolvedDocument</code>](#ResolvedDocument)  

| Param | Type |
| --- | --- |
| diff_message | [<code>DiffMessage</code>](#DiffMessage) | 

<a name="ResolvedDocument+intoDocument"></a>

### resolvedDocument.intoDocument() ⇒ [<code>Document</code>](#Document)
Consumes this object and returns the inner DID document.

NOTE: trying to use the `ResolvedDocument` after calling this will throw an error.

**Kind**: instance method of [<code>ResolvedDocument</code>](#ResolvedDocument)  
<a name="ResolvedDocument+toJSON"></a>

### resolvedDocument.toJSON() ⇒ <code>any</code>
Serializes a `Document` object as a JSON object.

**Kind**: instance method of [<code>ResolvedDocument</code>](#ResolvedDocument)  
<a name="ResolvedDocument.fromJSON"></a>

### ResolvedDocument.fromJSON(json) ⇒ [<code>ResolvedDocument</code>](#ResolvedDocument)
Deserializes a `Document` object from a JSON object.

**Kind**: static method of [<code>ResolvedDocument</code>](#ResolvedDocument)  

| Param | Type |
| --- | --- |
| json | <code>any</code> | 

<a name="Service"></a>

## Service
**Kind**: global class  

* [Service](#Service)
    * _instance_
        * [.toJSON()](#Service+toJSON) ⇒ <code>any</code>
    * _static_
        * [.fromJSON(value)](#Service.fromJSON) ⇒ [<code>Service</code>](#Service)

<a name="Service+toJSON"></a>

### service.toJSON() ⇒ <code>any</code>
Serializes a `Service` object as a JSON object.

**Kind**: instance method of [<code>Service</code>](#Service)  
<a name="Service.fromJSON"></a>

### Service.fromJSON(value) ⇒ [<code>Service</code>](#Service)
Deserializes a `Service` object from a JSON object.

**Kind**: static method of [<code>Service</code>](#Service)  

| Param | Type |
| --- | --- |
| value | <code>any</code> | 

<a name="Signature"></a>

## Signature
**Kind**: global class  

* [Signature](#Signature)
    * [new Signature(pkey, data)](#new_Signature_new)
<<<<<<< HEAD
    * _instance_
        * [.pkey](#Signature+pkey) ⇒ <code>string</code>
        * [.data](#Signature+data) ⇒ <code>Uint8Array</code>
    * _static_
        * [.fromJSON(json_value)](#Signature.fromJSON) ⇒ [<code>Signature</code>](#Signature)
=======
    * [.pkey](#Signature+pkey) ⇒ <code>string</code>
    * [.data](#Signature+data) ⇒ <code>Uint8Array</code>
>>>>>>> 4b0164ca

<a name="new_Signature_new"></a>

### new Signature(pkey, data)
Creates a new `Signature`.


| Param | Type |
| --- | --- |
| pkey | <code>string</code> | 
| data | <code>Uint8Array</code> | 

<a name="Signature+pkey"></a>

### signature.pkey ⇒ <code>string</code>
Returns the public key used to verify this signature.

**Kind**: instance property of [<code>Signature</code>](#Signature)  
<a name="Signature+data"></a>

### signature.data ⇒ <code>Uint8Array</code>
Returns the signature data as a vec of bytes.

**Kind**: instance property of [<code>Signature</code>](#Signature)  
<<<<<<< HEAD
<a name="Signature.fromJSON"></a>

### Signature.fromJSON(json_value) ⇒ [<code>Signature</code>](#Signature)
Deserializes a JSON object as `Signature`.

**Kind**: static method of [<code>Signature</code>](#Signature)  

| Param | Type |
| --- | --- |
| json_value | <code>any</code> | 

=======
>>>>>>> 4b0164ca
<a name="SignatureOptions"></a>

## SignatureOptions
Holds additional options for creating signatures.
See `ISignatureOptions`.

**Kind**: global class  

* [SignatureOptions](#SignatureOptions)
    * [new SignatureOptions(options)](#new_SignatureOptions_new)
    * [.default()](#SignatureOptions.default) ⇒ [<code>SignatureOptions</code>](#SignatureOptions)

<a name="new_SignatureOptions_new"></a>

### new SignatureOptions(options)
Creates a new `SignatureOptions` from the given fields.

Throws an error if any of the options are invalid.


| Param | Type |
| --- | --- |
| options | <code>ISignatureOptions</code> | 

<a name="SignatureOptions.default"></a>

### SignatureOptions.default() ⇒ [<code>SignatureOptions</code>](#SignatureOptions)
Creates a new `SignatureOptions` with default options.

**Kind**: static method of [<code>SignatureOptions</code>](#SignatureOptions)  
<a name="Timestamp"></a>

## Timestamp
**Kind**: global class  

* [Timestamp](#Timestamp)
    * _instance_
        * [.toRFC3339()](#Timestamp+toRFC3339) ⇒ <code>string</code>
    * _static_
        * [.parse(input)](#Timestamp.parse) ⇒ [<code>Timestamp</code>](#Timestamp)
        * [.nowUTC()](#Timestamp.nowUTC) ⇒ [<code>Timestamp</code>](#Timestamp)

<a name="Timestamp+toRFC3339"></a>

### timestamp.toRFC3339() ⇒ <code>string</code>
Returns the `Timestamp` as an RFC 3339 `String`.

**Kind**: instance method of [<code>Timestamp</code>](#Timestamp)  
<a name="Timestamp.parse"></a>

### Timestamp.parse(input) ⇒ [<code>Timestamp</code>](#Timestamp)
Parses a `Timestamp` from the provided input string.

**Kind**: static method of [<code>Timestamp</code>](#Timestamp)  

| Param | Type |
| --- | --- |
| input | <code>string</code> | 

<a name="Timestamp.nowUTC"></a>

### Timestamp.nowUTC() ⇒ [<code>Timestamp</code>](#Timestamp)
Creates a new `Timestamp` with the current date and time.

**Kind**: static method of [<code>Timestamp</code>](#Timestamp)  
<a name="VerificationMethod"></a>

## VerificationMethod
**Kind**: global class  

* [VerificationMethod](#VerificationMethod)
    * [new VerificationMethod(did, key_type, public_key, fragment)](#new_VerificationMethod_new)
    * _instance_
        * [.id](#VerificationMethod+id) ⇒ [<code>DIDUrl</code>](#DIDUrl)
        * [.controller](#VerificationMethod+controller) ⇒ [<code>DID</code>](#DID)
        * [.controller](#VerificationMethod+controller)
        * [.type](#VerificationMethod+type) ⇒ <code>string</code>
        * [.data](#VerificationMethod+data) ⇒ <code>any</code>
        * [.toJSON()](#VerificationMethod+toJSON) ⇒ <code>any</code>
    * _static_
        * [.newMerkleKey(digest, did, keys, fragment)](#VerificationMethod.newMerkleKey) ⇒ [<code>VerificationMethod</code>](#VerificationMethod)
        * [.fromJSON(value)](#VerificationMethod.fromJSON) ⇒ [<code>VerificationMethod</code>](#VerificationMethod)

<a name="new_VerificationMethod_new"></a>

### new VerificationMethod(did, key_type, public_key, fragment)
Creates a new `VerificationMethod` object from the given `did` and
Base58-BTC encoded public key.


| Param | Type |
| --- | --- |
| did | [<code>DID</code>](#DID) | 
| key_type | <code>number</code> | 
| public_key | <code>string</code> | 
| fragment | <code>string</code> | 

<a name="VerificationMethod+id"></a>

### verificationMethod.id ⇒ [<code>DIDUrl</code>](#DIDUrl)
Returns the `id` `DIDUrl` of the `VerificationMethod` object.

**Kind**: instance property of [<code>VerificationMethod</code>](#VerificationMethod)  
<a name="VerificationMethod+controller"></a>

### verificationMethod.controller ⇒ [<code>DID</code>](#DID)
Returns the `controller` `DID` of the `VerificationMethod` object.

**Kind**: instance property of [<code>VerificationMethod</code>](#VerificationMethod)  
<a name="VerificationMethod+controller"></a>

### verificationMethod.controller
Returns the `controller` `DID` of the `VerificationMethod` object.

**Kind**: instance property of [<code>VerificationMethod</code>](#VerificationMethod)  

| Param | Type |
| --- | --- |
| did | [<code>DID</code>](#DID) | 

<a name="VerificationMethod+type"></a>

### verificationMethod.type ⇒ <code>string</code>
Returns the `VerificationMethod` type.

**Kind**: instance property of [<code>VerificationMethod</code>](#VerificationMethod)  
<a name="VerificationMethod+data"></a>

### verificationMethod.data ⇒ <code>any</code>
Returns the `VerificationMethod` public key data.

**Kind**: instance property of [<code>VerificationMethod</code>](#VerificationMethod)  
<a name="VerificationMethod+toJSON"></a>

### verificationMethod.toJSON() ⇒ <code>any</code>
Serializes a `VerificationMethod` object as a JSON object.

**Kind**: instance method of [<code>VerificationMethod</code>](#VerificationMethod)  
<a name="VerificationMethod.newMerkleKey"></a>

### VerificationMethod.newMerkleKey(digest, did, keys, fragment) ⇒ [<code>VerificationMethod</code>](#VerificationMethod)
Creates a new `MerkleKeyCollection2021` method from the given key collection.

**Kind**: static method of [<code>VerificationMethod</code>](#VerificationMethod)  

| Param | Type |
| --- | --- |
| digest | <code>number</code> | 
| did | [<code>DID</code>](#DID) | 
| keys | [<code>KeyCollection</code>](#KeyCollection) | 
| fragment | <code>string</code> | 

<a name="VerificationMethod.fromJSON"></a>

### VerificationMethod.fromJSON(value) ⇒ [<code>VerificationMethod</code>](#VerificationMethod)
Deserializes a `VerificationMethod` object from a JSON object.

**Kind**: static method of [<code>VerificationMethod</code>](#VerificationMethod)  

| Param | Type |
| --- | --- |
| value | <code>any</code> | 

<a name="VerifierOptions"></a>

## VerifierOptions
Holds additional signature verification options.
See `IVerifierOptions`.

**Kind**: global class  

* [VerifierOptions](#VerifierOptions)
    * [new VerifierOptions(options)](#new_VerifierOptions_new)
    * [.default()](#VerifierOptions.default) ⇒ [<code>VerifierOptions</code>](#VerifierOptions)

<a name="new_VerifierOptions_new"></a>

### new VerifierOptions(options)
Creates a new `VerifierOptions` from the given fields.

Throws an error if any of the options are invalid.


| Param | Type |
| --- | --- |
| options | <code>IVerifierOptions</code> | 

<a name="VerifierOptions.default"></a>

### VerifierOptions.default() ⇒ [<code>VerifierOptions</code>](#VerifierOptions)
Creates a new `VerifierOptions` with default options.

**Kind**: static method of [<code>VerifierOptions</code>](#VerifierOptions)  
<a name="DIDMessageEncoding"></a>

## DIDMessageEncoding
**Kind**: global variable  
<a name="MethodRelationship"></a>

## MethodRelationship
**Kind**: global variable  
<a name="KeyType"></a>

## KeyType
**Kind**: global variable  
<a name="Digest"></a>

## Digest
**Kind**: global variable  
<a name="start"></a>

## start()
Initializes the console error panic hook for better error messages

**Kind**: global function  <|MERGE_RESOLUTION|>--- conflicted
+++ resolved
@@ -133,11 +133,7 @@
 **Kind**: global class  
 
 * [Account](#Account)
-<<<<<<< HEAD
-    * [.deleteService(options)](#Account+deleteService) ⇒ <code>Promise.&lt;void&gt;</code>
-    * [.deleteMethod(options)](#Account+deleteMethod) ⇒ <code>Promise.&lt;void&gt;</code>
-=======
->>>>>>> 4b0164ca
+    * [.setAlsoKnownAs(options)](#Account+setAlsoKnownAs) ⇒ <code>Promise.&lt;void&gt;</code>
     * [.did()](#Account+did) ⇒ [<code>DID</code>](#DID)
     * [.autopublish()](#Account+autopublish) ⇒ <code>boolean</code>
     * [.autosave()](#Account+autosave) ⇒ [<code>AutoSave</code>](#AutoSave)
@@ -153,38 +149,23 @@
     * [.fetchState()](#Account+fetchState) ⇒ <code>Promise.&lt;void&gt;</code>
     * [.deleteMethod(options)](#Account+deleteMethod) ⇒ <code>Promise.&lt;void&gt;</code>
     * [.deleteService(options)](#Account+deleteService) ⇒ <code>Promise.&lt;void&gt;</code>
-    * [.setAlsoKnownAs(options)](#Account+setAlsoKnownAs) ⇒ <code>Promise.&lt;void&gt;</code>
     * [.setController(options)](#Account+setController) ⇒ <code>Promise.&lt;void&gt;</code>
     * [.createMethod(options)](#Account+createMethod) ⇒ <code>Promise.&lt;void&gt;</code>
     * [.createService(options)](#Account+createService) ⇒ <code>Promise.&lt;void&gt;</code>
     * [.attachMethodRelationships(options)](#Account+attachMethodRelationships) ⇒ <code>Promise.&lt;void&gt;</code>
     * [.detachMethodRelationships(options)](#Account+detachMethodRelationships) ⇒ <code>Promise.&lt;void&gt;</code>
 
-<<<<<<< HEAD
-<a name="Account+deleteService"></a>
-
-### account.deleteService(options) ⇒ <code>Promise.&lt;void&gt;</code>
-Deletes a Service if it exists.
+<a name="Account+setAlsoKnownAs"></a>
+
+### account.setAlsoKnownAs(options) ⇒ <code>Promise.&lt;void&gt;</code>
+Sets the `alsoKnownAs` property in the DID document.
 
 **Kind**: instance method of [<code>Account</code>](#Account)  
 
 | Param | Type |
 | --- | --- |
-| options | <code>DeleteServiceOptions</code> | 
-
-<a name="Account+deleteMethod"></a>
-
-### account.deleteMethod(options) ⇒ <code>Promise.&lt;void&gt;</code>
-Deletes a verification method if the method exists.
-
-**Kind**: instance method of [<code>Account</code>](#Account)  
-
-| Param | Type |
-| --- | --- |
-| options | <code>DeleteMethodOptions</code> | 
-
-=======
->>>>>>> 4b0164ca
+| options | <code>SetAlsoKnownAsOptions</code> | 
+
 <a name="Account+did"></a>
 
 ### account.did() ⇒ [<code>DID</code>](#DID)
@@ -333,17 +314,6 @@
 | Param | Type |
 | --- | --- |
 | options | <code>DeleteServiceOptions</code> | 
-
-<a name="Account+setAlsoKnownAs"></a>
-
-### account.setAlsoKnownAs(options) ⇒ <code>Promise.&lt;void&gt;</code>
-Sets the `alsoKnownAs` property in the DID document.
-
-**Kind**: instance method of [<code>Account</code>](#Account)  
-
-| Param | Type |
-| --- | --- |
-| options | <code>SetAlsoKnownAsOptions</code> | 
 
 <a name="Account+setController"></a>
 
@@ -1814,11 +1784,7 @@
 <a name="Ed25519.sign"></a>
 
 ### Ed25519.sign(message, key) ⇒ <code>Uint8Array</code>
-<<<<<<< HEAD
-Signs the given message with a base58 encoded string.
-=======
 Signs the given `message` with a base58 encoded `key`.
->>>>>>> 4b0164ca
 
 **Kind**: static method of [<code>Ed25519</code>](#Ed25519)  
 
@@ -2162,10 +2128,7 @@
     * [.fragment](#KeyLocation+fragment) ⇒ <code>string</code>
     * [.fragmentName](#KeyLocation+fragmentName) ⇒ <code>string</code>
     * [.generation](#KeyLocation+generation) ⇒ [<code>Generation</code>](#Generation)
-<<<<<<< HEAD
     * [.toJSON()](#KeyLocation+toJSON) ⇒ <code>any</code>
-=======
->>>>>>> 4b0164ca
 
 <a name="new_KeyLocation_new"></a>
 
@@ -2201,15 +2164,12 @@
 Returns the integration generation when this key was created.
 
 **Kind**: instance property of [<code>KeyLocation</code>](#KeyLocation)  
-<<<<<<< HEAD
 <a name="KeyLocation+toJSON"></a>
 
 ### keyLocation.toJSON() ⇒ <code>any</code>
 Serializes `Signature` as a JSON object.
 
 **Kind**: instance method of [<code>KeyLocation</code>](#KeyLocation)  
-=======
->>>>>>> 4b0164ca
 <a name="KeyPair"></a>
 
 ## KeyPair
@@ -2812,16 +2772,11 @@
 
 * [Signature](#Signature)
     * [new Signature(pkey, data)](#new_Signature_new)
-<<<<<<< HEAD
     * _instance_
         * [.pkey](#Signature+pkey) ⇒ <code>string</code>
         * [.data](#Signature+data) ⇒ <code>Uint8Array</code>
     * _static_
         * [.fromJSON(json_value)](#Signature.fromJSON) ⇒ [<code>Signature</code>](#Signature)
-=======
-    * [.pkey](#Signature+pkey) ⇒ <code>string</code>
-    * [.data](#Signature+data) ⇒ <code>Uint8Array</code>
->>>>>>> 4b0164ca
 
 <a name="new_Signature_new"></a>
 
@@ -2846,7 +2801,6 @@
 Returns the signature data as a vec of bytes.
 
 **Kind**: instance property of [<code>Signature</code>](#Signature)  
-<<<<<<< HEAD
 <a name="Signature.fromJSON"></a>
 
 ### Signature.fromJSON(json_value) ⇒ [<code>Signature</code>](#Signature)
@@ -2858,8 +2812,6 @@
 | --- | --- |
 | json_value | <code>any</code> | 
 
-=======
->>>>>>> 4b0164ca
 <a name="SignatureOptions"></a>
 
 ## SignatureOptions
