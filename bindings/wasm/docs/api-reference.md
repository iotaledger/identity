--- conflicted
+++ resolved
@@ -139,11 +139,6 @@
 
 <dl>
 <dt><a href="#DIDMessageEncoding">DIDMessageEncoding</a></dt>
-<<<<<<< HEAD
-<dd></dd>
-<dt><a href="#MethodRelationship">MethodRelationship</a></dt>
-=======
->>>>>>> 6150c3bf
 <dd></dd>
 <dt><a href="#SubjectHolderRelationship">SubjectHolderRelationship</a></dt>
 <dd><p>Declares how credential subjects must relate to the presentation holder during validation.
@@ -170,13 +165,10 @@
 <dt><a href="#FirstError">FirstError</a></dt>
 <dd><p>Return after the first error occurs.</p>
 </dd>
+<dt><a href="#KeyType">KeyType</a></dt>
+<dd></dd>
 <dt><a href="#MethodRelationship">MethodRelationship</a></dt>
 <dd></dd>
-<<<<<<< HEAD
-=======
-<dt><a href="#KeyType">KeyType</a></dt>
-<dd></dd>
->>>>>>> 6150c3bf
 </dl>
 
 ## Functions
@@ -201,15 +193,9 @@
     * [.attachMethodRelationships(options)](#Account+attachMethodRelationships) ⇒ <code>Promise.&lt;void&gt;</code>
     * [.createMethod(options)](#Account+createMethod) ⇒ <code>Promise.&lt;void&gt;</code>
     * [.detachMethodRelationships(options)](#Account+detachMethodRelationships) ⇒ <code>Promise.&lt;void&gt;</code>
-<<<<<<< HEAD
-    * [.deleteMethod(options)](#Account+deleteMethod) ⇒ <code>Promise.&lt;void&gt;</code>
     * [.deleteService(options)](#Account+deleteService) ⇒ <code>Promise.&lt;void&gt;</code>
     * [.setAlsoKnownAs(options)](#Account+setAlsoKnownAs) ⇒ <code>Promise.&lt;void&gt;</code>
     * [.setController(options)](#Account+setController) ⇒ <code>Promise.&lt;void&gt;</code>
-=======
-    * [.deleteService(options)](#Account+deleteService) ⇒ <code>Promise.&lt;void&gt;</code>
-    * [.setAlsoKnownAs(options)](#Account+setAlsoKnownAs) ⇒ <code>Promise.&lt;void&gt;</code>
->>>>>>> 6150c3bf
     * [.did()](#Account+did) ⇒ [<code>DID</code>](#DID)
     * [.autopublish()](#Account+autopublish) ⇒ <code>boolean</code>
     * [.autosave()](#Account+autosave) ⇒ [<code>AutoSave</code>](#AutoSave)
@@ -223,11 +209,7 @@
     * [.createSignedData(fragment, data, options)](#Account+createSignedData) ⇒ <code>Promise.&lt;any&gt;</code>
     * [.updateDocumentUnchecked(document)](#Account+updateDocumentUnchecked) ⇒ <code>Promise.&lt;void&gt;</code>
     * [.fetchDocument()](#Account+fetchDocument) ⇒ <code>Promise.&lt;void&gt;</code>
-<<<<<<< HEAD
-=======
     * [.deleteMethod(options)](#Account+deleteMethod) ⇒ <code>Promise.&lt;void&gt;</code>
-    * [.setController(options)](#Account+setController) ⇒ <code>Promise.&lt;void&gt;</code>
->>>>>>> 6150c3bf
     * [.createService(options)](#Account+createService) ⇒ <code>Promise.&lt;void&gt;</code>
 
 <a name="Account+attachMethodRelationships"></a>
@@ -266,20 +248,6 @@
 | --- | --- |
 | options | <code>DetachMethodRelationshipOptions</code> | 
 
-<<<<<<< HEAD
-<a name="Account+deleteMethod"></a>
-
-### account.deleteMethod(options) ⇒ <code>Promise.&lt;void&gt;</code>
-Deletes a verification method if the method exists.
-
-**Kind**: instance method of [<code>Account</code>](#Account)  
-
-| Param | Type |
-| --- | --- |
-| options | <code>DeleteMethodOptions</code> | 
-
-=======
->>>>>>> 6150c3bf
 <a name="Account+deleteService"></a>
 
 ### account.deleteService(options) ⇒ <code>Promise.&lt;void&gt;</code>
@@ -302,7 +270,6 @@
 | --- | --- |
 | options | <code>SetAlsoKnownAsOptions</code> | 
 
-<<<<<<< HEAD
 <a name="Account+setController"></a>
 
 ### account.setController(options) ⇒ <code>Promise.&lt;void&gt;</code>
@@ -314,8 +281,6 @@
 | --- | --- |
 | options | <code>SetControllerOptions</code> | 
 
-=======
->>>>>>> 6150c3bf
 <a name="Account+did"></a>
 
 ### account.did() ⇒ [<code>DID</code>](#DID)
@@ -443,8 +408,6 @@
 to the identity, to avoid publishing updates that would be ignored.
 
 **Kind**: instance method of [<code>Account</code>](#Account)  
-<<<<<<< HEAD
-=======
 <a name="Account+deleteMethod"></a>
 
 ### account.deleteMethod(options) ⇒ <code>Promise.&lt;void&gt;</code>
@@ -456,18 +419,6 @@
 | --- | --- |
 | options | <code>DeleteMethodOptions</code> | 
 
-<a name="Account+setController"></a>
-
-### account.setController(options) ⇒ <code>Promise.&lt;void&gt;</code>
-Sets the controllers of the DID document.
-
-**Kind**: instance method of [<code>Account</code>](#Account)  
-
-| Param | Type |
-| --- | --- |
-| options | <code>SetControllerOptions</code> | 
-
->>>>>>> 6150c3bf
 <a name="Account+createService"></a>
 
 ### account.createService(options) ⇒ <code>Promise.&lt;void&gt;</code>
@@ -4431,13 +4382,6 @@
 | publicKey | <code>Uint8Array</code> | 
 
 <a name="DIDMessageEncoding"></a>
-<<<<<<< HEAD
-
-## DIDMessageEncoding
-**Kind**: global variable  
-<a name="MethodRelationship"></a>
-=======
->>>>>>> 6150c3bf
 
 ## DIDMessageEncoding
 **Kind**: global variable  
@@ -4488,17 +4432,14 @@
 Return after the first error occurs.
 
 **Kind**: global variable  
+<a name="KeyType"></a>
+
+## KeyType
+**Kind**: global variable  
 <a name="MethodRelationship"></a>
 
 ## MethodRelationship
 **Kind**: global variable  
-<<<<<<< HEAD
-=======
-<a name="KeyType"></a>
-
-## KeyType
-**Kind**: global variable  
->>>>>>> 6150c3bf
 <a name="start"></a>
 
 ## start()
