--- conflicted
+++ resolved
@@ -202,11 +202,6 @@
 **Kind**: global class  
 
 * [Account](#Account)
-<<<<<<< HEAD
-    * [.detachMethodRelationships(options)](#Account+detachMethodRelationships) ⇒ <code>Promise.&lt;void&gt;</code>
-=======
-    * [.attachMethodRelationships(options)](#Account+attachMethodRelationships) ⇒ <code>Promise.&lt;void&gt;</code>
->>>>>>> ec5d026a
     * [.did()](#Account+did) ⇒ [<code>DID</code>](#DID)
     * [.autopublish()](#Account+autopublish) ⇒ <code>boolean</code>
     * [.autosave()](#Account+autosave) ⇒ [<code>AutoSave</code>](#AutoSave)
@@ -227,32 +222,9 @@
     * [.setAlsoKnownAs(options)](#Account+setAlsoKnownAs) ⇒ <code>Promise.&lt;void&gt;</code>
     * [.setController(options)](#Account+setController) ⇒ <code>Promise.&lt;void&gt;</code>
     * [.createService(options)](#Account+createService) ⇒ <code>Promise.&lt;void&gt;</code>
+    * [.attachMethodRelationships(options)](#Account+attachMethodRelationships) ⇒ <code>Promise.&lt;void&gt;</code>
     * [.createMethod(options)](#Account+createMethod) ⇒ <code>Promise.&lt;void&gt;</code>
-
-<a name="Account+detachMethodRelationships"></a>
-
-### account.detachMethodRelationships(options) ⇒ <code>Promise.&lt;void&gt;</code>
-Detaches the given relationship from the given method, if the method exists.
-
-**Kind**: instance method of [<code>Account</code>](#Account)  
-
-| Param | Type |
-| --- | --- |
-| options | <code>DetachMethodRelationshipOptions</code> | 
-
-<a name="Account+attachMethodRelationships"></a>
-
-### account.attachMethodRelationships(options) ⇒ <code>Promise.&lt;void&gt;</code>
-Attach one or more verification relationships to a method.
-
-Note: the method must exist and be in the set of verification methods;
-it cannot be an embedded method.
-
-**Kind**: instance method of [<code>Account</code>](#Account)  
-
-| Param | Type |
-| --- | --- |
-| options | <code>AttachMethodRelationshipOptions</code> | 
+    * [.detachMethodRelationships(options)](#Account+detachMethodRelationships) ⇒ <code>Promise.&lt;void&gt;</code>
 
 <a name="Account+did"></a>
 
@@ -474,6 +446,20 @@
 | --- | --- |
 | options | <code>CreateServiceOptions</code> | 
 
+<a name="Account+attachMethodRelationships"></a>
+
+### account.attachMethodRelationships(options) ⇒ <code>Promise.&lt;void&gt;</code>
+Attach one or more verification relationships to a method.
+
+Note: the method must exist and be in the set of verification methods;
+it cannot be an embedded method.
+
+**Kind**: instance method of [<code>Account</code>](#Account)  
+
+| Param | Type |
+| --- | --- |
+| options | <code>AttachMethodRelationshipOptions</code> | 
+
 <a name="Account+createMethod"></a>
 
 ### account.createMethod(options) ⇒ <code>Promise.&lt;void&gt;</code>
@@ -484,6 +470,17 @@
 | Param | Type |
 | --- | --- |
 | options | <code>CreateMethodOptions</code> | 
+
+<a name="Account+detachMethodRelationships"></a>
+
+### account.detachMethodRelationships(options) ⇒ <code>Promise.&lt;void&gt;</code>
+Detaches the given relationship from the given method, if the method exists.
+
+**Kind**: instance method of [<code>Account</code>](#Account)  
+
+| Param | Type |
+| --- | --- |
+| options | <code>DetachMethodRelationshipOptions</code> | 
 
 <a name="AccountBuilder"></a>
 
