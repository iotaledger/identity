--- conflicted
+++ resolved
@@ -102,15 +102,12 @@
 ## Members
 
 <dl>
-<<<<<<< HEAD
-=======
 <dt><a href="#KeyType">KeyType</a></dt>
 <dd></dd>
 <dt><a href="#MethodRelationship">MethodRelationship</a></dt>
 <dd></dd>
 <dt><a href="#StateMetadataEncoding">StateMetadataEncoding</a></dt>
 <dd></dd>
->>>>>>> f44a8b98
 <dt><a href="#StatusCheck">StatusCheck</a></dt>
 <dd><p>Controls validation behaviour when checking whether or not a credential has been revoked by its
 <a href="https://www.w3.org/TR/vc-data-model/#status"><code>credentialStatus</code></a>.</p>
@@ -153,15 +150,6 @@
 <dt><a href="#FirstError">FirstError</a></dt>
 <dd><p>Return after the first error occurs.</p>
 </dd>
-<<<<<<< HEAD
-<dt><a href="#KeyType">KeyType</a></dt>
-<dd></dd>
-<dt><a href="#MethodRelationship">MethodRelationship</a></dt>
-<dd></dd>
-<dt><a href="#StateMetadataEncoding">StateMetadataEncoding</a></dt>
-<dd></dd>
-=======
->>>>>>> f44a8b98
 </dl>
 
 ## Functions
@@ -2009,11 +1997,7 @@
         * [.clone()](#IotaDocument+clone) ⇒ [<code>IotaDocument</code>](#IotaDocument)
     * _static_
         * [.newWithId(id)](#IotaDocument.newWithId) ⇒ [<code>IotaDocument</code>](#IotaDocument)
-<<<<<<< HEAD
         * [.unpackFromOutput(did, aliasOutput, allowEmpty)](#IotaDocument.unpackFromOutput) ⇒ [<code>IotaDocument</code>](#IotaDocument)
-=======
-        * [.unpackFromOutput(did, aliasDto, allowEmpty)](#IotaDocument.unpackFromOutput) ⇒ [<code>IotaDocument</code>](#IotaDocument)
->>>>>>> f44a8b98
         * [.unpackFromBlock(network, block)](#IotaDocument.unpackFromBlock) ⇒ [<code>Array.&lt;IotaDocument&gt;</code>](#IotaDocument)
         * [.fromJSON(json)](#IotaDocument.fromJSON) ⇒ [<code>IotaDocument</code>](#IotaDocument)
 
@@ -2417,13 +2401,8 @@
 
 <a name="IotaDocument.unpackFromOutput"></a>
 
-<<<<<<< HEAD
 ### IotaDocument.unpackFromOutput(did, aliasOutput, allowEmpty) ⇒ [<code>IotaDocument</code>](#IotaDocument)
 Deserializes the document from an Alias Output.
-=======
-### IotaDocument.unpackFromOutput(did, aliasDto, allowEmpty) ⇒ [<code>IotaDocument</code>](#IotaDocument)
-Deserializes the document from the state metadata bytes of an Alias Output.
->>>>>>> f44a8b98
 
 If `allowEmpty` is true, this will return an empty DID document marked as `deactivated`
 if `stateMetadata` is empty.
@@ -2437,11 +2416,7 @@
 | Param | Type |
 | --- | --- |
 | did | [<code>IotaDID</code>](#IotaDID) | 
-<<<<<<< HEAD
 | aliasOutput | <code>IAliasOutput</code> | 
-=======
-| aliasDto | <code>any</code> | 
->>>>>>> f44a8b98
 | allowEmpty | <code>boolean</code> | 
 
 <a name="IotaDocument.unpackFromBlock"></a>
@@ -4060,8 +4035,6 @@
 | --- | --- |
 | publicKey | <code>Uint8Array</code> | 
 
-<<<<<<< HEAD
-=======
 <a name="KeyType"></a>
 
 ## KeyType
@@ -4074,7 +4047,6 @@
 
 ## StateMetadataEncoding
 **Kind**: global variable  
->>>>>>> f44a8b98
 <a name="StatusCheck"></a>
 
 ## StatusCheck
@@ -4153,21 +4125,6 @@
 Return after the first error occurs.
 
 **Kind**: global variable  
-<<<<<<< HEAD
-<a name="KeyType"></a>
-
-## KeyType
-**Kind**: global variable  
-<a name="MethodRelationship"></a>
-
-## MethodRelationship
-**Kind**: global variable  
-<a name="StateMetadataEncoding"></a>
-
-## StateMetadataEncoding
-**Kind**: global variable  
-=======
->>>>>>> f44a8b98
 <a name="start"></a>
 
 ## start()
