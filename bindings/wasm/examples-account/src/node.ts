--- conflicted
+++ resolved
@@ -37,10 +37,8 @@
             return await unchecked();
         case "multiple_identities":
             return await multipleIdentities();
-<<<<<<< HEAD
         case "key_exchange":
             return await keyExchange();
-=======
         case "create_vc":
             return await createVC();
         case "create_vp":
@@ -49,7 +47,6 @@
             return await revokeVC();
         case "custom_storage":
             return await storageTestSuite()
->>>>>>> dd55652c
         default:
             throw "Unknown example name";
     }
