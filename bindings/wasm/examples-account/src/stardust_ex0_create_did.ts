// Copyright 2020-2022 IOTA Stiftung
// SPDX-License-Identifier: Apache-2.0

<<<<<<< HEAD
import {
    StardustDocument,
    StardustIdentityClient,
} from '../../node';

import {IAliasOutput, SingleNodeClient, IndexerPluginClient, IRent, INodeInfo} from '@iota/iota.js';

=======
import {KeyPair, KeyType, MethodScope, StardustDocument, StardustVerificationMethod} from '../../node';
>>>>>>> 23f5280f

import {
    Bech32Helper,
    ED25519_ADDRESS_TYPE,
    Ed25519Address,
    Ed25519Seed,
<<<<<<< HEAD
    ED25519_ADDRESS_TYPE,
    IUTXOInput,
    IOutputsResponse,
    ITransactionEssence,
    serializeOutput,
    ISignatureUnlock,
    SIGNATURE_UNLOCK_TYPE,
    ED25519_SIGNATURE_TYPE,
    TRANSACTION_ESSENCE_TYPE,
    ITransactionPayload,
    TRANSACTION_PAYLOAD_TYPE,
    IBlock,
    DEFAULT_PROTOCOL_VERSION,
    TransactionHelper,
    AddressTypes
} from "@iota/iota.js";
import { Converter, WriteStream } from "@iota/util.js";
// import { NeonPowProvider } from "@iota/pow-neon.js";
import { Bip32Path, Blake2b, Ed25519 } from "@iota/crypto.js";
import { randomBytes } from "node:crypto";
=======
    IAliasOutput, IEd25519Address,
    SingleNodeClient,
} from '@iota/iota.js';

import {StardustIdentityClient} from "./stardust_identity_client";
import {Converter} from "@iota/util.js";
import {Bip32Path} from "@iota/crypto.js";
import {randomBytes} from "node:crypto";
>>>>>>> 23f5280f
import fetch from "node-fetch";
import {NeonPowProvider} from "@iota/pow-neon.js";

const EXPLORER = "https://explorer.alphanet.iotaledger.net/alphanet";
const API_ENDPOINT = "https://api.alphanet.iotaledger.net/";
const FAUCET = "https://faucet.alphanet.iotaledger.net/api/enqueue";

// In this example we set up a hot wallet, fund it with tokens from the faucet and let it mint an NFT to our address.
<<<<<<< HEAD
export async function run() {
    // LocalPoW is extremely slow and only runs in 1 thread...
    // const client = new SingleNodeClient(API_ENDPOINT, {powProvider: new LocalPowProvider()});
    // Neon localPoW is blazingly fast, but you need rust toolchain to build
    const client = new SingleNodeClient(API_ENDPOINT); // const client = new SingleNodeClient(API_ENDPOINT, {powProvider: new NeonPowProvider()});
    const didClient = new StardustIdentityClient(client);
    const protocolInfo = await client.protocolInfo();
    const network: string = protocolInfo.bech32Hrp;
=======
async function run() {
    // Allow self-signed TLS certificates when running in Node.js.
    // WARNING: this is generally insecure and should not be done in production.
    if (typeof process !== 'undefined' && process.release.name === 'node') {
        process.env["NODE_TLS_REJECT_UNAUTHORIZED"] = "0";
    }
>>>>>>> 23f5280f

    // Local proof-of-work in JavaScript is single-threaded and extremely slow!
    // Install and use a faster package if possible.
    // const powProvider = new LocalPowProvider();
    // const powProvider = new WasmPowProvider(); // @iota/pow-wasm.js: multi-threaded but requires Node.js.
    const powProvider = new NeonPowProvider(); // @iota/pow-neon.js: fastest but requires Node.js and Rust.

    const client = new SingleNodeClient(API_ENDPOINT, {powProvider});
    const didClient = new StardustIdentityClient(client);

    // Get the Bech32 human-readable part (HRP) of the network.
    const networkHrp: string = await didClient.getNetworkHrp();

    // Create a new wallet and request funds for it from the faucet (only works on test networks).
    console.log("Sender Address:");
    const [walletAddressHex, walletAddressBech32, walletKeyPair] = await setUpHotWallet(networkHrp, true);
    console.log("\tAddress Ed25519", walletAddressHex);
    console.log("\tAddress Bech32", walletAddressBech32);

    // Create a new DID document with a placeholder DID.
    // The DID will be derived from the Alias Id of the Alias Output after publishing.
    const document = new StardustDocument(networkHrp);

    // Insert a new Ed25519 verification method in the DID document.
    let keypair = new KeyPair(KeyType.Ed25519);
    let method = new StardustVerificationMethod(document.id(), keypair.type(), keypair.public(), "#key-1");
    document.insertMethod(method, MethodScope.VerificationMethod());

    // Construct an Alias Output containing the DID document, with the wallet address
    // set as both the state controller and governor.
    const address: IEd25519Address = {
        type: ED25519_ADDRESS_TYPE,
        pubKeyHash: walletAddressHex
    };
    const aliasOutput: IAliasOutput = await didClient.newDidOutput(address, document);
    console.log("Alias Output:", JSON.stringify(aliasOutput, null, 2));

    // Publish the Alias Output and get the published DID document.
    const published = await didClient.publishDidOutput(walletKeyPair, aliasOutput);
    console.log("Published DID document:", JSON.stringify(published, null, 2));
}

/** Generate a new Ed25519 wallet address and optionally fund it from the faucet API. */
async function setUpHotWallet(hrp: string, fund: boolean = false) {
    // Generate a random seed
    const walletEd25519Seed = new Ed25519Seed(randomBytes(32));

    // For Shimmer we use Coin Type 4219
    const path = new Bip32Path("m/44'/4219'/0'/0'/0'");

    // Construct wallet from seed
    const walletSeed = walletEd25519Seed.generateSeedFromPath(path);
    let walletKeyPair = walletSeed.keyPair();

    console.log("\tSeed", Converter.bytesToHex(walletSeed.toBytes()));

    // Get the wallet address, which is the Blake2b-256 digest of the public key.
    const walletEd25519Address = new Ed25519Address(walletKeyPair.publicKey);
    const walletAddress = walletEd25519Address.toAddress();
    const walletAddressHex = Converter.bytesToHex(walletAddress, true);

    let walletAddressBech32 = Bech32Helper.toBech32(ED25519_ADDRESS_TYPE, walletAddress, hrp);

    // We also top up the address by asking funds from the faucet.
    if (fund) {
        await requestFundsFromFaucet(walletAddressBech32);
    }

    return [walletAddressHex, walletAddressBech32, walletKeyPair] as const;
}

/** Request tokens from the faucet API. */
async function requestFundsFromFaucet(addressBech32: string) {
    const requestObj = JSON.stringify({address: addressBech32});
    let errorMessage, data;
    try {
        const response = await fetch(FAUCET, {
            method: "POST",
            headers: {
                Accept: "application/json",
                "Content-Type": "application/json",
            },
            body: requestObj,
        });
        if (response.status === 202) {
            errorMessage = "OK";
        } else if (response.status === 429) {
            errorMessage = "too many requests, please try again later.";
        } else {
            data = await response.json();
            // @ts-ignore
            errorMessage = data.error.message;
        }
    } catch (error) {
        errorMessage = error;
    }

    if (errorMessage != "OK") {
        throw new Error(`failed to get funds from faucet: ${errorMessage}`);
    }
}

run()
    .catch(err => console.error(err));<|MERGE_RESOLUTION|>--- conflicted
+++ resolved
@@ -1,45 +1,13 @@
 // Copyright 2020-2022 IOTA Stiftung
 // SPDX-License-Identifier: Apache-2.0
 
-<<<<<<< HEAD
-import {
-    StardustDocument,
-    StardustIdentityClient,
-} from '../../node';
-
-import {IAliasOutput, SingleNodeClient, IndexerPluginClient, IRent, INodeInfo} from '@iota/iota.js';
-
-=======
 import {KeyPair, KeyType, MethodScope, StardustDocument, StardustVerificationMethod} from '../../node';
->>>>>>> 23f5280f
 
 import {
     Bech32Helper,
     ED25519_ADDRESS_TYPE,
     Ed25519Address,
     Ed25519Seed,
-<<<<<<< HEAD
-    ED25519_ADDRESS_TYPE,
-    IUTXOInput,
-    IOutputsResponse,
-    ITransactionEssence,
-    serializeOutput,
-    ISignatureUnlock,
-    SIGNATURE_UNLOCK_TYPE,
-    ED25519_SIGNATURE_TYPE,
-    TRANSACTION_ESSENCE_TYPE,
-    ITransactionPayload,
-    TRANSACTION_PAYLOAD_TYPE,
-    IBlock,
-    DEFAULT_PROTOCOL_VERSION,
-    TransactionHelper,
-    AddressTypes
-} from "@iota/iota.js";
-import { Converter, WriteStream } from "@iota/util.js";
-// import { NeonPowProvider } from "@iota/pow-neon.js";
-import { Bip32Path, Blake2b, Ed25519 } from "@iota/crypto.js";
-import { randomBytes } from "node:crypto";
-=======
     IAliasOutput, IEd25519Address,
     SingleNodeClient,
 } from '@iota/iota.js';
@@ -48,7 +16,6 @@
 import {Converter} from "@iota/util.js";
 import {Bip32Path} from "@iota/crypto.js";
 import {randomBytes} from "node:crypto";
->>>>>>> 23f5280f
 import fetch from "node-fetch";
 import {NeonPowProvider} from "@iota/pow-neon.js";
 
@@ -57,23 +24,12 @@
 const FAUCET = "https://faucet.alphanet.iotaledger.net/api/enqueue";
 
 // In this example we set up a hot wallet, fund it with tokens from the faucet and let it mint an NFT to our address.
-<<<<<<< HEAD
-export async function run() {
-    // LocalPoW is extremely slow and only runs in 1 thread...
-    // const client = new SingleNodeClient(API_ENDPOINT, {powProvider: new LocalPowProvider()});
-    // Neon localPoW is blazingly fast, but you need rust toolchain to build
-    const client = new SingleNodeClient(API_ENDPOINT); // const client = new SingleNodeClient(API_ENDPOINT, {powProvider: new NeonPowProvider()});
-    const didClient = new StardustIdentityClient(client);
-    const protocolInfo = await client.protocolInfo();
-    const network: string = protocolInfo.bech32Hrp;
-=======
 async function run() {
     // Allow self-signed TLS certificates when running in Node.js.
     // WARNING: this is generally insecure and should not be done in production.
     if (typeof process !== 'undefined' && process.release.name === 'node') {
         process.env["NODE_TLS_REJECT_UNAUTHORIZED"] = "0";
     }
->>>>>>> 23f5280f
 
     // Local proof-of-work in JavaScript is single-threaded and extremely slow!
     // Install and use a faster package if possible.
@@ -81,8 +37,8 @@
     // const powProvider = new WasmPowProvider(); // @iota/pow-wasm.js: multi-threaded but requires Node.js.
     const powProvider = new NeonPowProvider(); // @iota/pow-neon.js: fastest but requires Node.js and Rust.
 
-    const client = new SingleNodeClient(API_ENDPOINT, {powProvider});
-    const didClient = new StardustIdentityClient(client);
+    // Fetch outputId with funds to be used as input
+    const indexerPluginClient = new IndexerPluginClient(client);
 
     // Get the Bech32 human-readable part (HRP) of the network.
     const networkHrp: string = await didClient.getNetworkHrp();
