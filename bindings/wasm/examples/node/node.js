// Copyright 2020-2021 IOTA Stiftung
// SPDX-License-Identifier: Apache-2.0

const { createIdentity } = require("./create_did");
const { manipulateIdentity } = require("./manipulate_did");
const { resolution } = require("./resolution");
const { createVC } = require("./create_vc");
const { createVP } = require("./create_vp");
const { revokeVC } = require("./revocation");
const { merkleKey } = require("./merkle_key");
const { resolveHistory } = require("./history");
const { CLIENT_CONFIG } = require("./config");

async function main() {
    //Check if an example is mentioned
    if (process.argv.length != 3) {
<<<<<<< HEAD
        throw "Please provide one command line argument with the example name.";
=======
        throw 'Please provide one command line argument with the example name.';
>>>>>>> fdcf8ee2
    }

    //Take out the argument
    let argument = process.argv[2];
    switch (argument) {
<<<<<<< HEAD
        case "create_did":
=======
        case 'create_did':
>>>>>>> fdcf8ee2
            return await createIdentity(CLIENT_CONFIG);
        case "manipulate_did":
            return await manipulateIdentity(CLIENT_CONFIG);
        case "resolution":
            return await resolution(CLIENT_CONFIG);
        case "create_vc":
            return await createVC(CLIENT_CONFIG);
        case "revocation":
            return await revokeVC(CLIENT_CONFIG);
        case "create_vp":
            return await createVP(CLIENT_CONFIG);
        case "merkle_key":
            return await merkleKey(CLIENT_CONFIG);
        case "resolve_history":
            return await resolveHistory(CLIENT_CONFIG);
        case "all":
            console.log(">>> Run All Examples");

            await createIdentity(CLIENT_CONFIG);
            await manipulateIdentity(CLIENT_CONFIG);
            await resolution(CLIENT_CONFIG);
            await createVC(CLIENT_CONFIG);
            await revokeVC(CLIENT_CONFIG);
            await createVP(CLIENT_CONFIG);
            await merkleKey(CLIENT_CONFIG);
            await resolveHistory(CLIENT_CONFIG)

            console.log(">>> End All Examples");
            return "all"
        default:
            throw "Unknown example name";
    }
}

main()
    .then((output) => {
        console.log("Ok >", output);
    })
    .catch((error) => {
        console.log("Err >", error);
    });<|MERGE_RESOLUTION|>--- conflicted
+++ resolved
@@ -1,50 +1,39 @@
 // Copyright 2020-2021 IOTA Stiftung
 // SPDX-License-Identifier: Apache-2.0
 
-const { createIdentity } = require("./create_did");
-const { manipulateIdentity } = require("./manipulate_did");
-const { resolution } = require("./resolution");
-const { createVC } = require("./create_vc");
-const { createVP } = require("./create_vp");
-const { revokeVC } = require("./revocation");
-const { merkleKey } = require("./merkle_key");
-const { resolveHistory } = require("./history");
-const { CLIENT_CONFIG } = require("./config");
+const { createIdentity } = require('./create_did');
+const { manipulateIdentity } = require('./manipulate_did');
+const { resolution } = require('./resolution');
+const { createVC } = require('./create_vc');
+const { createVP } = require('./create_vp');
+const { revokeVC } = require('./revocation');
+const { merkleKey } = require('./merkle_key');
+const { CLIENT_CONFIG } = require('./config')
 
 async function main() {
     //Check if an example is mentioned
     if (process.argv.length != 3) {
-<<<<<<< HEAD
-        throw "Please provide one command line argument with the example name.";
-=======
         throw 'Please provide one command line argument with the example name.';
->>>>>>> fdcf8ee2
     }
 
     //Take out the argument
     let argument = process.argv[2];
     switch (argument) {
-<<<<<<< HEAD
-        case "create_did":
-=======
         case 'create_did':
->>>>>>> fdcf8ee2
             return await createIdentity(CLIENT_CONFIG);
-        case "manipulate_did":
+        case 'manipulate_did':
             return await manipulateIdentity(CLIENT_CONFIG);
-        case "resolution":
+        case 'resolution':
             return await resolution(CLIENT_CONFIG);
-        case "create_vc":
+        case 'create_vc':
             return await createVC(CLIENT_CONFIG);
-        case "revocation":
+        case 'revocation':
             return await revokeVC(CLIENT_CONFIG);
-        case "create_vp":
+        case 'create_vp':
             return await createVP(CLIENT_CONFIG);
-        case "merkle_key":
+        case 'merkle_key':
             return await merkleKey(CLIENT_CONFIG);
-        case "resolve_history":
-            return await resolveHistory(CLIENT_CONFIG);
-        case "all":
+        case 'all':
             console.log(">>> Run All Examples");
 
             await createIdentity(CLIENT_CONFIG);
@@ -54,19 +43,16 @@
             await revokeVC(CLIENT_CONFIG);
             await createVP(CLIENT_CONFIG);
             await merkleKey(CLIENT_CONFIG);
-            await resolveHistory(CLIENT_CONFIG)
 
             console.log(">>> End All Examples");
             return "all"
         default:
-            throw "Unknown example name";
+            throw 'Unknown example name';
     }
 }
 
-main()
-    .then((output) => {
-        console.log("Ok >", output);
-    })
-    .catch((error) => {
-        console.log("Err >", error);
-    });+main().then((output) => {
+    console.log("Ok >", output)
+}).catch((error) => {
+    console.log("Err >", error)
+})