// Copyright 2020-2022 IOTA Stiftung
// SPDX-License-Identifier: Apache-2.0

<<<<<<< HEAD
import {Client, ClientConfig, Timestamp, VerifierOptions} from '@iota/identity-wasm';
=======
import {Client, Config, Timestamp, Credential, ResolverBuilder, CredentialValidationOptions, CredentialValidator, FailFast} from '@iota/identity-wasm';
>>>>>>> bf27cf22
import {createVC} from './create_vc';

/**
 This example shows how to revoke a verifiable credential.
 The Verifiable Credential is revoked by actually removing a verification method (public key) from the DID Document of the Issuer.
 As such, the Verifiable Credential can no longer be validated.
 This would invalidate every Verifiable Credential signed with the same public key, therefore the issuer would have to sign every VC with a different key.
 Have a look at the Merkle Key example on how to do that practically.

 Note that this example uses the "main" network, if you are writing code against the test network then most function
 calls will need to include information about the network, since this is not automatically inferred from the
 arguments in all cases currently.

 We recommend that you ALWAYS using a CLIENT_CONFIG parameter that you define when calling any functions that take a
 ClientConfig object. This will ensure that all the API calls use a consistent node and network.

 @param {{network: Network, explorer: ExplorerUrl}} clientConfig
 **/
async function revokeVC(clientConfig) {
    // Create a client instance to publish messages to the configured Tangle network.
    const client = await Client.fromConfig(new ClientConfig({
        network: clientConfig.network
    }));

    // Creates new identities and a VC (see "create_vc" example)
    const {alice, issuer, credentialJSON} = await createVC(clientConfig);
    const signedVc = Credential.fromJSON(credentialJSON);

    // Remove the public key that signed the VC - effectively revoking the VC as it will no longer be able to verify
    issuer.doc.removeMethod(issuer.doc.id.toUrl().join("#newKey"));
    issuer.doc.metadataPreviousMessageId = issuer.updatedMessageId;
    issuer.doc.metadataUpdated = Timestamp.nowUTC();
    issuer.doc.signSelf(issuer.key, issuer.doc.defaultSigningMethod().id);
    // This is an integration chain update, so we publish the full document.
    const {messageId} = await client.publishDocument(issuer.doc);

    // Log the resulting Identity update
    console.log(`Issuer Update Transaction: ${clientConfig.explorer.messageUrl(messageId)}`);
    console.log(`Explore the Issuer DID Document: ${clientConfig.explorer.resolverUrl(issuer.doc.id)}`);

    // Check the verifiable credential
    const resolver = await new ResolverBuilder()
    .clientConfig(Config.fromNetwork(clientConfig.network))
    .build();
    let vc_revoked = false;
    try {
        const resolvedIssuerDoc = await resolver.resolveCredentialIssuer(signedVc);
        CredentialValidator.validate(
            signedVc, 
            resolvedIssuerDoc,
            CredentialValidationOptions.default(),
            FailFast.FirstError
            ); 
    } catch (exception) {
        console.log(`${exception.message}`)
        vc_revoked = true;
    }
    if (!vc_revoked) throw new Error("VC not revoked");
    console.log(`Credential successfully revoked!`);

}

export {revokeVC};<|MERGE_RESOLUTION|>--- conflicted
+++ resolved
@@ -1,11 +1,7 @@
 // Copyright 2020-2022 IOTA Stiftung
 // SPDX-License-Identifier: Apache-2.0
 
-<<<<<<< HEAD
-import {Client, ClientConfig, Timestamp, VerifierOptions} from '@iota/identity-wasm';
-=======
-import {Client, Config, Timestamp, Credential, ResolverBuilder, CredentialValidationOptions, CredentialValidator, FailFast} from '@iota/identity-wasm';
->>>>>>> bf27cf22
+import {Client, ClientConfig, Timestamp, Credential, ResolverBuilder, CredentialValidationOptions, CredentialValidator, FailFast} from '@iota/identity-wasm';
 import {createVC} from './create_vc';
 
 /**
@@ -54,11 +50,11 @@
     try {
         const resolvedIssuerDoc = await resolver.resolveCredentialIssuer(signedVc);
         CredentialValidator.validate(
-            signedVc, 
+            signedVc,
             resolvedIssuerDoc,
             CredentialValidationOptions.default(),
             FailFast.FirstError
-            ); 
+            );
     } catch (exception) {
         console.log(`${exception.message}`)
         vc_revoked = true;
