// Copyright 2020-2021 IOTA Stiftung
// SPDX-License-Identifier: Apache-2.0

/**
 Write out the Tangle Explorer URL given the network and message ID, with the given preamble.

 @param {!string} preamble
 @param {ExplorerUrl} explorer
 @param {!string} messageId
 **/
function logExplorerUrl(preamble, explorer, messageId) {
    console.log(`${preamble} ${explorer.messageUrl(messageId)}`);
}

/**
 Write out the Tangle Identity Resolver URL given the network and DID, with the given preamble.

 @param {!string} preamble
 @param {ExplorerUrl} explorer
 @param {!string} did
 **/
function logResolverUrl(preamble, explorer, did) {
    console.log(`${preamble} ${explorer.resolverUrl(did)}`);
}

/**
 Pretty-prints data to the console as a JSON string. This avoids nested fields being printed
 as [Object], [Array] by converting it to a full JSON string first.

 @param {!Object} data
 @param {!string | null} title
 **/
function prettyPrintJSON(data, title = null) {
    if (title != null) {
        console.log(title);
    }
    console.log(JSON.stringify(JSON.parse(data.toString()), null, 2));
}

<<<<<<< HEAD
export {logExplorerUrl, logResolverUrl, prettyPrintJSON}
=======
/**
 * If a function throws an exception, run it again to make the tests more consistent (less prone to network issues).
 *
 * @param fn asynchronous function to be tested
 * @param args parameters for fn
 * @returns {Promise<void>}
 */
async function repeatAsyncTest(fn, ...args) {
    try {
        await fn(...args);
    } catch (e) {
        console.warn("Repeating async test due to error:", e);
        await fn(...args);
    }
}

export {logExplorerUrl, prettyPrintJSON, repeatAsyncTest}
>>>>>>> 665d66b4
<|MERGE_RESOLUTION|>--- conflicted
+++ resolved
@@ -37,9 +37,6 @@
     console.log(JSON.stringify(JSON.parse(data.toString()), null, 2));
 }
 
-<<<<<<< HEAD
-export {logExplorerUrl, logResolverUrl, prettyPrintJSON}
-=======
 /**
  * If a function throws an exception, run it again to make the tests more consistent (less prone to network issues).
  *
@@ -56,5 +53,4 @@
     }
 }
 
-export {logExplorerUrl, prettyPrintJSON, repeatAsyncTest}
->>>>>>> 665d66b4
+export {logExplorerUrl, logResolverUrl, prettyPrintJSON, repeatAsyncTest}