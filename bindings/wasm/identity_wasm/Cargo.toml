[package]
name = "identity_wasm"
version = "1.6.0-alpha.3"
authors = ["IOTA Stiftung"]
edition = "2021"
homepage = "https://www.iota.org"
keywords = ["iota", "tangle", "identity", "wasm"]
license = "Apache-2.0"
publish = false
readme = "README.md"
repository = "https://github.com/iotaledger/identity.rs"
resolver = "2"
description = "Web Assembly bindings for the identity-rs crate."

[lib]
crate-type = ["cdylib", "rlib"]

[dependencies]
anyhow = "1.0.95"
async-trait = { version = "0.1", default-features = false }
bcs = "0.1.6"
console_error_panic_hook = { version = "0.1" }
fastcrypto = { git = "https://github.com/MystenLabs/fastcrypto", rev = "2f502fd8570fe4e9cff36eea5bbd6fef22002898", package = "fastcrypto" }
identity_ecdsa_verifier = { path = "../../../identity_ecdsa_verifier", default-features = false, features = ["es256", "es256k"] }
identity_eddsa_verifier = { path = "../../../identity_eddsa_verifier", default-features = false, features = ["ed25519"] }
# Remove iota-sdk dependency while working on issue #1445
iota-sdk = { version = "1.1.5", default-features = false, features = ["serde", "std"] }
iota_interaction = { git = "https://github.com/iotaledger/product-core.git", branch = "feat/transaction-client-core-for-identity", package = "iota_interaction", default-features = false }
iota_interaction_ts = { git = "https://github.com/iotaledger/product-core.git", branch = "feat/transaction-client-core-for-identity", package = "iota_interaction_ts" }
js-sys = { version = "0.3.61" }
json-proof-token = "0.3.4"
proc_typescript = { version = "0.1.0", path = "./proc_typescript" }
product-core = { git = "https://github.com/iotaledger/product-core.git", branch = "feat/transaction-client-core-for-identity", package = "product_common", features = ["core-client", "transaction"] }
secret-storage = { git = "https://github.com/iotaledger/secret-storage.git", default-features = false, tag = "v0.3.0" }
serde = { version = "1.0", features = ["derive"] }
serde-wasm-bindgen = "0.6.5"
serde_json = { version = "1.0", default-features = false }
serde_repr = { version = "0.1", default-features = false }
# Want to use the nice API of tokio::sync::RwLock for now even though we can't use threads.
tokio = { version = "1.43", default-features = false, features = ["sync"] }
tsify = "0.4.5"
wasm-bindgen = { version = "0.2.100", features = ["serde-serialize"] }
wasm-bindgen-futures = { version = "0.4", default-features = false }

# iota_interaction_ts = { path = "../../../../product-core/bindings/wasm/iota_interaction_ts", optional = true }

[dependencies.identity_iota]
path = "../../../identity_iota"
default-features = false
features = [
  "iota-client",
  "revocation-bitmap",
  "resolver",
  "domain-linkage",
  "sd-jwt",
  "sd-jwt-vc",
  "status-list-2021",
  "jpt-bbs-plus",
]

[target.'cfg(all(target_arch = "wasm32", not(target_os = "wasi")))'.dependencies]
<<<<<<< HEAD
getrandom = { version = "0.3", default-features = false, features = ["wasm_js"] }
getrandom_0_2 = { package = "getrandom", version = "0.2", default-features = false, features = ["js"] }
=======
getrandom_0_2 = { package = "getrandom", version = "0.2", default-features = false, features = ["js"] }
getrandom = { version = "0.3", default-features = false, features = ["wasm_js"] }
>>>>>>> 7c2b63e1

[profile.release]
opt-level = 's'
lto = true
# Enabling debug for profile.release may lead to more helpful logged call stacks.
# TODO: Clarify if 'debug = true' facilitates error analysis via console logs.
#       If not, remove the next line
#       If yes, describe the helping effect in the comment above
# debug = true

[lints.clippy]
# can be removed as soon as fix has been added to clippy
# see https://github.com/rust-lang/rust-clippy/issues/12377
empty_docs = "allow"

[lints.rust]
# required for current wasm_bindgen version
unexpected_cfgs = { level = "warn", check-cfg = ['cfg(wasm_bindgen_unstable_test_coverage)'] }

[features]
default = []
keytool = ["iota_interaction_ts/keytool", "identity_iota/keytool"]<|MERGE_RESOLUTION|>--- conflicted
+++ resolved
@@ -59,13 +59,8 @@
 ]
 
 [target.'cfg(all(target_arch = "wasm32", not(target_os = "wasi")))'.dependencies]
-<<<<<<< HEAD
-getrandom = { version = "0.3", default-features = false, features = ["wasm_js"] }
-getrandom_0_2 = { package = "getrandom", version = "0.2", default-features = false, features = ["js"] }
-=======
 getrandom_0_2 = { package = "getrandom", version = "0.2", default-features = false, features = ["js"] }
 getrandom = { version = "0.3", default-features = false, features = ["wasm_js"] }
->>>>>>> 7c2b63e1
 
 [profile.release]
 opt-level = 's'
