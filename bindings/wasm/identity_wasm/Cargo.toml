--- conflicted
+++ resolved
@@ -30,11 +30,7 @@
 js-sys = { version = "0.3.61" }
 json-proof-token = "0.3.4"
 proc_typescript = { version = "0.1.0", path = "./proc_typescript" }
-<<<<<<< HEAD
-product_common = { git = "https://github.com/iotaledger/product-core.git", tag = "v0.7.0", package = "product_common", default-features = false, features = ["core-client", "transaction", "bindings"] }
-=======
 product_common = { git = "https://github.com/iotaledger/product-core.git", tag = "v0.7.0", package = "product_common", features = ["core-client", "transaction", "bindings", "gas-station", "default-http-client"] }
->>>>>>> bb3a1aea
 secret-storage = { git = "https://github.com/iotaledger/secret-storage.git", default-features = false, tag = "v0.3.0" }
 serde = { version = "1.0", features = ["derive"] }
 serde-wasm-bindgen = "0.6.5"
