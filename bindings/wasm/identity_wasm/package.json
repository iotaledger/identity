--- conflicted
+++ resolved
@@ -10,18 +10,11 @@
     "example": "examples"
   },
   "scripts": {
-<<<<<<< HEAD
     "build:src": "cargo build --lib --release --target wasm32-unknown-unknown",
     "bundle:nodejs": "wasm-bindgen target/wasm32-unknown-unknown/release/identity_wasm.wasm --typescript --weak-refs --target nodejs --out-dir node && node ../build/node identity_wasm && tsc --project ./lib/tsconfig.json && node ../build/replace_paths ./lib/tsconfig.json node identity_wasm",
     "bundle:web": "wasm-bindgen target/wasm32-unknown-unknown/release/identity_wasm.wasm --typescript --target web --out-dir web && node ../build/web identity_wasm && tsc --project ./lib/tsconfig.web.json && node ../build/replace_paths ./lib/tsconfig.web.json web identity_wasm",
     "build:nodejs": "npm run build:src && npm run bundle:nodejs", 
-=======
-    "build:src": "cargo build --lib --release --target wasm32-unknown-unknown --target-dir ../target",
-    "bundle:nodejs": "wasm-bindgen ../target/wasm32-unknown-unknown/release/identity_wasm.wasm --typescript --weak-refs --target nodejs --out-dir node && node ../build/node identity_wasm && tsc --project ./lib/tsconfig.json && node ../build/replace_paths ./lib/tsconfig.json node identity_wasm",
-    "bundle:web": "wasm-bindgen ../target/wasm32-unknown-unknown/release/identity_wasm.wasm --typescript --target web --out-dir web && node ../build/web identity_wasm && tsc --project ./lib/tsconfig.web.json && node ../build/replace_paths ./lib/tsconfig.web.json web identity_wasm",
-    "build:nodejs": "npm run build:src && npm run bundle:nodejs && wasm-opt -O node/identity_wasm_bg.wasm -o node/identity_wasm_bg.wasm",
->>>>>>> 75f10ab8
-    "build:web": "npm run build:src && npm run bundle:web && wasm-opt -O web/identity_wasm_bg.wasm -o web/identity_wasm_bg.wasm",
+    "build:web": "npm run build:src && npm run bundle:web",
     "build:docs": "typedoc && npm run fix_docs",
     "build:examples:web": "tsc --project ./examples/tsconfig.web.json && node ../build/replace_paths ./examples/tsconfig.web.json ./examples/dist identity_wasm resolve",
     "build": "npm run build:web && npm run build:nodejs && npm run build:docs",
