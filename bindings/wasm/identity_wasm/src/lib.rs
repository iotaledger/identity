--- conflicted
+++ resolved
@@ -31,18 +31,9 @@
 pub mod storage;
 pub mod verification;
 
-#[cfg(feature = "dummy-client")]
-<<<<<<< HEAD
-// Remove this module when working on [Issue #1445 Replace mocked Identity client with real Identity client]
-pub(crate) mod obsolete;
-#[cfg(feature = "dummy-client")]
 // Currently it's unclear if this module will be removed or can be used for integration or unit tests.
 pub(crate) mod rebased;
 
-=======
-// Currently it's unclear if this module will be removed or can be used for integration or unit tests.
-pub(crate) mod rebased;
->>>>>>> 75f10ab8
 /// Initializes the console error panic hook for better error messages
 #[wasm_bindgen(start)]
 pub fn start() -> Result<(), JsValue> {
