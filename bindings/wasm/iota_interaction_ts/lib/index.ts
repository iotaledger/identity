// Copyright 2020-2025 IOTA Stiftung
// SPDX-License-Identifier: Apache-2.0

<<<<<<< HEAD
export * from "~iota_interaction_ts";
=======
export * as iota_client_helpers from "./iota_client_helpers";
>>>>>>> b0e3c3e4
export * as move_calls from "./move_calls";<|MERGE_RESOLUTION|>--- conflicted
+++ resolved
@@ -1,9 +1,6 @@
 // Copyright 2020-2025 IOTA Stiftung
 // SPDX-License-Identifier: Apache-2.0
 
-<<<<<<< HEAD
 export * from "~iota_interaction_ts";
-=======
 export * as iota_client_helpers from "./iota_client_helpers";
->>>>>>> b0e3c3e4
 export * as move_calls from "./move_calls";