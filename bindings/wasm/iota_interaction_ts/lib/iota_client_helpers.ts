// Copyright 2020-2024 IOTA Stiftung
// SPDX-License-Identifier: Apache-2.0

import {
    CoinStruct,
    ExecutionStatus,
    IotaClient,
    IotaTransactionBlockResponse,
    OwnedObjectRef,
    Signature,
} from "@iota/iota-sdk/client";
import { messageWithIntent, PublicKey, toSerializedSignature } from "@iota/iota-sdk/cryptography";
import { Ed25519PublicKey } from "@iota/iota-sdk/keypairs/ed25519";
import { GasData, TransactionDataBuilder } from "@iota/iota-sdk/transactions";
import { blake2b } from "@noble/hashes/blake2b";

export type Signer = { sign(data: Uint8Array): Promise<Signature> };

export class IotaTransactionBlockResponseAdapter {
    response: IotaTransactionBlockResponse;

    constructor(response: IotaTransactionBlockResponse) {
        this.response = response;
    }

    effects_is_none(): boolean {
        return this.response.effects == null;
    }

    effects_is_some(): boolean {
        return !(typeof this.response.effects == null);
    }

    to_string(): string {
        return JSON.stringify(this.response);
    }

    effects_execution_status_inner(): null | ExecutionStatus {
        return this.response.effects != null ? this.response.effects.status : null;
    }

    effects_created_inner(): null | OwnedObjectRef[] {
        return this.response.effects != null && this.response.effects.created != null
            ? this.response.effects.created
            : null;
    }

    get_response(): IotaTransactionBlockResponse {
        return this.response;
    }

    get_digest(): string {
        return this.response.digest;
    }
}

async function getCoinForTransaction(iotaClient: IotaClient, senderAddress: string): Promise<CoinStruct> {
    const coins = await iotaClient.getCoins({ owner: senderAddress });
    if (coins.data.length === 0) {
        throw new Error(`could not find coins for transaction with sender ${senderAddress}`);
    }

    return coins.data[1];
}

/**
 * Inserts these values into the transaction and replaces placeholder values.
 *
 *   - sender (overwritten as we assume a placeholder to be used in prepared transaction)
 *   - gas budget (value determined automatically if not provided)
 *   - gas price (value determined automatically)
 *   - gas coin / payment object (fetched automatically)
 *   - gas owner (equals sender)
 *
 * @param iotaClient client instance
 * @param senderAddress transaction sender (and the one paying for it)
 * @param txBcs transaction data serialized to bcs, most probably having placeholder values
 * @param gasBudget optional fixed gas budget, determined automatically with a dry run if not provided
 * @returns updated transaction data
 */
export async function addGasDataToTransaction(
    iotaClient: IotaClient,
    senderAddress: string,
    txBcs: Uint8Array,
    gasBudget?: bigint,
): Promise<Uint8Array> {
    const gasPrice = await iotaClient.getReferenceGasPrice();
    const gasCoin = await getCoinForTransaction(iotaClient, senderAddress);
    const txData = TransactionDataBuilder.fromBytes(txBcs);
    const gasData: GasData = {
        budget: gasBudget ? gasBudget.toString() : "50000000000", // 50_000_000_000
        owner: senderAddress,
        payment: [{
            objectId: gasCoin.coinObjectId,
            version: gasCoin.version,
            digest: gasCoin.digest,
        }],
        price: gasPrice.toString(),
    };
    const overrides = {
        gasData,
        sender: senderAddress,
    };
    // TODO: check why `.build` with `overrides` doesn't override these values
    txData.sender = overrides.sender;
    txData.gasData = overrides.gasData;
    let builtTx = txData.build({ overrides });

    if (!gasBudget) {
        // no budget given, so we have to estimate gas usage
        const dryRunGasResult = (await iotaClient
            .dryRunTransactionBlock({ transactionBlock: builtTx })).effects;
        if (dryRunGasResult.status.status === "failure") {
            throw new Error("transaction returned an unexpected response; " + dryRunGasResult.status.error);
        }

        const gasSummary = dryRunGasResult.gasUsed;
        const overhead = gasPrice * BigInt(1000);
        let netUsed = BigInt(gasSummary.computationCost)
            + BigInt(gasSummary.storageCost)
            - BigInt(gasSummary.storageRebate);
        netUsed = netUsed >= 0 ? netUsed : BigInt(0);
        const computation = BigInt(gasSummary.computationCost);
        const maxCost = netUsed > computation ? netUsed : computation;
        const budget = overhead + maxCost;

        overrides.gasData.budget = budget.toString();
        txData.gasData.budget = budget.toString();

        builtTx = txData.build({ overrides });
    }

    return builtTx;
}

// estimate gas, get coin, execute tx here
export async function executeTransaction(
    iotaClient: IotaClient,
    senderAddress: string,
    txBcs: Uint8Array,
    signer: Signer,
    gasBudget?: bigint,
): Promise<IotaTransactionBlockResponseAdapter> {
    const txWithGasData = await addGasDataToTransaction(iotaClient, senderAddress, txBcs, gasBudget);
    const signature = await signer.sign(txWithGasData) as any;
    const base64signature = (signature.Ed25519IotaSignature
        || signature.Secp256r1IotaSignature
        || signature.Secp256k1IotaSignature) as string;

    const response = await iotaClient.executeTransactionBlock({
        transactionBlock: txWithGasData,
        signature: base64signature,
        options: { // equivalent of `IotaTransactionBlockResponseOptions::full_content()`
            showEffects: true,
            showInput: true,
            showRawInput: true,
            showEvents: true,
            showObjectChanges: true,
            showBalanceChanges: true,
            showRawEffects: false,
        },
    });

    if (response?.effects?.status.status === "failure") {
        throw new Error(`transaction returned an unexpected response; ${response?.effects?.status.error}`);
    }

    return new IotaTransactionBlockResponseAdapter(response);
}

/**
 * Helper function to pause execution.
<<<<<<< HEAD
 */ 
=======
 *
 * @param txBcs transaction data to hash
 */
>>>>>>> 75f10ab8
export function sleep(durationMs: number) {
    return new Promise(resolve => setTimeout(resolve, durationMs));
}<|MERGE_RESOLUTION|>--- conflicted
+++ resolved
@@ -170,13 +170,7 @@
 
 /**
  * Helper function to pause execution.
-<<<<<<< HEAD
  */ 
-=======
- *
- * @param txBcs transaction data to hash
- */
->>>>>>> 75f10ab8
 export function sleep(durationMs: number) {
     return new Promise(resolve => setTimeout(resolve, durationMs));
 }