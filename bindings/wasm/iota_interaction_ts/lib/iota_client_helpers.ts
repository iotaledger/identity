// Copyright 2020-2024 IOTA Stiftung
// SPDX-License-Identifier: Apache-2.0

import {
    CoinStruct,
    ExecutionStatus,
    IotaClient,
    IotaTransactionBlockResponse,
    OwnedObjectRef,
    Signature,
} from "@iota/iota-sdk/client";
import { messageWithIntent, PublicKey, toSerializedSignature } from "@iota/iota-sdk/cryptography";
import { Ed25519PublicKey } from "@iota/iota-sdk/keypairs/ed25519";
import { GasData, TransactionDataBuilder } from "@iota/iota-sdk/transactions";
import { blake2b } from "@noble/hashes/blake2b";

export type Signer = { sign(data: Uint8Array): Promise<Signature> };

export class IotaTransactionBlockResponseAdapter {
    response: IotaTransactionBlockResponse;

    constructor(response: IotaTransactionBlockResponse) {
        this.response = response;
    }

    effects_is_none(): boolean {
        return this.response.effects == null;
    }

    effects_is_some(): boolean {
        return !(typeof this.response.effects == null);
    }

    to_string(): string {
        return JSON.stringify(this.response);
    }

    effects_execution_status_inner(): null | ExecutionStatus {
        return this.response.effects != null ? this.response.effects.status : null;
    }

    effects_created_inner(): null | OwnedObjectRef[] {
        return this.response.effects != null && this.response.effects.created != null
            ? this.response.effects.created
            : null;
    }

    get_response(): IotaTransactionBlockResponse {
        return this.response;
    }

    get_digest(): string {
        return this.response.digest;
    }
}

async function getCoinForTransaction(iotaClient: IotaClient, senderAddress: string): Promise<CoinStruct> {
    const coins = await iotaClient.getCoins({ owner: senderAddress });
    if (coins.data.length === 0) {
        throw new Error(`could not find coins for transaction with sender ${senderAddress}`);
    }

    return coins.data[1];
}

/**
 * Inserts these values into the transaction and replaces placeholder values.
 *
 *   - sender (overwritten as we assume a placeholder to be used in prepared transaction)
 *   - gas budget (value determined automatically if not provided)
 *   - gas price (value determined automatically)
 *   - gas coin / payment object (fetched automatically)
 *   - gas owner (equals sender)
 *
 * @param iotaClient client instance
 * @param senderAddress transaction sender (and the one paying for it)
 * @param txBcs transaction data serialized to bcs, most probably having placeholder values
 * @param gasBudget optional fixed gas budget, determined automatically with a dry run if not provided
 * @returns updated transaction data
 */
export async function addGasDataToTransaction(
    iotaClient: IotaClient,
    senderAddress: string,
    txBcs: Uint8Array,
    gasBudget?: bigint,
): Promise<Uint8Array> {
    const gasPrice = await iotaClient.getReferenceGasPrice();
    const gasCoin = await getCoinForTransaction(iotaClient, senderAddress);
    const txData = TransactionDataBuilder.fromBytes(txBcs);
    const gasData: GasData = {
        budget: gasBudget ? gasBudget.toString() : "50000000000", // 50_000_000_000
        owner: senderAddress,
        payment: [{
            objectId: gasCoin.coinObjectId,
            version: gasCoin.version,
            digest: gasCoin.digest,
        }],
        price: gasPrice.toString(),
    };
    const overrides = {
        gasData,
        sender: senderAddress,
    };
    // TODO: check why `.build` with `overrides` doesn't override these values
    txData.sender = overrides.sender;
    txData.gasData = overrides.gasData;
    let builtTx = txData.build({ overrides });

    if (!gasBudget) {
        // no budget given, so we have to estimate gas usage
        const dryRunGasResult = (await iotaClient
            .dryRunTransactionBlock({ transactionBlock: builtTx })).effects;
        if (dryRunGasResult.status.status === "failure") {
            throw new Error("transaction returned an unexpected response; " + dryRunGasResult.status.error);
        }

        const gasSummary = dryRunGasResult.gasUsed;
        const overhead = gasPrice * BigInt(1000);
        let netUsed = BigInt(gasSummary.computationCost)
            + BigInt(gasSummary.storageCost)
            - BigInt(gasSummary.storageRebate);
        netUsed = netUsed >= 0 ? netUsed : BigInt(0);
        const computation = BigInt(gasSummary.computationCost);
        const maxCost = netUsed > computation ? netUsed : computation;
        const budget = overhead + maxCost;

        overrides.gasData.budget = budget.toString();
        txData.gasData.budget = budget.toString();

        builtTx = txData.build({ overrides });
    }

    return builtTx;
}

// estimate gas, get coin, execute tx here
export async function executeTransaction(
    iotaClient: IotaClient,
    senderAddress: string,
    txBcs: Uint8Array,
    signer: Signer,
    gasBudget?: bigint,
): Promise<IotaTransactionBlockResponseAdapter> {
    const txWithGasData = await addGasDataToTransaction(iotaClient, senderAddress, txBcs, gasBudget);
    const signature = await signer.sign(txWithGasData);
    const base64signature = getSignatureValue(signature);

    const response = await iotaClient.executeTransactionBlock({
        transactionBlock: txWithGasData,
        signature: base64signature,
        options: { // equivalent of `IotaTransactionBlockResponseOptions::full_content()`
            showEffects: true,
            showInput: true,
            showRawInput: true,
            showEvents: true,
            showObjectChanges: true,
            showBalanceChanges: true,
            showRawEffects: false,
        },
    });

    if (response?.effects?.status.status === "failure") {
        throw new Error(`transaction returned an unexpected response; ${response?.effects?.status.error}`);
    }

    return new IotaTransactionBlockResponseAdapter(response);
}

function getSignatureValue(signature: Signature): string {
    if ("Ed25519IotaSignature" in signature) {
        return signature.Ed25519IotaSignature;
    }
    if ("Secp256k1IotaSignature" in signature) {
        return signature.Secp256k1IotaSignature;
    }
    if ("Secp256r1IotaSignature" in signature) {
        return signature.Secp256r1IotaSignature;
    }

    throw new Error("invalid `Signature` value given");
}

/**
 * Helper function to pause execution.
<<<<<<< HEAD
 *
 * @param durationMs time to sleep in ms
=======
>>>>>>> 9ab44eb2
 */
export function sleep(durationMs: number) {
    return new Promise(resolve => setTimeout(resolve, durationMs));
}<|MERGE_RESOLUTION|>--- conflicted
+++ resolved
@@ -182,11 +182,8 @@
 
 /**
  * Helper function to pause execution.
-<<<<<<< HEAD
  *
  * @param durationMs time to sleep in ms
-=======
->>>>>>> 9ab44eb2
  */
 export function sleep(durationMs: number) {
     return new Promise(resolve => setTimeout(resolve, durationMs));
