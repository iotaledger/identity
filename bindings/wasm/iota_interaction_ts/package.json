{
  "name": "@iota/iota-interaction-ts",
  "version": "1.4.0",
  "description": "WASM bindings importing types from the IOTA Client typescript SDK to be used in Rust",
  "repository": {
    "type": "git",
    "url": "git+https://github.com/iotaledger/identity.rs.git"
  },
  "scripts": {
    "build:src": "cargo build --lib --release --target wasm32-unknown-unknown --target-dir ../target",
    "build:src:node": "cargo build --lib --release --target wasm32-unknown-unknown --features keytool-signer",
    "bundle:nodejs": "wasm-bindgen ../target/wasm32-unknown-unknown/release/iota_interaction_ts.wasm --typescript --weak-refs --target nodejs --out-dir node && node ../build/node iota_interaction_ts && tsc --project ./lib/tsconfig.json && node ../build/replace_paths ./lib/tsconfig.json node iota_interaction_ts",
    "bundle:web": "wasm-bindgen ../target/wasm32-unknown-unknown/release/iota_interaction_ts.wasm --typescript --target web --out-dir web && node ../build/web iota_interaction_ts && tsc --project ./lib/tsconfig.web.json && node ../build/replace_paths ./lib/tsconfig.web.json web iota_interaction_ts",
    "build:nodejs": "npm run build:src:node && npm run bundle:nodejs",
    "build:web": "npm run build:src && npm run bundle:web",
    "build:examples:web": "tsc --project ./examples/tsconfig.web.json && node ../build/replace_paths ./examples/tsconfig.web.json ./examples/dist iota_interaction_ts resolve",
    "build": "npm run build:web && npm run build:nodejs",
    "test": "npm run test:unit:node && npm run test:node",
    "test:node": "ts-mocha -r tsconfig-paths/register -p tsconfig.node.json ./examples/src/tests/*.ts --parallel --jobs 4 --retries 3 --timeout 180000 --exit",
    "test:unit:node": "ts-mocha -p tsconfig.node.json ./tests/*.ts --parallel --exit",
<<<<<<< HEAD
    "cypress": "cypress open",
    "fmt": "dprint fmt",
    "fix_docs": "find ./docs/wasm/ -type f -name '*.md' -exec sed -Ei 's/(\\.md?#([^#]*)?)#/\\1/' {} +"
  },
  "config": {
    "CYPRESS_VERIFY_TIMEOUT": 100000
=======
    "fmt": "dprint fmt"
>>>>>>> 9ab44eb2
  },
  "contributors": [],
  "license": "Apache-2.0",
  "bugs": {
    "url": "https://github.com/iotaledger/identity.rs/issues"
  },
  "homepage": "https://www.iota.org",
  "publishConfig": {
    "access": "public"
  },
  "files": [
    "web/*",
    "node/*"
  ],
  "devDependencies": {
    "@types/mocha": "^9.1.0",
    "@types/node": "^22.0.0",
    "dprint": "^0.33.0",
    "mocha": "^9.2.0",
    "ts-mocha": "^9.0.2",
    "ts-node": "^10.9.2",
    "tsconfig-paths": "^4.1.0",
    "txm": "^8.1.0",
    "typescript": "^5.7.3",
    "wasm-opt": "^1.4.0"
  },
  "peerDependencies": {
    "@iota/iota-sdk": "^0.5.0"
  },
  "engines": {
    "node": ">=20"
  }
}<|MERGE_RESOLUTION|>--- conflicted
+++ resolved
@@ -18,16 +18,7 @@
     "test": "npm run test:unit:node && npm run test:node",
     "test:node": "ts-mocha -r tsconfig-paths/register -p tsconfig.node.json ./examples/src/tests/*.ts --parallel --jobs 4 --retries 3 --timeout 180000 --exit",
     "test:unit:node": "ts-mocha -p tsconfig.node.json ./tests/*.ts --parallel --exit",
-<<<<<<< HEAD
-    "cypress": "cypress open",
-    "fmt": "dprint fmt",
-    "fix_docs": "find ./docs/wasm/ -type f -name '*.md' -exec sed -Ei 's/(\\.md?#([^#]*)?)#/\\1/' {} +"
-  },
-  "config": {
-    "CYPRESS_VERIFY_TIMEOUT": 100000
-=======
     "fmt": "dprint fmt"
->>>>>>> 9ab44eb2
   },
   "contributors": [],
   "license": "Apache-2.0",
