{
  "extends": "../tsconfig.node.json",
  "compilerOptions": {
    "baseUrl": "./",
    "paths": {
<<<<<<< HEAD
      "~identity_wasm": ["../node/identity_wasm", "./identity_wasm.js"],
      "~client-wasm": ["../node_modules/@iota/client-wasm/node", "@iota/client-wasm/node"]
=======
      "~identity_wasm": ["../node/identity_wasm"],
      "~client-wasm": ["../node_modules/@iota/client-wasm/node", "@iota/client-wasm/node"],
      "../lib": ["."]
>>>>>>> 533b7c68
    },
    "outDir": "../node",
    "declarationDir": "../node"
  }
}<|MERGE_RESOLUTION|>--- conflicted
+++ resolved
@@ -3,14 +3,9 @@
   "compilerOptions": {
     "baseUrl": "./",
     "paths": {
-<<<<<<< HEAD
       "~identity_wasm": ["../node/identity_wasm", "./identity_wasm.js"],
-      "~client-wasm": ["../node_modules/@iota/client-wasm/node", "@iota/client-wasm/node"]
-=======
-      "~identity_wasm": ["../node/identity_wasm"],
       "~client-wasm": ["../node_modules/@iota/client-wasm/node", "@iota/client-wasm/node"],
       "../lib": ["."]
->>>>>>> 533b7c68
     },
     "outDir": "../node",
     "declarationDir": "../node"
