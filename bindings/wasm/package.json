{
  "name": "@iota/identity-wasm",
  "version": "0.5.0-dev.3",
  "description": "WASM bindings for IOTA Identity - A Self Sovereign Identity Framework implementing the DID and VC standards from W3C. To be used in Javascript/Typescript",
  "repository": {
    "type": "git",
    "url": "git+https://github.com/iotaledger/identity.rs.git"
  },
  "directories": {
    "example": "examples"
  },
  "scripts": {
    "build:nodejs": "wasm-pack build --target nodejs --release --out-dir node && node ./build/node",
    "build:web": "wasm-pack build --target web --release --out-dir web && node ./build/web",
    "build-dev:nodejs": "wasm-pack build --target nodejs --dev --out-dir node && node ./build/node",
    "build-dev:web": "wasm-pack build --target web --dev --out-dir web && node ./build/web",
    "build:docs": "node ./build/docs",
    "build:examples": "webpack --config ./examples/webpack.config.js --mode=production",
    "build": "npm run build:web && npm run build:nodejs && npm run build:docs",
    "build-dev": "npm run build-dev:web && npm run build-dev:nodejs && npm run build:docs",
    "pretest": "npm run build:nodejs",
    "prepublishOnly": "npm run build",
    "serve": "webpack serve",
    "example:node": "node examples/dist/node.js",
    "example:browser": "http-server ./examples/dist/ -c-1 -o ",
    "test:node": "mocha ./examples/dist/test.js --exit",
    "test:browser": "cypress run --headless",
    "test:readme": "txm README.md",
    "test:unit": "wasm-pack test --node",
    "cypress": "cypress open"
  },
  "contributors": [
    "Jelle Millenaar <jelle.millenaar@iota.org>",
    "Devin Turner <devin.turner@iota.org>",
    "Tensor <tensordeveloper@gmail.com>",
    "Thoralf Müller <thoralf.mue@gmail.com>",
    "Sebastian Heusser <huhn.dev@gmail.com>"
  ],
  "license": "Apache-2.0",
  "bugs": {
    "url": "https://github.com/iotaledger/identity.rs/issues"
  },
  "homepage": "https://www.iota.org",
  "publishConfig": {
    "access": "public"
  },
  "files": [
    "web/*",
    "node/*"
  ],
  "devDependencies": {
    "@wasm-tool/wasm-pack-plugin": "^1.6.0",
    "copy-webpack-plugin": "^7.0.0",
    "cypress": "^9.3.1",
    "http-server": "^0.12.3",
    "jsdoc-to-markdown": "^7.0.0",
    "mocha": "^9.1.3",
    "mocha.parallel": "^0.15.6",
<<<<<<< HEAD
    "wasm-pack": "^0.10.2",
    "webpack": "^5.67.0",
    "webpack-cli": "^4.9.2",
    "webpack-dev-server": "^4.7.3"
=======
    "wasm-pack": "0.10.1",
    "webpack": "^5.51.1",
    "webpack-cli": "^4.5.0",
    "webpack-dev-server": "^3.11.2"
>>>>>>> 4e39936b
  },
  "dependencies": {
    "node-fetch": "^2.6.7"
  },
  "engines": {
    "node": ">=16"
  }
}<|MERGE_RESOLUTION|>--- conflicted
+++ resolved
@@ -56,17 +56,10 @@
     "jsdoc-to-markdown": "^7.0.0",
     "mocha": "^9.1.3",
     "mocha.parallel": "^0.15.6",
-<<<<<<< HEAD
-    "wasm-pack": "^0.10.2",
+    "wasm-pack": "0.10.1",
     "webpack": "^5.67.0",
     "webpack-cli": "^4.9.2",
     "webpack-dev-server": "^4.7.3"
-=======
-    "wasm-pack": "0.10.1",
-    "webpack": "^5.51.1",
-    "webpack-cli": "^4.5.0",
-    "webpack-dev-server": "^3.11.2"
->>>>>>> 4e39936b
   },
   "dependencies": {
     "node-fetch": "^2.6.7"
