{
  "name": "@iota/identity-wasm",
  "version": "0.6.0",
  "description": "WASM bindings for IOTA Identity - A Self Sovereign Identity Framework implementing the DID and VC standards from W3C. To be used in Javascript/Typescript",
  "repository": {
    "type": "git",
    "url": "git+https://github.com/iotaledger/identity.rs.git"
  },
  "directories": {
    "example": "examples"
  },
  "scripts": {
    "build:src": "cargo build --lib --release --target wasm32-unknown-unknown",
    "bundle:nodejs": "wasm-bindgen target/wasm32-unknown-unknown/release/identity_wasm.wasm --typescript --weak-refs --target nodejs --out-dir node && node ./build/node && tsc --project ./lib/tsconfig.json && tsc-alias -p ./lib/tsconfig.json",
    "bundle:web": "wasm-bindgen target/wasm32-unknown-unknown/release/identity_wasm.wasm --typescript --weak-refs --target web --out-dir web && node ./build/web && tsc --project ./lib/tsconfig.web.json && tsc-alias -p ./lib/tsconfig.web.json",
    "build:nodejs": "npm run build:src && npm run bundle:nodejs && wasm-opt -O node/identity_wasm_bg.wasm -o node/identity_wasm_bg.wasm",
    "build:web": "npm run build:src && npm run bundle:web && wasm-opt -O web/identity_wasm_bg.wasm -o web/identity_wasm_bg.wasm",
    "build:docs": "node ./build/docs",
    "build:examples": "webpack --config ./examples/webpack.config.js --mode=production",
    "build": "npm run build:web && npm run build:nodejs && npm run build:docs",
    "example:node": "node examples/dist/node.js",
    "example:browser": "http-server ./examples/dist/ -c-1 -o ",
    "example:account": "ts-node ./examples-account/src/node.ts",
    "example:stardust": "ts-node ./examples-stardust/src/main.ts",
    "test": "npm run test:unit && npm run test:unit:node && npm run test:examples",
    "test:examples": "concurrently -g --timings \"npm:test:node\" \"npm:test:account:node\" \"npm:test:stardust\" \"npm:test:browser:parallel\" \"npm:test:readme\"",
    "test:node": "mocha ./examples/dist/tests/node/*.js --parallel --jobs 4 --retries 3 --timeout 180000 --exit",
    "test:account:node": "ts-mocha -p tsconfig.node.json ./examples-account/src/tests/*.ts --parallel --jobs 4 --retries 3 --timeout 180000 --exit",
    "test:stardust": "ts-mocha -p tsconfig.node.json ./examples-stardust/src/tests/*.ts --parallel --jobs 4 --retries 3 --timeout 180000 --exit",
    "test:browser:parallel": "cypress-parallel -s test:browser -t 4 -d cypress/integration -a '\"--quiet\"'",
    "test:browser": "cypress run --headless",
    "test:readme": "mocha ./tests/txm_readme.js --retries 3 --timeout 180000 --exit",
    "test:unit": "wasm-pack test --release --node",
    "test:unit:node": "ts-mocha -p tsconfig.node.json ./tests/*.ts --parallel --exit",
    "cypress": "cypress open"
  },
  "contributors": [
    "Jelle Millenaar <jelle.millenaar@iota.org>",
    "Devin Turner <devin.turner@iota.org>",
    "Tensor <tensordeveloper@gmail.com>",
    "Thoralf Müller <thoralf.mue@gmail.com>",
    "Sebastian Heusser <huhn.dev@gmail.com>"
  ],
  "license": "Apache-2.0",
  "bugs": {
    "url": "https://github.com/iotaledger/identity.rs/issues"
  },
  "homepage": "https://www.iota.org",
  "publishConfig": {
    "access": "public"
  },
  "files": [
    "web/*",
    "node/*"
  ],
  "devDependencies": {
    "@iota/crypto.js": "^1.9.0-stardust.6",
    "@types/mocha": "^9.1.0",
    "concurrently": "^7.0.0",
    "copy-webpack-plugin": "^7.0.0",
    "cypress": "^9.3.1",
    "cypress-parallel": "^0.1.8",
    "fs-extra": "^10.1.0",
    "http-server": "^14.1.0",
    "jsdoc-to-markdown": "^7.1.1",
    "mocha": "^9.2.0",
    "ts-mocha": "^9.0.2",
    "ts-node": "^10.9.1",
    "tsc-alias": "^1.7.0",
    "txm": "^8.0.1",
    "typescript": "^4.7.2",
    "wasm-opt": "^1.3.0",
    "wasm-pack": "0.10.1",
    "webpack": "^5.67.0",
    "webpack-cli": "^4.9.2"
  },
  "dependencies": {
    "@iota/types": "^1.0.0-beta.11",
    "@types/node-fetch": "^2.6.2",
    "node-fetch": "^2.6.7"
  },
  "peerDependencies": {
    "@cycraig/iota-client-wasm": "^0.5.0-alpha.1",
<<<<<<< HEAD
    "@iota/crypto.js": "^1.9.0-stardust.6",
    "@iota/iota.js": "^1.9.0-stardust.25",
    "@iota/util.js": "^1.9.0-stardust.5"
=======
    "@iota/iota.js": "^1.9.0-stardust.25"
>>>>>>> 7a4207b8
  },
  "engines": {
    "node": ">=16"
  }
}<|MERGE_RESOLUTION|>--- conflicted
+++ resolved
@@ -81,13 +81,7 @@
   },
   "peerDependencies": {
     "@cycraig/iota-client-wasm": "^0.5.0-alpha.1",
-<<<<<<< HEAD
-    "@iota/crypto.js": "^1.9.0-stardust.6",
-    "@iota/iota.js": "^1.9.0-stardust.25",
-    "@iota/util.js": "^1.9.0-stardust.5"
-=======
     "@iota/iota.js": "^1.9.0-stardust.25"
->>>>>>> 7a4207b8
   },
   "engines": {
     "node": ">=16"
