--- conflicted
+++ resolved
@@ -54,21 +54,13 @@
     self.0.key_type.into()
   }
 
-<<<<<<< HEAD
-  /// Serializes `KeyLocation` to a JSON object.
-=======
   /// Serializes `KeyLocation` as a JSON object.
->>>>>>> 2cc8c70f
   #[wasm_bindgen(js_name = toJSON)]
   pub fn to_json(&self) -> Result<JsValue> {
     JsValue::from_serde(&self.0).wasm_result()
   }
 
-<<<<<<< HEAD
-  /// Deserializes `KeyLocation` from a JSON object.
-=======
   /// Deserializes a JSON object into a `KeyLocation`.
->>>>>>> 2cc8c70f
   #[wasm_bindgen(js_name = fromJSON)]
   pub fn from_json(json_value: JsValue) -> Result<WasmKeyLocation> {
     json_value.into_serde().map(Self).wasm_result()
