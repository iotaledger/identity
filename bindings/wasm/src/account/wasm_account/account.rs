// Copyright 2020-2022 IOTA Stiftung
// SPDX-License-Identifier: Apache-2.0

use std::cell::RefCell;
use std::rc::Rc;
use std::sync::Arc;

use identity::account::Account;
use identity::account::AccountBuilder;
use identity::account::PublishOptions;
use identity::account_storage::CekAlgorithm;
use identity::account_storage::EncryptedData;
use identity::account_storage::EncryptionAlgorithm;
use identity::account_storage::Storage;
use identity::credential::Credential;
use identity::credential::Presentation;
use identity::crypto::ProofOptions;
use identity::crypto::PublicKey;
use identity::did::verifiable::VerifiableProperties;
use identity::iota::Client;
use identity::iota_core::IotaDID;
use identity::iota_core::IotaDocument;
use js_sys::Promise;
use wasm_bindgen::prelude::*;
use wasm_bindgen::JsCast;
use wasm_bindgen_futures::future_to_promise;

use crate::account::types::WasmAutoSave;
use crate::account::types::WasmCekAlgorithm;
use crate::account::types::WasmEncryptedData;
use crate::account::types::WasmEncryptionAlgorithm;
use crate::common::PromiseVoid;
use crate::credential::WasmCredential;
use crate::credential::WasmPresentation;
use crate::crypto::WasmProofOptions;
use crate::did::PromiseResolvedDocument;
use crate::did::WasmDID;
use crate::did::WasmDocument;
use crate::did::WasmResolvedDocument;
use crate::error::Result;
use crate::error::WasmResult;

pub(crate) type AccountRc = Account<Rc<Client>>;

/// An account manages one identity.
///
/// It handles private keys, writing to storage and
/// publishing to the Tangle.
#[wasm_bindgen(js_name = Account)]
pub struct WasmAccount(pub(crate) Rc<RefCell<AccountRc>>);

#[wasm_bindgen(js_class = Account)]
impl WasmAccount {
  /// Returns the {@link DID} of the managed identity.
  #[wasm_bindgen(js_name = did)]
  pub fn did(&self) -> WasmDID {
    WasmDID::from(self.0.borrow().did().clone())
  }

  /// Returns whether auto-publish is enabled.
  #[wasm_bindgen]
  pub fn autopublish(&self) -> bool {
    self.0.borrow().autopublish()
  }

  /// Returns the auto-save configuration value.
  #[wasm_bindgen]
  pub fn autosave(&self) -> WasmAutoSave {
    WasmAutoSave(self.0.borrow().autosave())
  }

  /// Returns a copy of the document managed by the `Account`.
  ///
  /// Note: the returned document only has a valid signature after publishing an integration chain update.
  /// In general, for use cases where the signature is required, it is advisable to resolve the
  /// document from the Tangle.
  #[wasm_bindgen]
  pub fn document(&self) -> WasmDocument {
    let document: IotaDocument = self.0.borrow().document().clone();
    WasmDocument::from(document)
  }

  /// Resolves the DID Document associated with this `Account` from the Tangle.
  #[wasm_bindgen(js_name = resolveIdentity)]
  pub fn resolve_identity(&self) -> PromiseResolvedDocument {
    let account: Rc<RefCell<AccountRc>> = self.0.clone();

    let promise: Promise = future_to_promise(async move {
      account
        .as_ref()
        .borrow()
        .resolve_identity()
        .await
        .map(WasmResolvedDocument::from)
        .map(Into::into)
        .wasm_result()
    });
    promise.unchecked_into::<PromiseResolvedDocument>()
  }

  /// Removes the identity from the local storage entirely.
  ///
  /// Note: This will remove all associated document updates and key material - recovery is NOT POSSIBLE!
  #[wasm_bindgen(js_name = deleteIdentity)]
  pub fn delete_identity(self) -> PromiseVoid {
    // Get IotaDID and storage from the account.
    let did: IotaDID = self.0.borrow().did().to_owned();
    let storage: Arc<dyn Storage> = Arc::clone(self.0.borrow().storage());

    future_to_promise(async move {
      // Create a new account since `delete_identity` consumes it.
      let account: Result<AccountRc> = AccountBuilder::new()
        .storage_shared(storage)
        .load_identity(did)
        .await
        .wasm_result();

      match account {
        Ok(a) => a.delete_identity().await.wasm_result().map(|_| JsValue::undefined()),
        Err(e) => Err(e),
      }
    })
    .unchecked_into::<PromiseVoid>()
  }

  /// Push all unpublished changes to the tangle in a single message.
  #[wasm_bindgen]
  pub fn publish(&mut self, publish_options: Option<WasmPublishOptions>) -> PromiseVoid {
    let options: PublishOptions = publish_options.map(PublishOptions::from).unwrap_or_default();
    let account = self.0.clone();
    future_to_promise(async move {
      account
        .as_ref()
        .borrow_mut()
        .publish_with_options(options)
        .await
        .map(|_| JsValue::undefined())
        .wasm_result()
    })
    .unchecked_into::<PromiseVoid>()
  }

  /// Signs a {@link Credential} with the key specified by `fragment`.
  #[wasm_bindgen(js_name = createSignedCredential)]
  pub fn create_signed_credential(
    &self,
    fragment: String,
    credential: &WasmCredential,
    options: &WasmProofOptions,
  ) -> PromiseCredential {
    let account = self.0.clone();
    let options: ProofOptions = options.0.clone();

    let mut credential: Credential = credential.0.clone();
    future_to_promise(async move {
      account
        .as_ref()
        .borrow_mut()
        .sign(fragment.as_str(), &mut credential, options)
        .await
        .wasm_result()?;
      Ok(JsValue::from(WasmCredential::from(credential)))
    })
    .unchecked_into::<PromiseCredential>()
  }

  /// Signs a {@link Document} with the key specified by `fragment`.
  #[wasm_bindgen(js_name = createSignedDocument)]
  pub fn create_signed_document(
    &self,
    fragment: String,
    document: &WasmDocument,
    options: &WasmProofOptions,
  ) -> PromiseDocument {
    let account = self.0.clone();
    let options: ProofOptions = options.0.clone();

    let mut document: IotaDocument = document.0.clone();
    future_to_promise(async move {
      account
        .as_ref()
        .borrow_mut()
        .sign(fragment.as_str(), &mut document, options)
        .await
        .wasm_result()?;
      Ok(JsValue::from(WasmDocument::from(document)))
    })
    .unchecked_into::<PromiseDocument>()
  }

  /// Signs a {@link Presentation} the key specified by `fragment`.
  #[wasm_bindgen(js_name = createSignedPresentation)]
  pub fn create_signed_presentation(
    &self,
    fragment: String,
    presentation: &WasmPresentation,
    options: &WasmProofOptions,
  ) -> PromisePresentation {
    let account = self.0.clone();
    let options: ProofOptions = options.0.clone();

    let mut presentation: Presentation = presentation.0.clone();
    future_to_promise(async move {
      account
        .as_ref()
        .borrow_mut()
        .sign(fragment.as_str(), &mut presentation, options)
        .await
        .wasm_result()?;
      Ok(JsValue::from(WasmPresentation::from(presentation)))
    })
    .unchecked_into::<PromisePresentation>()
  }

  /// Signs arbitrary `data` with the key specified by `fragment`.
  #[wasm_bindgen(js_name = createSignedData)]
  pub fn create_signed_data(&self, fragment: String, data: &JsValue, options: &WasmProofOptions) -> Result<Promise> {
    let mut verifiable_properties: VerifiableProperties = data.into_serde().wasm_result()?;
    let account = self.0.clone();
    let options: ProofOptions = options.0.clone();

    let promise = future_to_promise(async move {
      account
        .as_ref()
        .borrow_mut()
        .sign(fragment.as_str(), &mut verifiable_properties, options)
        .await
        .map(|_| JsValue::undefined())
        .wasm_result()?;
      JsValue::from_serde(&verifiable_properties).wasm_result()
    });
    Ok(promise)
  }

  /// Overwrites the {@link Document} this account manages, **without doing any validation**.
  ///
  /// ### WARNING
  ///
  /// This method is dangerous and can easily corrupt the internal state,
  /// potentially making the identity unusable. Only call this if you fully
  /// understand the implications!
  #[wasm_bindgen(js_name = updateDocumentUnchecked)]
  pub fn update_document_unchecked(&mut self, document: &WasmDocument) -> PromiseVoid {
    let account = self.0.clone();
    let document_copy: IotaDocument = document.0.clone();
    future_to_promise(async move {
      account
        .as_ref()
        .borrow_mut()
        .update_document_unchecked(document_copy)
        .await
        .map(|_| JsValue::undefined())
        .wasm_result()
    })
    .unchecked_into::<PromiseVoid>()
  }

  /// Fetches the latest changes from the tangle and **overwrites** the local document.
  ///
  /// If a DID is managed from distributed accounts, this should be called before making changes
  /// to the identity, to avoid publishing updates that would be ignored.
  #[wasm_bindgen(js_name = fetchDocument)]
  pub fn fetch_document(&mut self) -> PromiseVoid {
    let account = self.0.clone();
    future_to_promise(async move {
      account
        .as_ref()
        .borrow_mut()
        .fetch_document()
        .await
        .map(|_| JsValue::undefined())
        .wasm_result()
    })
    .unchecked_into::<PromiseVoid>()
  }

<<<<<<< HEAD
  /// If the document has an `EmbeddedRevocationService` identified by `fragment`, revokes all given `credentials`.
  #[wasm_bindgen(js_name = revokeCredentials)]
  pub fn revoke_credentials(&mut self, fragment: String, credentials: Vec<u32>) -> PromiseVoid {
    let account = self.0.clone();
    future_to_promise(async move {
      account
        .as_ref()
        .borrow_mut()
        .revoke_credentials(&fragment, &credentials)
        .await
        .map(|_| JsValue::undefined())
        .wasm_result()
    })
    .unchecked_into::<PromiseVoid>()
=======
  /// Encrypts the given `plaintext` with the specified `encryption_algorithm` and `cek_algorithm`.
  ///
  /// Returns an [`EncryptedData`] instance.
  #[wasm_bindgen(js_name = encryptData)]
  pub fn encrypt_data(
    &self,
    plaintext: Vec<u8>,
    associated_data: Vec<u8>,
    encryption_algorithm: &WasmEncryptionAlgorithm,
    cek_algorithm: &WasmCekAlgorithm,
    public_key: Vec<u8>,
  ) -> PromiseEncryptedData {
    let account = self.0.clone();
    let encryption_algorithm: EncryptionAlgorithm = encryption_algorithm.clone().into();
    let cek_algorithm: CekAlgorithm = cek_algorithm.clone().into();
    let public_key: PublicKey = public_key.to_vec().into();

    future_to_promise(async move {
      let encrypted_data: EncryptedData = account
        .as_ref()
        .borrow()
        .encrypt_data(
          &plaintext,
          &associated_data,
          &encryption_algorithm,
          &cek_algorithm,
          public_key,
        )
        .await
        .wasm_result()?;
      Ok(JsValue::from(WasmEncryptedData::from(encrypted_data)))
    })
    .unchecked_into::<PromiseEncryptedData>()
  }

  /// Decrypts the given `data` with the key identified by `fragment` using the given `encryption_algorithm` and
  /// `cek_algorithm`.
  ///
  /// Returns the decrypted text.
  #[wasm_bindgen(js_name = decryptData)]
  pub fn decrypt_data(
    &self,
    data: &WasmEncryptedData,
    encryption_algorithm: &WasmEncryptionAlgorithm,
    cek_algorithm: &WasmCekAlgorithm,
    fragment: String,
  ) -> PromiseData {
    let account = self.0.clone();
    let data: EncryptedData = data.0.clone();
    let encryption_algorithm: EncryptionAlgorithm = encryption_algorithm.clone().into();
    let cek_algorithm: CekAlgorithm = cek_algorithm.clone().into();

    future_to_promise(async move {
      let data: Vec<u8> = account
        .as_ref()
        .borrow()
        .decrypt_data(data, &encryption_algorithm, &cek_algorithm, &fragment)
        .await
        .wasm_result()?;
      Ok(JsValue::from(js_sys::Uint8Array::from(data.as_ref())))
    })
    .unchecked_into::<PromiseData>()
>>>>>>> 9176761c
  }
}

impl From<AccountRc> for WasmAccount {
  fn from(account: AccountRc) -> WasmAccount {
    WasmAccount(Rc::new(RefCell::new(account)))
  }
}

#[wasm_bindgen]
extern "C" {
  #[wasm_bindgen(typescript_type = "Promise<Credential>")]
  pub type PromiseCredential;

  #[wasm_bindgen(typescript_type = "Promise<Presentation>")]
  pub type PromisePresentation;

  #[wasm_bindgen(typescript_type = "Promise<Document>")]
  pub type PromiseDocument;

  #[wasm_bindgen(typescript_type = "Promise<EncryptedData>")]
  pub type PromiseEncryptedData;

  #[wasm_bindgen(typescript_type = "Promise<Uint8Array>")]
  pub type PromiseData;
}

#[wasm_bindgen]
extern "C" {
  #[wasm_bindgen(typescript_type = "PublishOptions")]
  pub type WasmPublishOptions;

  #[wasm_bindgen(getter, method)]
  pub fn forceIntegrationUpdate(this: &WasmPublishOptions) -> Option<bool>;

  #[wasm_bindgen(getter, method)]
  pub fn signWith(this: &WasmPublishOptions) -> Option<String>;
}

#[wasm_bindgen(typescript_custom_section)]
const TS_PUBLISH_OPTIONS: &'static str = r#"
/**
 * Options to customize how identities are published to the Tangle.
**/
export type PublishOptions = {
    /**
     * Whether to force the publication to be an integration update.
     * If this option is not set, the account automatically determines whether
     * an update needs to be published as an integration or a diff update.
     * Publishing as an integration update is always valid, but not recommended
     * for identities with many updates.
     *
     * See the IOTA DID method specification for more details.
     *
     * @deprecated since 0.5.0, diff chain features are slated for removal.
     */
     forceIntegrationUpdate?: boolean,


    /**
     * Set the fragment of a verification method with which to sign the update.
     * This must point to an Ed25519 method with a capability invocation
     * verification relationship.
     *
     *  If omitted, the default signing method on the Document will be used.
     */
     signWith?: string
 }
"#;

impl From<WasmPublishOptions> for PublishOptions {
  fn from(publish_options: WasmPublishOptions) -> Self {
    let mut options: PublishOptions = PublishOptions::new();

    if let Some(force_integration) = publish_options.forceIntegrationUpdate() {
      options = options.force_integration_update(force_integration);
    }

    if let Some(sign_with) = publish_options.signWith() {
      options = options.sign_with(sign_with);
    };
    options
  }
}

#[wasm_bindgen]
extern "C" {
  #[wasm_bindgen(typescript_type = "Promise<Account>")]
  pub type PromiseAccount;
}<|MERGE_RESOLUTION|>--- conflicted
+++ resolved
@@ -274,7 +274,6 @@
     .unchecked_into::<PromiseVoid>()
   }
 
-<<<<<<< HEAD
   /// If the document has an `EmbeddedRevocationService` identified by `fragment`, revokes all given `credentials`.
   #[wasm_bindgen(js_name = revokeCredentials)]
   pub fn revoke_credentials(&mut self, fragment: String, credentials: Vec<u32>) -> PromiseVoid {
@@ -289,7 +288,7 @@
         .wasm_result()
     })
     .unchecked_into::<PromiseVoid>()
-=======
+  }
   /// Encrypts the given `plaintext` with the specified `encryption_algorithm` and `cek_algorithm`.
   ///
   /// Returns an [`EncryptedData`] instance.
@@ -352,7 +351,6 @@
       Ok(JsValue::from(js_sys::Uint8Array::from(data.as_ref())))
     })
     .unchecked_into::<PromiseData>()
->>>>>>> 9176761c
   }
 }
 
