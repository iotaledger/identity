// Copyright 2020-2022 IOTA Stiftung
// SPDX-License-Identifier: Apache-2.0

use identity::core::Duration;
use identity::core::Timestamp;
use wasm_bindgen::prelude::*;

use crate::error::Result;
use crate::error::WasmResult;

#[wasm_bindgen(js_name = Timestamp, inspectable)]
pub struct WasmTimestamp(pub(crate) Timestamp);

#[wasm_bindgen(js_class = Timestamp)]
impl WasmTimestamp {
  /// Parses a `Timestamp` from the provided input string.
  #[wasm_bindgen]
  pub fn parse(input: &str) -> Result<WasmTimestamp> {
    Ok(Self(Timestamp::parse(input).wasm_result()?))
  }

  /// Creates a new `Timestamp` with the current date and time.
  #[wasm_bindgen(js_name = nowUTC)]
  pub fn now_utc() -> Self {
    Self(Timestamp::now_utc())
  }

  /// Returns the `Timestamp` as an RFC 3339 `String`.
  #[wasm_bindgen(js_name = toRFC3339)]
  #[allow(clippy::wrong_self_convention)]
  pub fn to_rfc3339(&self) -> String {
    self.0.to_rfc3339()
  }

<<<<<<< HEAD
  /// Returns the `Timestamp` as a Unix timestamp.
  #[wasm_bindgen(js_name = toUnix)]
  #[allow(clippy::wrong_self_convention)]
  pub fn to_unix(&self) -> i64 {
    self.0.unix_timestamp()
  }

  /// Creates a new `Timestamp` from the given Unix timestamp.
  ///
  /// The timestamp must be in the valid range for [RFC 3339](https://tools.ietf.org/html/rfc3339).
  ///
  /// # Errors
  /// [`Error::InvalidTimestamp`] if `seconds` is outside of the interval [-62167219200,253402300799].
  pub fn from_unix(seconds: i64) -> Result<Self> {
    let offset_date_time = OffsetDateTime::from_unix_timestamp(seconds).map_err(time::error::Error::from)?;
    // Reject years outside of the range 0000AD - 9999AD per Rfc3339
    // upfront to prevent conversion errors in to_rfc3339().
    // https://datatracker.ietf.org/doc/html/rfc3339#section-1
    if !(0..10_000).contains(&offset_date_time.year()) {
      return Err(time::error::Error::Format(time::error::Format::InvalidComponent("invalid year")).into());
    }
    Ok(Self(offset_date_time))
=======
  /// Computes `self + duration`
  ///
  /// Returns `null` if the operation leads to a timestamp not in the valid range for [RFC 3339](https://tools.ietf.org/html/rfc3339).
  #[wasm_bindgen(js_name = checkedAdd)]
  pub fn checked_add(self, duration: WasmDuration) -> Option<WasmTimestamp> {
    self.0.checked_add(duration.0).map(WasmTimestamp)
  }

  /// Computes `self - duration`
  ///
  /// Returns `null` if the operation leads to a timestamp not in the valid range for [RFC 3339](https://tools.ietf.org/html/rfc3339).
  #[wasm_bindgen(js_name = checkedSub)]
  pub fn checked_sub(self, duration: WasmDuration) -> Option<WasmTimestamp> {
    self.0.checked_sub(duration.0).map(WasmTimestamp)
>>>>>>> 8451e251
  }
}

impl From<Timestamp> for WasmTimestamp {
  fn from(timestamp: Timestamp) -> Self {
    Self(timestamp)
  }
}

/// A span of time.
#[wasm_bindgen(js_name = Duration, inspectable)]
pub struct WasmDuration(pub(crate) Duration);

#[wasm_bindgen(js_class = Duration)]
impl WasmDuration {
  /// Create a new `Duration` with the given number of seconds.
  #[wasm_bindgen]
  pub fn seconds(seconds: u32) -> WasmDuration {
    Self(Duration::seconds(seconds))
  }
  /// Create a new `Duration` with the given number of minutes.
  #[wasm_bindgen]
  pub fn minutes(minutes: u32) -> WasmDuration {
    Self(Duration::minutes(minutes))
  }

  /// Create a new `Duration` with the given number of hours.
  #[wasm_bindgen]
  pub fn hours(hours: u32) -> WasmDuration {
    Self(Duration::hours(hours))
  }

  /// Create a new `Duration` with the given number of days.
  #[wasm_bindgen]
  pub fn days(days: u32) -> WasmDuration {
    Self(Duration::days(days))
  }

  /// Create a new `Duration` with the given number of weeks.
  #[wasm_bindgen]
  pub fn weeks(weeks: u32) -> WasmDuration {
    Self(Duration::weeks(weeks))
  }
}

impl From<Duration> for WasmDuration {
  fn from(duration: Duration) -> Self {
    Self(duration)
  }
}

impl From<WasmDuration> for Duration {
  fn from(duration: WasmDuration) -> Self {
    duration.0
  }
}<|MERGE_RESOLUTION|>--- conflicted
+++ resolved
@@ -32,30 +32,6 @@
     self.0.to_rfc3339()
   }
 
-<<<<<<< HEAD
-  /// Returns the `Timestamp` as a Unix timestamp.
-  #[wasm_bindgen(js_name = toUnix)]
-  #[allow(clippy::wrong_self_convention)]
-  pub fn to_unix(&self) -> i64 {
-    self.0.unix_timestamp()
-  }
-
-  /// Creates a new `Timestamp` from the given Unix timestamp.
-  ///
-  /// The timestamp must be in the valid range for [RFC 3339](https://tools.ietf.org/html/rfc3339).
-  ///
-  /// # Errors
-  /// [`Error::InvalidTimestamp`] if `seconds` is outside of the interval [-62167219200,253402300799].
-  pub fn from_unix(seconds: i64) -> Result<Self> {
-    let offset_date_time = OffsetDateTime::from_unix_timestamp(seconds).map_err(time::error::Error::from)?;
-    // Reject years outside of the range 0000AD - 9999AD per Rfc3339
-    // upfront to prevent conversion errors in to_rfc3339().
-    // https://datatracker.ietf.org/doc/html/rfc3339#section-1
-    if !(0..10_000).contains(&offset_date_time.year()) {
-      return Err(time::error::Error::Format(time::error::Format::InvalidComponent("invalid year")).into());
-    }
-    Ok(Self(offset_date_time))
-=======
   /// Computes `self + duration`
   ///
   /// Returns `null` if the operation leads to a timestamp not in the valid range for [RFC 3339](https://tools.ietf.org/html/rfc3339).
@@ -70,7 +46,6 @@
   #[wasm_bindgen(js_name = checkedSub)]
   pub fn checked_sub(self, duration: WasmDuration) -> Option<WasmTimestamp> {
     self.0.checked_sub(duration.0).map(WasmTimestamp)
->>>>>>> 8451e251
   }
 }
 
