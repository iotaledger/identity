--- conflicted
+++ resolved
@@ -96,15 +96,14 @@
   }
 }
 
-<<<<<<< HEAD
 impl_wasm_clone!(WasmCredential, Credential);
-=======
+
+
 impl From<Credential> for WasmCredential {
   fn from(credential: Credential) -> WasmCredential {
     Self(credential)
   }
 }
->>>>>>> b350727a
 
 /// Converts `T` to `U` by converting to/from JSON.
 ///
