// Copyright 2020-2022 IOTA Stiftung
// SPDX-License-Identifier: Apache-2.0

use identity::core::OneOrMany;
use identity::core::Url;
use identity::credential::Credential;
use identity::credential::Presentation;
use identity::credential::PresentationBuilder;
use identity::did::DID;
use wasm_bindgen::prelude::*;
use wasm_bindgen::JsCast;

use crate::credential::WasmCredential;
use crate::did::WasmDocument;
use crate::error::Result;
use crate::error::WasmResult;

#[wasm_bindgen(js_name = Presentation, inspectable)]
#[derive(Clone, Debug, PartialEq)]
pub struct WasmPresentation(pub(crate) Presentation);

// Workaround for Typescript type annotations for returned arrays.
#[wasm_bindgen]
extern "C" {
  #[wasm_bindgen(typescript_type = "Array<Credential>")]
  pub type ArrayCredential;
}

#[wasm_bindgen(js_class = Presentation)]
impl WasmPresentation {
  #[wasm_bindgen(constructor)]
  pub fn new(
    holder_doc: &WasmDocument,
    credential_data: JsValue,
    presentation_type: Option<String>,
    presentation_id: Option<String>,
  ) -> Result<WasmPresentation> {
    let credentials: OneOrMany<Credential> = credential_data.into_serde().wasm_result()?;
    let holder_url: Url = Url::parse(holder_doc.0.id().as_str()).wasm_result()?;

    let mut builder: PresentationBuilder = PresentationBuilder::default().holder(holder_url);

    for credential in credentials.into_vec() {
      builder = builder.credential(credential);
    }

    if let Some(presentation_type) = presentation_type {
      builder = builder.type_(presentation_type);
    }

    if let Some(presentation_id) = presentation_id {
      builder = builder.id(Url::parse(presentation_id).wasm_result()?);
    }

    builder.build().map(Self).wasm_result()
  }

  /// Serializes a `Presentation` object as a JSON object.
  #[wasm_bindgen(js_name = toJSON)]
  pub fn to_json(&self) -> Result<JsValue> {
    JsValue::from_serde(&self.0).wasm_result()
  }

  /// Deserializes a `Presentation` object from a JSON object.
  #[wasm_bindgen(js_name = fromJSON)]
  pub fn from_json(json: &JsValue) -> Result<WasmPresentation> {
    json.into_serde().map(Self).wasm_result()
  }
<<<<<<< HEAD
}

impl_wasm_clone!(WasmPresentation, Presentation);
=======

  /// Returns a copy of the credentials contained in the presentation.
  #[wasm_bindgen(js_name = verifiableCredential)]
  pub fn verifiable_credential(&self) -> ArrayCredential {
    self
      .0
      .verifiable_credential
      .iter()
      .cloned()
      .map(WasmCredential::from)
      .map(JsValue::from)
      .collect::<js_sys::Array>()
      .unchecked_into::<ArrayCredential>()
  }
}
>>>>>>> b350727a
<|MERGE_RESOLUTION|>--- conflicted
+++ resolved
@@ -66,11 +66,6 @@
   pub fn from_json(json: &JsValue) -> Result<WasmPresentation> {
     json.into_serde().map(Self).wasm_result()
   }
-<<<<<<< HEAD
-}
-
-impl_wasm_clone!(WasmPresentation, Presentation);
-=======
 
   /// Returns a copy of the credentials contained in the presentation.
   #[wasm_bindgen(js_name = verifiableCredential)]
@@ -86,4 +81,5 @@
       .unchecked_into::<ArrayCredential>()
   }
 }
->>>>>>> b350727a
+
+impl_wasm_clone!(WasmPresentation, Presentation);