--- conflicted
+++ resolved
@@ -12,35 +12,18 @@
 use crate::common::MapStringAny;
 use crate::common::OptionOneOrManyString;
 use crate::common::PromiseOptionString;
-<<<<<<< HEAD
-use crate::common::PromiseString;
-=======
->>>>>>> f68dca0d
 use crate::common::PromiseVoid;
 use crate::common::UDIDUrlQuery;
 use crate::common::UOneOrManyNumber;
 use crate::credential::WasmCredential;
-<<<<<<< HEAD
-=======
 use crate::credential::WasmJws;
 use crate::credential::WasmJwt;
->>>>>>> f68dca0d
 use crate::crypto::WasmProofOptions;
 use crate::did::service::WasmService;
 use crate::did::wasm_did_url::WasmDIDUrl;
 use crate::did::WasmVerifierOptions;
 use crate::error::Result;
 use crate::error::WasmResult;
-<<<<<<< HEAD
-use crate::jose::WasmJwsAlgorithm;
-use crate::jose::WasmToken;
-use crate::storage::WasmJwsSignatureOptions;
-use crate::storage::WasmStorage;
-use crate::storage::WasmStorageInner;
-use crate::verification::IJwsSignatureVerifier;
-use crate::verification::RefMethodScope;
-use crate::verification::WasmJwsSignatureVerifier;
-=======
 use crate::jose::WasmDecodedJws;
 use crate::jose::WasmJwsAlgorithm;
 use crate::storage::WasmJwsSignatureOptions;
@@ -49,7 +32,6 @@
 use crate::verification::IJwsVerifier;
 use crate::verification::RefMethodScope;
 use crate::verification::WasmJwsVerifier;
->>>>>>> f68dca0d
 use crate::verification::WasmMethodRelationship;
 use crate::verification::WasmMethodScope;
 use crate::verification::WasmVerificationMethod;
@@ -68,11 +50,7 @@
 use identity_iota::document::CoreDocument;
 use identity_iota::document::Service;
 use identity_iota::storage::key_storage::KeyType;
-<<<<<<< HEAD
-use identity_iota::storage::storage::JwkStorageDocumentExt;
-=======
 use identity_iota::storage::storage::JwkDocumentExt;
->>>>>>> f68dca0d
 use identity_iota::storage::storage::JwsSignatureOptions;
 use identity_iota::verification::jose::jws::JwsAlgorithm;
 use identity_iota::verification::MethodRef;
@@ -511,39 +489,22 @@
   #[allow(non_snake_case)]
   pub fn verify_jws(
     &self,
-<<<<<<< HEAD
-    jws: &str,
-    options: &WasmJwsVerificationOptions,
-    signatureVerifier: Option<IJwsSignatureVerifier>,
-    detachedPayload: Option<String>,
-  ) -> Result<WasmToken> {
-    let jws_verifier = WasmJwsSignatureVerifier::new(signatureVerifier);
-=======
     jws: &WasmJws,
     options: &WasmJwsVerificationOptions,
     signatureVerifier: Option<IJwsVerifier>,
     detachedPayload: Option<String>,
   ) -> Result<WasmDecodedJws> {
     let jws_verifier = WasmJwsVerifier::new(signatureVerifier);
->>>>>>> f68dca0d
     self
       .0
       .blocking_read()
       .verify_jws(
-<<<<<<< HEAD
-        jws,
-=======
         jws.0.as_str(),
->>>>>>> f68dca0d
         detachedPayload.as_deref().map(|detached| detached.as_bytes()),
         &jws_verifier,
         &options.0,
       )
-<<<<<<< HEAD
-      .map(WasmToken::from)
-=======
       .map(WasmDecodedJws::from)
->>>>>>> f68dca0d
       .wasm_result()
   }
 
@@ -659,15 +620,6 @@
   // ===========================================================================
 
   /// Generate new key material in the given `storage` and insert a new verification method with the corresponding
-<<<<<<< HEAD
-  /// public key material into this document. The `kid` of the generated Jwk is returned if it is set.
-  // TODO: Also make it possible to set the value of `kid`. This will require changes to the `JwkStorage` API.
-  #[wasm_bindgen(js_name = generateMethod)]
-  pub fn generate_method(
-    &self,
-    storage: &WasmStorage,
-    key_type: String,
-=======
   /// public key material into the DID document.
   ///
   /// - If no fragment is given the `kid` of the generated JWK is used, if it is set, otherwise an error is returned.
@@ -681,7 +633,6 @@
     &self,
     storage: &WasmStorage,
     keyType: String,
->>>>>>> f68dca0d
     alg: WasmJwsAlgorithm,
     fragment: Option<String>,
     scope: WasmMethodScope,
@@ -691,15 +642,6 @@
     let storage_clone: Rc<WasmStorageInner> = storage.0.clone();
     let scope: MethodScope = scope.0;
     let promise: Promise = future_to_promise(async move {
-<<<<<<< HEAD
-      let key_id: Option<String> = document_lock_clone
-        .write()
-        .await
-        .generate_method(&storage_clone, KeyType::from(key_type), alg, fragment.as_deref(), scope)
-        .await
-        .wasm_result()?;
-      Ok(key_id.map(JsValue::from).unwrap_or(JsValue::NULL))
-=======
       let method_fragment: String = document_lock_clone
         .write()
         .await
@@ -707,7 +649,6 @@
         .await
         .wasm_result()?;
       Ok(JsValue::from(method_fragment))
->>>>>>> f68dca0d
     });
     Ok(promise.unchecked_into())
   }
@@ -736,28 +677,15 @@
   ///
   /// Upon success a string representing a JWS encoded according to the Compact JWS Serialization format is returned.
   /// See [RFC7515 section 3.1](https://www.rfc-editor.org/rfc/rfc7515#section-3.1).
-<<<<<<< HEAD
-  // TODO: Should payload be of type `string`, or should we take Uint8Array to match Rust? I chose String here as they
-  // are much easier to obtain in JS. Perhaps we need both and possibly also a third convenience method for using JSON
-  // as the payload type?
-  // TODO: Perhaps this should be called `signData` (and the old `signData` method would have to be updated or removed)?
-  #[wasm_bindgen(js_name = createJwt)]
-  pub fn create_jwt(
-=======
   // TODO: Perhaps this should be called `signData` (and the old `signData` method would have to be updated or removed)?
   #[wasm_bindgen(js_name = createJws)]
   pub fn create_jws(
->>>>>>> f68dca0d
     &self,
     storage: &WasmStorage,
     fragment: String,
     payload: String,
     options: &WasmJwsSignatureOptions,
-<<<<<<< HEAD
-  ) -> Result<PromiseString> {
-=======
   ) -> Result<PromiseJws> {
->>>>>>> f68dca0d
     let storage_clone: Rc<WasmStorageInner> = storage.0.clone();
     let options_clone: JwsSignatureOptions = options.0.clone();
     let document_lock_clone: Rc<CoreDocumentLock> = self.0.clone();
@@ -768,10 +696,7 @@
         .sign_bytes(&storage_clone, &fragment, payload.as_bytes(), &options_clone)
         .await
         .wasm_result()
-<<<<<<< HEAD
-=======
         .map(WasmJws::new)
->>>>>>> f68dca0d
         .map(JsValue::from)
     });
     Ok(promise.unchecked_into())
@@ -791,11 +716,7 @@
     fragment: String,
     credential: &WasmCredential,
     options: &WasmJwsSignatureOptions,
-<<<<<<< HEAD
-  ) -> Result<PromiseString> {
-=======
   ) -> Result<PromiseJwt> {
->>>>>>> f68dca0d
     let storage_clone: Rc<WasmStorageInner> = storage.0.clone();
     let options_clone: JwsSignatureOptions = options.0.clone();
     let document_lock_clone: Rc<CoreDocumentLock> = self.0.clone();
@@ -807,10 +728,7 @@
         .sign_credential(&credential_clone, &storage_clone, &fragment, &options_clone)
         .await
         .wasm_result()
-<<<<<<< HEAD
-=======
         .map(WasmJwt::new)
->>>>>>> f68dca0d
         .map(JsValue::from)
     });
     Ok(promise.unchecked_into())
