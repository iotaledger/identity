// Copyright 2020-2021 IOTA Stiftung
// SPDX-License-Identifier: Apache-2.0

use std::str::FromStr;

use identity::core::decode_b58;
use identity::crypto::merkle_key::MerkleDigestTag;
use identity::crypto::merkle_key::MerkleKey;
use identity::crypto::merkle_key::Sha256;
use identity::crypto::merkle_tree::Proof;
use identity::crypto::PrivateKey;
use identity::crypto::PublicKey;
use identity::did::verifiable::VerifiableProperties;
use identity::iota::Error;
use identity::iota::IotaDocument;
use identity::iota::IotaVerificationMethod;
use identity::iota::MessageId;
use identity::iota::NetworkName;
use wasm_bindgen::prelude::*;

use crate::common::WasmTimestamp;
use crate::credential::WasmCredential;
use crate::credential::WasmPresentation;
use crate::crypto::KeyPair;
use crate::did::WasmDID;
use crate::did::WasmDIDUrl;
use crate::did::WasmDiffMessage;
use crate::did::WasmDocumentMetadata;
use crate::did::WasmMethodScope;
use crate::did::WasmSignatureOptions;
use crate::did::WasmVerificationMethod;
use crate::did::WasmVerifierOptions;
use crate::error::Result;
use crate::error::WasmResult;
use crate::service::Service;

// =============================================================================
// =============================================================================

#[wasm_bindgen(js_name = Document, inspectable)]
#[derive(Clone, Debug)]
pub struct WasmDocument(pub(crate) IotaDocument);

#[wasm_bindgen(js_class = Document)]
impl WasmDocument {
  /// Creates a new DID Document from the given `KeyPair`, network, and verification method
  /// fragment name.
  ///
  /// The DID Document will be pre-populated with a single verification method
  /// derived from the provided `KeyPair` embedded as a capability invocation
  /// verification relationship. This method will have the DID URL fragment
  /// `#sign-0` by default and can be easily retrieved with `Document::defaultSigningMethod`.
  ///
  /// NOTE: the generated document is unsigned, see `Document::signSelf`.
  ///
  /// Arguments:
  ///
  /// * keypair: the initial verification method is derived from the public key with this keypair.
  /// * network: Tangle network to use for the DID, default `Network::mainnet`.
  /// * fragment: name of the initial verification method, default "sign-0".
  #[wasm_bindgen(constructor)]
  pub fn new(keypair: &KeyPair, network: Option<String>, fragment: Option<String>) -> Result<WasmDocument> {
    let network_name = network.map(NetworkName::try_from).transpose().wasm_result()?;
    IotaDocument::new_with_options(&keypair.0, network_name, fragment.as_deref())
      .map(Self)
      .wasm_result()
  }

  /// Creates a new DID Document from the given `VerificationMethod`.
  ///
  /// NOTE: the generated document is unsigned, see `Document::signSelf`.
  #[wasm_bindgen(js_name = fromVerificationMethod)]
  pub fn from_verification_method(method: &WasmVerificationMethod) -> Result<WasmDocument> {
    IotaDocument::from_verification_method(method.0.clone())
      .map(Self)
      .wasm_result()
  }

  // ===========================================================================
  // Properties
  // ===========================================================================

  /// Returns the DID Document `id`.
  #[wasm_bindgen(getter)]
  pub fn id(&self) -> WasmDID {
    WasmDID(self.0.id().clone())
  }

  // ===========================================================================
  // Services
  // ===========================================================================

  /// Add a new `Service` to the document.
  #[wasm_bindgen(js_name = insertService)]
  pub fn insert_service(&mut self, service: &Service) -> Result<bool> {
    Ok(self.0.insert_service(service.0.clone()))
  }

  /// Remove a `Service` identified by the given `DIDUrl` from the document.
  #[wasm_bindgen(js_name = removeService)]
  pub fn remove_service(&mut self, did: WasmDIDUrl) -> Result<()> {
    self.0.remove_service(did.0).wasm_result()
  }

  // ===========================================================================
  // Verification Methods
  // ===========================================================================

  /// Adds a new Verification Method to the DID Document.
  #[wasm_bindgen(js_name = insertMethod)]
  pub fn insert_method(&mut self, method: &WasmVerificationMethod, scope: WasmMethodScope) -> Result<()> {
    self.0.insert_method(method.0.clone(), scope.0).wasm_result()?;
    Ok(())
  }

  /// Removes all references to the specified Verification Method.
  #[wasm_bindgen(js_name = removeMethod)]
  pub fn remove_method(&mut self, did: WasmDIDUrl) -> Result<()> {
    self.0.remove_method(did.0).wasm_result()
  }

  /// Returns the first `VerificationMethod` with a capability invocation relationship
  /// capable of signing this DID document.
  ///
  /// Throws an error if no signing method is present.
  #[wasm_bindgen(js_name = defaultSigningMethod)]
  pub fn default_signing_method(&self) -> Result<WasmVerificationMethod> {
    self
      .0
      .default_signing_method()
      .map(Clone::clone)
      .map(WasmVerificationMethod::from)
      .wasm_result()
  }

  /// Returns the first `VerificationMethod` with an `id` property
  /// matching the provided `query`.
  ///
  /// Throws an error if the method is not found.
  #[wasm_bindgen(js_name = resolveMethod)]
  pub fn resolve_method(&mut self, query: &str) -> Result<WasmVerificationMethod> {
    Ok(WasmVerificationMethod(
      self.0.try_resolve_method(query).wasm_result()?.clone(),
    ))
  }

  #[wasm_bindgen(js_name = revokeMerkleKey)]
  pub fn revoke_merkle_key(&mut self, query: &str, index: usize) -> Result<bool> {
    let method: &mut IotaVerificationMethod = self
      .0
      .try_resolve_method_mut(query)
      .and_then(IotaVerificationMethod::try_from_mut)
      .wasm_result()?;

    method.revoke_merkle_key(index).wasm_result()
  }

  // ===========================================================================
  // Signatures
  // ===========================================================================

  /// Signs the DID document with the verification method specified by `method_query`.
  /// The `method_query` may be the full `DIDUrl` of the method or just its fragment,
  /// e.g. "#sign-0".
  ///
  /// NOTE: does not validate whether the private key of the given `key_pair` corresponds to the
  /// verification method. See `Document::verifySelfSigned`.
  #[wasm_bindgen(js_name = signSelf)]
  pub fn sign_self(&mut self, key_pair: &KeyPair, method_query: String) -> Result<()> {
    self.0.sign_self(key_pair.0.private(), &method_query).wasm_result()
  }

  #[wasm_bindgen(js_name = signCredential)]
<<<<<<< HEAD
  pub fn sign_credential(
    &self,
    data: &JsValue,
    args: &JsValue,
    options: WasmSignatureOptions,
  ) -> Result<VerifiableCredential> {
    let json: JsValue = self.sign_data(data, args, options)?;
    let data: VerifiableCredential = VerifiableCredential::from_json(&json)?;
=======
  pub fn sign_credential(&self, data: &JsValue, args: &JsValue) -> Result<WasmCredential> {
    let json: JsValue = self.sign_data(data, args)?;
    let data: WasmCredential = WasmCredential::from_json(&json)?;
>>>>>>> 5e391f47

    Ok(data)
  }

  #[wasm_bindgen(js_name = signPresentation)]
<<<<<<< HEAD
  pub fn sign_presentation(
    &self,
    data: &JsValue,
    args: &JsValue,
    options: WasmSignatureOptions,
  ) -> Result<VerifiablePresentation> {
    let json: JsValue = self.sign_data(data, args, options)?;
    let data: VerifiablePresentation = VerifiablePresentation::from_json(&json)?;
=======
  pub fn sign_presentation(&self, data: &JsValue, args: &JsValue) -> Result<WasmPresentation> {
    let json: JsValue = self.sign_data(data, args)?;
    let data: WasmPresentation = WasmPresentation::from_json(&json)?;
>>>>>>> 5e391f47

    Ok(data)
  }

  /// Creates a signature for the given `data` with the specified DID Document
  /// Verification Method.
  ///
  /// An additional `proof` property is required if using a Merkle Key
  /// Collection verification Method.
  #[wasm_bindgen(js_name = signData)]
  pub fn sign_data(&self, data: &JsValue, args: &JsValue, options: WasmSignatureOptions) -> Result<JsValue> {
    // TODO: clean this up and annotate types if possible.
    #[derive(Deserialize)]
    #[serde(untagged)]
    enum Args {
      MerkleKey {
        method: String,
        public: String,
        private: String,
        proof: String,
      },
      Default {
        method: String,
        private: String,
      },
    }

    let mut data: VerifiableProperties = data.into_serde().wasm_result()?;
    let args: Args = args.into_serde().wasm_result()?;

    match args {
      Args::MerkleKey {
        method,
        public,
        private,
        proof,
      } => {
        let merkle_key: Vec<u8> = self
          .0
          .try_resolve_method(&*method)
          .and_then(|method| method.key_data().try_decode().map_err(Error::InvalidDoc))
          .wasm_result()?;

        let public: PublicKey = decode_b58(&public).map(Into::into).wasm_result()?;
        let private: PrivateKey = decode_b58(&private).map(Into::into).wasm_result()?;

        let digest: MerkleDigestTag = MerkleKey::extract_tags(&merkle_key).wasm_result()?.1;
        let proof: Vec<u8> = decode_b58(&proof).wasm_result()?;

        match digest {
          MerkleDigestTag::SHA256 => match Proof::<Sha256>::decode(&proof) {
            Some(proof) => self
              .0
              .signer(&private)
              .method(&method)
              .options(options.0)
              .merkle_key((&public, &proof))
              .sign(&mut data)
              .wasm_result()?,
            None => return Err("Invalid Public Key Proof".into()),
          },
          _ => return Err("Invalid Merkle Key Digest".into()),
        }
      }
      Args::Default { method, private } => {
        let private: PrivateKey = decode_b58(&private).wasm_result().map(Into::into)?;

        self
          .0
          .signer(&private)
          .method(&method)
          .options(options.0)
          .sign(&mut data)
          .wasm_result()?;
      }
    }

    JsValue::from_serde(&data).wasm_result()
  }

  // ===========================================================================
  // Verification
  // ===========================================================================

  /// Verifies the authenticity of `data` using the target verification method.
  #[wasm_bindgen(js_name = verifyData)]
  pub fn verify_data(&self, data: &JsValue, options: WasmVerifierOptions) -> Result<bool> {
    let data: VerifiableProperties = data.into_serde().wasm_result()?;
    Ok(self.0.verify_data(&data, options.0).is_ok())
  }

  /// Verifies that the signature on the DID document `signed` was generated by a valid method from
  /// the `signer` DID document.
  ///
  /// # Errors
  ///
  /// Fails if:
  /// - The signature proof section is missing in the `signed` document.
  /// - The method is not found in the `signer` document.
  /// - An unsupported verification method is used.
  /// - The signature verification operation fails.
  #[wasm_bindgen(js_name = verifyDocument)]
  pub fn verify_document(signed: &WasmDocument, signer: &WasmDocument) -> Result<()> {
    IotaDocument::verify_document(&signed.0, &signer.0).wasm_result()
  }

  /// Verifies whether `document` is a valid root DID document according to the IOTA DID method
  /// specification.
  ///
  /// It must be signed using a verification method with a public key whose BLAKE2b-256 hash matches
  /// the DID tag.
  #[wasm_bindgen(js_name = verifyRootDocument)]
  pub fn verify_root_document(document: &WasmDocument) -> Result<()> {
    IotaDocument::verify_root_document(&document.0).wasm_result()
  }

  // ===========================================================================
  // Diffs
  // ===========================================================================

  /// Generate a `DiffMessage` between two DID Documents and sign it using the specified
  /// `key` and `method`.
  #[wasm_bindgen]
  pub fn diff(&self, other: &WasmDocument, message: &str, key: &KeyPair, method: &str) -> Result<WasmDiffMessage> {
    self
      .0
      .diff(
        &other.0,
        MessageId::from_str(message).wasm_result()?,
        key.0.private(),
        method,
      )
      .map(WasmDiffMessage::from)
      .wasm_result()
  }

  /// Verifies the signature of the `diff` was created using a capability invocation method
  /// in this DID Document.
  ///
  /// # Errors
  ///
  /// Fails if an unsupported verification method is used or the verification operation fails.
  #[wasm_bindgen(js_name = verifyDiff)]
  pub fn verify_diff(&self, diff: &WasmDiffMessage) -> Result<()> {
    self.0.verify_diff(&diff.0).wasm_result()
  }

  /// Verifies a `DiffMessage` signature and attempts to merge the changes into `self`.
  #[wasm_bindgen]
  pub fn merge_diff(&mut self, diff: &WasmDiffMessage) -> Result<()> {
    self.0.merge_diff(&diff.0).wasm_result()
  }

  // ===========================================================================
  // Publishing
  // ===========================================================================

  /// Returns the Tangle index of the integration chain for this DID.
  ///
  /// This is simply the tag segment of the `DID`.
  /// E.g.
  /// For a document with DID: did:iota:1234567890abcdefghijklmnopqrstuvxyzABCDEFGHI,
  /// `doc.integration_index()` == "1234567890abcdefghijklmnopqrstuvxyzABCDEFGHI"
  #[wasm_bindgen(js_name = integrationIndex)]
  pub fn integration_index(&self) -> String {
    self.0.integration_index().to_owned()
  }

  /// Returns the Tangle index of the DID diff chain. This should only be called on documents
  /// published on the integration chain.
  ///
  /// This is the Base58-btc encoded SHA-256 digest of the hex-encoded message id.
  #[wasm_bindgen(js_name = diffIndex)]
  pub fn diff_index(message_id: &str) -> Result<String> {
    let message_id = MessageId::from_str(message_id).wasm_result()?;
    IotaDocument::diff_index(&message_id).wasm_result()
  }

  // ===========================================================================
  // Metadata
  // ===========================================================================

  /// Returns the metadata associated with this document.
  ///
  /// NOTE: clones the data. Use the `metadataCreated`, `metadataUpdated`,
  /// `metadataPreviousMessageId`, `metadataProof` properties instead.
  #[wasm_bindgen(getter)]
  pub fn metadata(&self) -> WasmDocumentMetadata {
    WasmDocumentMetadata::from(self.0.metadata.clone())
  }

  /// Returns the timestamp of when the DID document was created.
  #[wasm_bindgen(getter = metadataCreated)]
  pub fn metadata_created(&self) -> WasmTimestamp {
    WasmTimestamp::from(self.0.metadata.created)
  }

  /// Sets the timestamp of when the DID document was created.
  #[wasm_bindgen(setter = metadataCreated)]
  pub fn set_metadata_created(&mut self, timestamp: WasmTimestamp) {
    self.0.metadata.created = timestamp.0;
  }

  /// Returns the timestamp of the last DID document update.
  #[wasm_bindgen(getter = metadataUpdated)]
  pub fn metadata_updated(&self) -> WasmTimestamp {
    WasmTimestamp::from(self.0.metadata.updated)
  }

  /// Sets the timestamp of the last DID document update.
  #[wasm_bindgen(setter = metadataUpdated)]
  pub fn set_metadata_updated(&mut self, timestamp: WasmTimestamp) {
    self.0.metadata.updated = timestamp.0;
  }

  /// Returns the previous integration chain message id.
  #[wasm_bindgen(getter = metadataPreviousMessageId)]
  pub fn metadata_previous_message_id(&self) -> String {
    self.0.metadata.previous_message_id.to_string()
  }

  /// Sets the previous integration chain message id.
  #[wasm_bindgen(setter = metadataPreviousMessageId)]
  pub fn set_metadata_previous_message_id(&mut self, value: &str) -> Result<()> {
    let message_id: MessageId = MessageId::from_str(value).wasm_result()?;
    self.0.metadata.previous_message_id = message_id;
    Ok(())
  }

  /// Returns the `proof` object.
  #[wasm_bindgen(getter = metadataProof)]
  pub fn metadata_proof(&self) -> Result<JsValue> {
    // TODO: implement proper bindings for the proof
    match &self.0.metadata.proof {
      Some(proof) => JsValue::from_serde(proof).wasm_result(),
      None => Ok(JsValue::NULL),
    }
  }

  // ===========================================================================
  // JSON
  // ===========================================================================

  /// Serializes a `Document` object as a JSON object.
  #[wasm_bindgen(js_name = toJSON)]
  pub fn to_json(&self) -> Result<JsValue> {
    JsValue::from_serde(&self.0).wasm_result()
  }

  /// Deserializes a `Document` object from a JSON object.
  #[wasm_bindgen(js_name = fromJSON)]
  pub fn from_json(json: &JsValue) -> Result<WasmDocument> {
    json.into_serde().map(Self).wasm_result()
  }
}

impl From<IotaDocument> for WasmDocument {
  fn from(document: IotaDocument) -> Self {
    Self(document)
  }
}<|MERGE_RESOLUTION|>--- conflicted
+++ resolved
@@ -171,39 +171,27 @@
   }
 
   #[wasm_bindgen(js_name = signCredential)]
-<<<<<<< HEAD
   pub fn sign_credential(
     &self,
     data: &JsValue,
     args: &JsValue,
     options: WasmSignatureOptions,
-  ) -> Result<VerifiableCredential> {
+  ) -> Result<WasmCredential> {
     let json: JsValue = self.sign_data(data, args, options)?;
-    let data: VerifiableCredential = VerifiableCredential::from_json(&json)?;
-=======
-  pub fn sign_credential(&self, data: &JsValue, args: &JsValue) -> Result<WasmCredential> {
-    let json: JsValue = self.sign_data(data, args)?;
     let data: WasmCredential = WasmCredential::from_json(&json)?;
->>>>>>> 5e391f47
 
     Ok(data)
   }
 
   #[wasm_bindgen(js_name = signPresentation)]
-<<<<<<< HEAD
   pub fn sign_presentation(
     &self,
     data: &JsValue,
     args: &JsValue,
     options: WasmSignatureOptions,
-  ) -> Result<VerifiablePresentation> {
+  ) -> Result<WasmPresentation> {
     let json: JsValue = self.sign_data(data, args, options)?;
-    let data: VerifiablePresentation = VerifiablePresentation::from_json(&json)?;
-=======
-  pub fn sign_presentation(&self, data: &JsValue, args: &JsValue) -> Result<WasmPresentation> {
-    let json: JsValue = self.sign_data(data, args)?;
     let data: WasmPresentation = WasmPresentation::from_json(&json)?;
->>>>>>> 5e391f47
 
     Ok(data)
   }
