// Copyright 2020-2022 IOTA Stiftung
// SPDX-License-Identifier: Apache-2.0

use identity::crypto::merkle_key::Blake2b256;
use identity::crypto::merkle_key::Sha256;
use identity::crypto::PublicKey;
use identity::iota_core::IotaDID;
use identity::iota_core::IotaVerificationMethod;
use wasm_bindgen::prelude::*;

use crate::crypto::Digest;
use crate::crypto::WasmKeyCollection;
use crate::crypto::WasmKeyType;
use crate::did::wasm_did_url::WasmDIDUrl;
use crate::did::WasmDID;
use crate::did::WasmMethodData;
use crate::error::wasm_error;
use crate::error::Result;
use crate::error::WasmResult;

#[wasm_bindgen(js_name = VerificationMethod, inspectable)]
#[derive(Clone, Debug, PartialEq)]
pub struct WasmVerificationMethod(pub(crate) IotaVerificationMethod);

#[wasm_bindgen(js_class = VerificationMethod)]
impl WasmVerificationMethod {
  /// Creates a new `VerificationMethod` object from the given `did` and public key.
  #[wasm_bindgen(constructor)]
  pub fn new(
    did: &WasmDID,
<<<<<<< HEAD
    key_type: KeyType,
    public_key: Vec<u8>,
    fragment: String,
  ) -> Result<WasmVerificationMethod> {
    let public_key: PublicKey = public_key.into();
=======
    key_type: WasmKeyType,
    public_key: String,
    fragment: String,
  ) -> Result<WasmVerificationMethod> {
    let public_key: PublicKey = PublicKey::from(decode_b58(&public_key).wasm_result()?);
>>>>>>> 3d97848c
    IotaVerificationMethod::new(did.0.clone(), key_type.into(), &public_key, &fragment)
      .map(Self)
      .map_err(wasm_error)
  }

  /// Creates a new `MerkleKeyCollection2021` method from the given key collection.
  #[wasm_bindgen(js_name = newMerkleKey)]
  pub fn new_merkle_key(
    digest: Digest,
    did: &WasmDID,
    keys: &WasmKeyCollection,
    fragment: &str,
  ) -> Result<WasmVerificationMethod> {
    let did: IotaDID = did.0.clone();
    match digest {
      Digest::Sha256 => IotaVerificationMethod::new_merkle_key::<Sha256>(did, &keys.0, fragment)
        .map_err(wasm_error)
        .map(Self),
      Digest::Blake2b256 => IotaVerificationMethod::new_merkle_key::<Blake2b256>(did, &keys.0, fragment)
        .map_err(wasm_error)
        .map(Self),
    }
  }

  /// Returns a copy of the `id` `DIDUrl` of the `VerificationMethod` object.
  #[wasm_bindgen]
  pub fn id(&self) -> WasmDIDUrl {
    WasmDIDUrl::from(self.0.id().clone())
  }

  /// Returns a copy of the `controller` `DID` of the `VerificationMethod` object.
  #[wasm_bindgen]
  pub fn controller(&self) -> WasmDID {
    WasmDID::from(self.0.controller().clone())
  }

  /// Sets the `controller` `DID` of the `VerificationMethod` object.
  #[wasm_bindgen(js_name = SetController)]
  pub fn set_controller(&mut self, did: &WasmDID) {
    *self.0.controller_mut() = did.0.clone();
  }

  /// Returns a copy of the `VerificationMethod` type.
  #[wasm_bindgen(js_name = type)]
  pub fn type_(&self) -> String {
    self.0.type_().as_str().into()
  }

  /// Returns a copy of the `VerificationMethod` public key data.
  #[wasm_bindgen]
  pub fn data(&self) -> WasmMethodData {
    WasmMethodData::from(self.0.data().clone())
  }

  /// Serializes a `VerificationMethod` object as a JSON object.
  #[wasm_bindgen(js_name = toJSON)]
  pub fn to_json(&self) -> Result<JsValue> {
    JsValue::from_serde(&self.0).wasm_result()
  }

  /// Deserializes a `VerificationMethod` object from a JSON object.
  #[wasm_bindgen(js_name = fromJSON)]
  pub fn from_json(value: &JsValue) -> Result<WasmVerificationMethod> {
    value.into_serde().map(Self).wasm_result()
  }
}

impl_wasm_clone!(WasmVerificationMethod, VerificationMethod);

impl From<IotaVerificationMethod> for WasmVerificationMethod {
  fn from(method: IotaVerificationMethod) -> Self {
    Self(method)
  }
}<|MERGE_RESOLUTION|>--- conflicted
+++ resolved
@@ -28,19 +28,11 @@
   #[wasm_bindgen(constructor)]
   pub fn new(
     did: &WasmDID,
-<<<<<<< HEAD
-    key_type: KeyType,
+    key_type: WasmKeyType,
     public_key: Vec<u8>,
     fragment: String,
   ) -> Result<WasmVerificationMethod> {
-    let public_key: PublicKey = public_key.into();
-=======
-    key_type: WasmKeyType,
-    public_key: String,
-    fragment: String,
-  ) -> Result<WasmVerificationMethod> {
-    let public_key: PublicKey = PublicKey::from(decode_b58(&public_key).wasm_result()?);
->>>>>>> 3d97848c
+    let public_key: PublicKey = PublicKey::from(public_key);
     IotaVerificationMethod::new(did.0.clone(), key_type.into(), &public_key, &fragment)
       .map(Self)
       .map_err(wasm_error)
