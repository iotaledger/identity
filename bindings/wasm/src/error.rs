// Copyright 2020-2023 IOTA Stiftung
// SPDX-License-Identifier: Apache-2.0

use identity_iota::resolver;
use identity_iota::storage::key_id_storage::KeyIdStorageError;
use identity_iota::storage::key_id_storage::KeyIdStorageErrorKind;
use identity_iota::storage::key_id_storage::KeyIdStorageResult;
use identity_iota::storage::key_storage::KeyStorageError;
use identity_iota::storage::key_storage::KeyStorageErrorKind;
use identity_iota::storage::key_storage::KeyStorageResult;
use std::borrow::Cow;
use std::fmt::Debug;
use std::fmt::Display;
use std::result::Result as StdResult;
use wasm_bindgen::JsValue;

/// Convenience wrapper for `Result<T, JsValue>`.
///
/// All exported errors must be converted to [`JsValue`] when using wasm_bindgen.
/// See: https://rustwasm.github.io/docs/wasm-bindgen/reference/types/result.html
pub type Result<T> = core::result::Result<T, JsValue>;

/// Convert an error into an idiomatic [js_sys::Error].
pub fn wasm_error<'a, E>(error: E) -> JsValue
where
  E: Into<WasmError<'a>>,
{
  let wasm_err: WasmError = error.into();
  JsValue::from(wasm_err)
}

/// Convenience trait to simplify `result.map_err(wasm_error)` to `result.wasm_result()`
pub trait WasmResult<T> {
  fn wasm_result(self) -> Result<T>;
}

impl<'a, T, E> WasmResult<T> for core::result::Result<T, E>
where
  E: Into<WasmError<'a>>,
{
  fn wasm_result(self) -> Result<T> {
    self.map_err(wasm_error)
  }
}

/// Convenience struct to convert internal errors to [js_sys::Error]. Uses [std::borrow::Cow]
/// internally to avoid unnecessary clones.
///
/// This is a workaround for orphan rules so we can implement [core::convert::From] on errors from
/// dependencies.
#[derive(Debug, Clone)]
pub struct WasmError<'a> {
  pub name: Cow<'a, str>,
  pub message: Cow<'a, str>,
}

impl<'a> WasmError<'a> {
  pub fn new(name: Cow<'a, str>, message: Cow<'a, str>) -> Self {
    Self { name, message }
  }
}

/// Convert [WasmError] into [js_sys::Error] for idiomatic error handling.
impl From<WasmError<'_>> for js_sys::Error {
  fn from(error: WasmError<'_>) -> Self {
    let js_error = js_sys::Error::new(&error.message);
    js_error.set_name(&error.name);
    js_error
  }
}

/// Convert [WasmError] into [wasm_bindgen::JsValue].
impl From<WasmError<'_>> for JsValue {
  fn from(error: WasmError<'_>) -> Self {
    JsValue::from(js_sys::Error::from(error))
  }
}

/// Implement WasmError for each type individually rather than a trait due to Rust's orphan rules.
/// Each type must implement `Into<&'static str> + Display`. The `Into<&'static str>` trait can be
/// derived using `strum::IntoStaticStr`.
#[macro_export]
macro_rules! impl_wasm_error_from {
  ( $($t:ty),* ) => {
  $(impl From<$t> for WasmError<'_> {
    fn from(error: $t) -> Self {
      Self {
        message: Cow::Owned(ErrorMessage(&error).to_string()),
        name: Cow::Borrowed(error.into()),
      }
    }
  })*
  }
}

impl_wasm_error_from!(
  identity_iota::core::Error,
  identity_iota::credential::Error,
  identity_iota::did::Error,
  identity_iota::document::Error,
  identity_iota::iota::Error,
  identity_iota::credential::ValidationError,
  identity_iota::credential::vc_jwt_validation::ValidationError,
  identity_iota::credential::RevocationError,
  identity_iota::verification::Error,
  identity_iota::credential::DomainLinkageValidationError
);

// Similar to `impl_wasm_error_from`, but uses the types name instead of requiring/calling Into &'static str
#[macro_export]
macro_rules! impl_wasm_error_from_with_struct_name {
  ( $($t:ty),* ) => {
  $(impl From<$t> for WasmError<'_> {
    fn from(error: $t) -> Self {
      Self {
        message: Cow::Owned(error.to_string()),
        name: Cow::Borrowed(stringify!($t)),
      }
    }
  })*
  }
}

// identity_iota::iota now has some errors where the error message does not include the source error's error message.
// This is in compliance with the Rust error handling project group's recommendation:
// * An error type with a source error should either return that error via source or include that source's error message
//   in its own Display output, but never both. *
// See https://blog.rust-lang.org/inside-rust/2021/07/01/What-the-error-handling-project-group-is-working-towards.html#guidelines-for-implementing-displayfmt-and-errorsource.
//
// However in WasmError we want the display message of the entire error chain. We introduce a workaround here that let's
// us display the entire display chain for new variants that don't include the error message of the source error in its
// own display.

// the following function is inspired by https://www.lpalmieri.com/posts/error-handling-rust/#error-source
fn error_chain_fmt(e: &impl std::error::Error, f: &mut std::fmt::Formatter<'_>) -> std::fmt::Result {
  write!(f, "{e}. ")?;
  let mut current = e.source();
  while let Some(cause) = current {
    write!(f, "Caused by: {cause}. ")?;
    current = cause.source();
  }
  Ok(())
}

struct ErrorMessage<'a, E: std::error::Error>(&'a E);

impl<'a, E: std::error::Error> Display for ErrorMessage<'a, E> {
  fn fmt(&self, f: &mut std::fmt::Formatter<'_>) -> std::fmt::Result {
    error_chain_fmt(self.0, f)
  }
}

impl From<resolver::Error> for WasmError<'_> {
  fn from(error: resolver::Error) -> Self {
    Self {
      name: Cow::Owned(format!("ResolverError::{}", <&'static str>::from(error.error_cause()))),
      message: Cow::Owned(ErrorMessage(&error).to_string()),
    }
  }
}

impl From<serde_json::Error> for WasmError<'_> {
  fn from(error: serde_json::Error) -> Self {
    Self {
      name: Cow::Borrowed("serde_json::Error"), // the exact error code is embedded in the message
      message: Cow::Owned(error.to_string()),
    }
  }
}

impl From<identity_iota::iota::block::Error> for WasmError<'_> {
  fn from(error: identity_iota::iota::block::Error) -> Self {
    Self {
      name: Cow::Borrowed("iota_types::block::Error"),
      message: Cow::Owned(error.to_string()),
    }
  }
}

impl From<identity_iota::credential::CompoundCredentialValidationError> for WasmError<'_> {
  fn from(error: identity_iota::credential::CompoundCredentialValidationError) -> Self {
    Self {
      name: Cow::Borrowed("CompoundCredentialValidationError"),
      message: Cow::Owned(ErrorMessage(&error).to_string()),
    }
  }
}

impl From<identity_iota::credential::CompoundPresentationValidationError> for WasmError<'_> {
  fn from(error: identity_iota::credential::CompoundPresentationValidationError) -> Self {
    Self {
      name: Cow::Borrowed("CompoundPresentationValidationError"),
      message: Cow::Owned(ErrorMessage(&error).to_string()),
    }
  }
}

impl From<identity_iota::core::SingleStructError<KeyStorageErrorKind>> for WasmError<'_> {
  fn from(error: identity_iota::core::SingleStructError<KeyStorageErrorKind>) -> Self {
    Self {
      name: Cow::Borrowed("KeyStorageError"),
      message: Cow::Owned(ErrorMessage(&error).to_string()),
    }
  }
}

impl From<identity_iota::core::SingleStructError<KeyIdStorageErrorKind>> for WasmError<'_> {
  fn from(error: identity_iota::core::SingleStructError<KeyIdStorageErrorKind>) -> Self {
    Self {
      name: Cow::Borrowed("KeyIdStorageError"),
      message: Cow::Owned(ErrorMessage(&error).to_string()),
    }
  }
}

impl From<identity_iota::storage::key_id_storage::MethodDigestConstructionError> for WasmError<'_> {
  fn from(error: identity_iota::storage::key_id_storage::MethodDigestConstructionError) -> Self {
    Self {
      name: Cow::Borrowed("MethodDigestConstructionError"),
      message: Cow::Owned(ErrorMessage(&error).to_string()),
    }
  }
}

impl From<identity_iota::storage::storage::JwkStorageDocumentError> for WasmError<'_> {
  fn from(error: identity_iota::storage::storage::JwkStorageDocumentError) -> Self {
    Self {
<<<<<<< HEAD
      name: Cow::Borrowed("JwkStorageDocumentExtensionError"),
=======
      name: Cow::Borrowed("JwkDocumentExtensionError"),
>>>>>>> f68dca0d
      message: Cow::Owned(ErrorMessage(&error).to_string()),
    }
  }
}

impl From<identity_iota::verification::jws::SignatureVerificationError> for WasmError<'_> {
  fn from(error: identity_iota::verification::jws::SignatureVerificationError) -> Self {
    Self {
      name: Cow::Borrowed("SignatureVerificationError"),
      message: Cow::Owned(ErrorMessage(&error).to_string()),
    }
  }
}

impl From<identity_iota::verification::jose::error::Error> for WasmError<'_> {
  fn from(error: identity_iota::verification::jose::error::Error) -> Self {
    Self {
      name: Cow::Borrowed("JoseError"),
      message: Cow::Owned(ErrorMessage(&error).to_string()),
    }
  }
}

// TODO: This should replace the old `CompoundCredentialValidationError`, or the previous error should be updated.
impl From<identity_iota::credential::vc_jwt_validation::CompoundCredentialValidationError> for WasmError<'_> {
  fn from(error: identity_iota::credential::vc_jwt_validation::CompoundCredentialValidationError) -> Self {
    Self {
      name: Cow::Borrowed("CompoundCredentialValidationError"),
      message: Cow::Owned(ErrorMessage(&error).to_string()),
    }
  }
}

/// Convenience struct to convert Result<JsValue, JsValue> to errors in the Rust library.
pub struct JsValueResult(pub(crate) Result<JsValue>);

impl JsValueResult {
  /// Consumes the struct and returns a Result<_, KeyStorageError>, leaving an `Ok` value untouched.
  pub fn to_key_storage_error(self) -> KeyStorageResult<JsValue> {
    self
      .stringify_error()
      .map_err(|err| KeyStorageError::new(KeyStorageErrorKind::Unspecified).with_source(err))
  }

  pub fn to_key_id_storage_error(self) -> KeyIdStorageResult<JsValue> {
    self
      .stringify_error()
      .map_err(|err| KeyIdStorageError::new(KeyIdStorageErrorKind::Unspecified).with_source(err))
  }

  // Consumes the struct and returns a Result<_, String>, leaving an `Ok` value untouched.
  pub(crate) fn stringify_error(self) -> StdResult<JsValue, String> {
    stringify_js_error(self.0)
  }

  /// Consumes the struct and returns a Result<_, identity_iota::iota::Error>, leaving an `Ok` value untouched.
  pub fn to_iota_core_error(self) -> StdResult<JsValue, identity_iota::iota::Error> {
    self.stringify_error().map_err(identity_iota::iota::Error::JsError)
  }
}

/// Consumes the struct and returns a Result<_, String>, leaving an `Ok` value untouched.
pub(crate) fn stringify_js_error<T>(result: Result<T>) -> StdResult<T, String> {
  result.map_err(|js_value| {
    let error_string: String = match wasm_bindgen::JsCast::dyn_into::<js_sys::Error>(js_value) {
      Ok(js_err) => ToString::to_string(&js_err.to_string()),
      Err(js_val) => {
        // Fall back to debug formatting if this is not a proper JS Error instance.
        format!("{js_val:?}")
      }
    };
    error_string
  })
}
impl From<Result<JsValue>> for JsValueResult {
  fn from(result: Result<JsValue>) -> Self {
    JsValueResult(result)
  }
}

impl<T: for<'a> serde::Deserialize<'a>> From<JsValueResult> for KeyStorageResult<T> {
  fn from(result: JsValueResult) -> Self {
    result.to_key_storage_error().and_then(|js_value| {
      js_value
        .into_serde()
        .map_err(|e| KeyStorageError::new(KeyStorageErrorKind::SerializationError).with_source(e))
    })
  }
}

impl<T: for<'a> serde::Deserialize<'a>> From<JsValueResult> for KeyIdStorageResult<T> {
  fn from(result: JsValueResult) -> Self {
    result.to_key_id_storage_error().and_then(|js_value| {
      js_value
        .into_serde()
        .map_err(|e| KeyIdStorageError::new(KeyIdStorageErrorKind::SerializationError).with_source(e))
    })
  }
}<|MERGE_RESOLUTION|>--- conflicted
+++ resolved
@@ -225,11 +225,7 @@
 impl From<identity_iota::storage::storage::JwkStorageDocumentError> for WasmError<'_> {
   fn from(error: identity_iota::storage::storage::JwkStorageDocumentError) -> Self {
     Self {
-<<<<<<< HEAD
-      name: Cow::Borrowed("JwkStorageDocumentExtensionError"),
-=======
       name: Cow::Borrowed("JwkDocumentExtensionError"),
->>>>>>> f68dca0d
       message: Cow::Owned(ErrorMessage(&error).to_string()),
     }
   }
