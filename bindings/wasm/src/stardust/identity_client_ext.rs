--- conflicted
+++ resolved
@@ -168,42 +168,4 @@
     // WARNING: this does not validate the return type. Check carefully.
     Ok(promise.unchecked_into::<PromiseAliasOutput>())
   }
-<<<<<<< HEAD
-}
-
-#[wasm_bindgen(typescript_custom_section)]
-const I_STARDUST_IDENTITY_CLIENT_EXT: &'static str = r#"
-/** An extension interface that provides helper functions for publication
-  * and resolution of DID documents in Alias Outputs.
-  */
-export interface IStardustIdentityClientExt extends IStardustIdentityClient {
-  /** Create a DID with a new Alias Output containing the given `document`.
-    *
-    * The `address` will be set as the state controller and governor unlock conditions.
-    * The minimum required token deposit amount will be set according to the given
-    * `rent_structure`, which will be fetched from the node if not provided.
-    * The returned Alias Output can be further customised before publication, if desired.
-    *
-    * NOTE: this does *not* publish the Alias Output.
-    */
-  newDidOutput(addressType: number, addressHex: string, document: StardustDocument, rentStructure?: IRent): Promise<IAliasOutput>;
-
-  /** Fetches the associated Alias Output and updates it with `document` in its state metadata.
-    * The storage deposit on the output is left unchanged. If the size of the document increased,
-    * the amount should be increased manually.
-    *
-    * NOTE: this does *not* publish the updated Alias Output.
-    */
-  updateDidOutput(document: StardustDocument): Promise<IAliasOutput>;
-
-  /** Resolve a {@link StardustDocument}. Returns an empty, deactivated document if the state
-    * metadata of the Alias Output is empty.
-    */
-  resolveDid(did: StardustDID): Promise<StardustDocument>;
-
-  /** Fetches the `IAliasOutput` associated with the given DID. */
-  resolveDidOutput(did: StardustDID): Promise<IAliasOutput>;
-}"#;
-=======
-}
->>>>>>> 23f5280f
+}