// Copyright 2020-2023 IOTA Stiftung
// SPDX-License-Identifier: Apache-2.0

use crate::common::PromiseBool;
use crate::common::PromiseString;
use crate::common::PromiseUint8Array;
use crate::common::PromiseVoid;
use crate::error::JsValueResult;
use crate::jose::WasmJwk;
<<<<<<< HEAD
// use crate::jose::WasmJwsAlgorithm;
=======

>>>>>>> f68dca0d
use identity_iota::storage::key_storage::JwkGenOutput;
use identity_iota::storage::key_storage::JwkStorage;
use identity_iota::storage::key_storage::KeyId;
use identity_iota::storage::key_storage::KeyStorageError;
use identity_iota::storage::key_storage::KeyStorageErrorKind;
use identity_iota::storage::key_storage::KeyStorageResult;
use identity_iota::storage::key_storage::KeyType;
use identity_iota::verification::jose::jwk::Jwk;
use identity_iota::verification::jose::jws::JwsAlgorithm;
use js_sys::Array;
use js_sys::Promise;
use js_sys::Uint8Array;
use wasm_bindgen::prelude::*;
use wasm_bindgen_futures::JsFuture;

#[wasm_bindgen]
extern "C" {
  #[wasm_bindgen(typescript_type = "Promise<JwkGenOutput>")]
  pub type PromiseJwkGenOutput;
  #[wasm_bindgen(typescript_type = "Promise<Jwk>")]
  pub type PromiseJwk;
}

#[wasm_bindgen]
extern "C" {
  #[wasm_bindgen(typescript_type = "JwkStorage")]
  pub type WasmJwkStorage;

  #[wasm_bindgen(method)]
  pub fn generate(this: &WasmJwkStorage, key_type: String, algorithm: String) -> PromiseJwkGenOutput;

  #[wasm_bindgen(method)]
  pub fn insert(this: &WasmJwkStorage, jwk: WasmJwk) -> PromiseString;

  #[wasm_bindgen(method)]
  pub fn sign(this: &WasmJwkStorage, key_id: String, data: Vec<u8>, public_key: WasmJwk) -> PromiseUint8Array;

  #[wasm_bindgen(method)]
  pub fn delete(this: &WasmJwkStorage, key_id: String) -> PromiseVoid;

  #[wasm_bindgen(method)]
  pub fn exists(this: &WasmJwkStorage, key_id: String) -> PromiseBool;
}

#[async_trait::async_trait(?Send)]
impl JwkStorage for WasmJwkStorage {
  async fn generate(&self, key_type: KeyType, alg: JwsAlgorithm) -> KeyStorageResult<JwkGenOutput> {
    let promise: Promise = Promise::resolve(&WasmJwkStorage::generate(self, key_type.into(), alg.name().to_owned()));
    let result: JsValueResult = JsFuture::from(promise).await.into();
    result.into()
  }

  async fn insert(&self, jwk: Jwk) -> KeyStorageResult<KeyId> {
    let promise: Promise = Promise::resolve(&WasmJwkStorage::insert(self, WasmJwk::from(jwk)));
    let result: JsValueResult = JsFuture::from(promise).await.into();
    result.into()
  }

  async fn sign(&self, key_id: &KeyId, data: &[u8], public_key: &Jwk) -> KeyStorageResult<Vec<u8>> {
    let promise: Promise = Promise::resolve(&WasmJwkStorage::sign(
      self,
      key_id.clone().into(),
      data.to_owned(),
      WasmJwk(public_key.clone()),
    ));
    let result: JsValueResult = JsFuture::from(promise).await.into();
    result.to_key_storage_error().map(uint8array_to_bytes)?
  }

  async fn delete(&self, key_id: &KeyId) -> KeyStorageResult<()> {
    let promise: Promise = Promise::resolve(&WasmJwkStorage::delete(self, key_id.clone().into()));
    let result: JsValueResult = JsFuture::from(promise).await.into();
    result.into()
  }

  async fn exists(&self, key_id: &KeyId) -> KeyStorageResult<bool> {
    let promise: Promise = Promise::resolve(&WasmJwkStorage::exists(self, key_id.clone().into()));
    let result: JsValueResult = JsFuture::from(promise).await.into();
    result.into()
  }
}

#[wasm_bindgen(typescript_custom_section)]
const JWK_STORAGE: &'static str = r#"
/** Secure storage for cryptographic keys represented as JWKs. */
interface JwkStorage {
  /** Generate a new key represented as a JSON Web Key.
   * 
   * It's recommend that the implementer exposes constants for the supported key type string. */
  generate: (keyType: string, algorithm: JwsAlgorithm) => Promise<JwkGenOutput>;
  /** Insert an existing JSON Web Key into the storage.
   * 
   * All private key components of the `jwk` must be set. */
  insert: (jwk: Jwk) => Promise<string>;
  /** Sign the provided `data` using the private key identified by `keyId` according to the requirements of the given `public_key` corresponding to `keyId`. */
  sign: (keyId: string, data: Uint8Array, publicKey: Jwk) => Promise<Uint8Array>;
<<<<<<< HEAD
  /** Returns the public key identified by `keyId` as a JSON Web Key. */
  public: (keyId: string) => Promise<Jwk>;
=======
>>>>>>> f68dca0d
  /** Deletes the key identified by `keyId`.
   * 
   * # Warning
   * 
   * This operation cannot be undone. The keys are purged permanently. */
  delete: (keyId: string) => Promise<void>;
  /** Returns `true` if the key with the given `keyId` exists in storage, `false` otherwise. */
  exists: (keyId: string) => Promise<boolean>;
}"#;

fn uint8array_to_bytes(value: JsValue) -> KeyStorageResult<Vec<u8>> {
  if !JsCast::is_instance_of::<Uint8Array>(&value) {
    return Err(
      KeyStorageError::new(KeyStorageErrorKind::SerializationError)
        .with_custom_message("expected Uint8Array".to_owned()),
    );
  }
  let array_js_value = JsValue::from(Array::from(&value));
  array_js_value
    .into_serde()
    .map_err(|e| KeyStorageError::new(KeyStorageErrorKind::SerializationError).with_custom_message(e.to_string()))
}<|MERGE_RESOLUTION|>--- conflicted
+++ resolved
@@ -7,11 +7,7 @@
 use crate::common::PromiseVoid;
 use crate::error::JsValueResult;
 use crate::jose::WasmJwk;
-<<<<<<< HEAD
-// use crate::jose::WasmJwsAlgorithm;
-=======
 
->>>>>>> f68dca0d
 use identity_iota::storage::key_storage::JwkGenOutput;
 use identity_iota::storage::key_storage::JwkStorage;
 use identity_iota::storage::key_storage::KeyId;
@@ -108,11 +104,6 @@
   insert: (jwk: Jwk) => Promise<string>;
   /** Sign the provided `data` using the private key identified by `keyId` according to the requirements of the given `public_key` corresponding to `keyId`. */
   sign: (keyId: string, data: Uint8Array, publicKey: Jwk) => Promise<Uint8Array>;
-<<<<<<< HEAD
-  /** Returns the public key identified by `keyId` as a JSON Web Key. */
-  public: (keyId: string) => Promise<Jwk>;
-=======
->>>>>>> f68dca0d
   /** Deletes the key identified by `keyId`.
    * 
    * # Warning
