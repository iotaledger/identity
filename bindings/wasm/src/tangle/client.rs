// Copyright 2020-2021 IOTA Stiftung
// SPDX-License-Identifier: Apache-2.0

use core::str::FromStr;
use futures::executor;
use identity::core::FromJson;
use identity::credential::Credential;
use identity::credential::Presentation;
use identity::iota::Client as IotaClient;
use identity::iota::CredentialValidator;
use identity::iota::DocumentDiff;
use identity::iota::IotaDID;
use identity::iota::IotaDocument;
use identity::iota::IotaVerificationMethod;
use identity::iota::MessageId;
use identity::iota::TangleRef;
use identity::iota::TangleResolve;
use js_sys::Promise;
use std::rc::Rc;
use wasm_bindgen::prelude::*;
use wasm_bindgen_futures::future_to_promise;

<<<<<<< HEAD
use crate::did::WasmVerificationMethod;
=======
use crate::error::wasm_error;
>>>>>>> 98ba0e77
use crate::tangle::Config;
use crate::tangle::WasmNetwork;

#[wasm_bindgen]
#[derive(Debug)]
pub struct Client {
  pub(crate) client: Rc<IotaClient>,
}

#[wasm_bindgen]
impl Client {
  fn from_client(client: IotaClient) -> Client {
    Self {
      client: Rc::new(client),
    }
  }

  /// Creates a new `Client` with default settings.
  #[wasm_bindgen(constructor)]
  pub fn new() -> Result<Client, JsValue> {
    Self::from_config(&mut Config::new())
  }

  /// Creates a new `Client` with settings from the given `Config`.
  #[wasm_bindgen(js_name = fromConfig)]
  pub fn from_config(config: &mut Config) -> Result<Client, JsValue> {
    let future = config.take_builder()?.build();
    let output = executor::block_on(future).map_err(wasm_error);

    output.map(Self::from_client)
  }

  /// Creates a new `Client` with default settings for the given `Network`.
  #[wasm_bindgen(js_name = fromNetwork)]
  pub fn from_network(network: WasmNetwork) -> Result<Client, JsValue> {
    let future = IotaClient::from_network(network.into());
    let output = executor::block_on(future).map_err(wasm_error);

    output.map(Self::from_client)
  }

  /// Returns the `Client` Tangle network.
  #[wasm_bindgen]
  pub fn network(&self) -> WasmNetwork {
    self.client.network().into()
  }

  /// Publishes an `IotaDocument` to the Tangle.
  #[wasm_bindgen(js_name = publishDocument)]
  pub fn publish_document(&self, document: &JsValue) -> Result<Promise, JsValue> {
    let document: IotaDocument = document.into_serde().map_err(wasm_error)?;
    let client: Rc<IotaClient> = self.client.clone();

    let promise: Promise = future_to_promise(async move {
      client
        .publish_document(&document)
        .await
        .map_err(wasm_error)
        .and_then(|receipt| JsValue::from_serde(&receipt).map_err(wasm_error))
    });

    Ok(promise)
  }

  /// Publishes a `DocumentDiff` to the Tangle.
  #[wasm_bindgen(js_name = publishDiff)]
  pub fn publish_diff(&self, message_id: &str, value: &JsValue) -> Result<Promise, JsValue> {
    let diff: DocumentDiff = value.into_serde().map_err(wasm_error)?;
    let message: MessageId = MessageId::from_str(message_id).map_err(wasm_error)?;
    let client: Rc<IotaClient> = self.client.clone();

    let promise: Promise = future_to_promise(async move {
      client
        .publish_diff(&message, &diff)
        .await
        .map_err(wasm_error)
        .and_then(|receipt| JsValue::from_serde(&receipt).map_err(wasm_error))
    });

    Ok(promise)
  }

  #[wasm_bindgen]
  pub fn resolve(&self, did: &str) -> Result<Promise, JsValue> {
    #[derive(Serialize)]
    pub struct DocWrapper<'a> {
      document: &'a IotaDocument,
      #[serde(rename = "messageId")]
      message_id: &'a MessageId,
    }

    let client: Rc<IotaClient> = self.client.clone();
    let did: IotaDID = did.parse().map_err(wasm_error)?;

    let promise: Promise = future_to_promise(async move {
      client.resolve(&did).await.map_err(wasm_error).and_then(|document| {
        let wrapper = DocWrapper {
          document: &document,
          message_id: document.message_id(),
        };

        JsValue::from_serde(&wrapper).map_err(wasm_error)
      })
    });

    Ok(promise)
  }

  /// Returns the message history of the given DID.
  #[wasm_bindgen(js_name = resolveHistory)]
  pub fn resolve_history(&self, did: &str) -> Result<Promise, JsValue> {
    let did: IotaDID = did.parse().map_err(err)?;
    let client: Rc<IotaClient> = self.client.clone();

    let promise: Promise = future_to_promise(async move {
      client
        .resolve_history(&did)
        .await
        .map_err(err)
        .and_then(|output| JsValue::from_serde(&output).map_err(err))
    });

    Ok(promise)
  }

  /// Returns the diff chain for the integration chain specified by `message_id`.
  #[wasm_bindgen(js_name = resolveDiffs)]
  pub fn resolve_diffs(
    &self,
    did: &str,
    method: &WasmVerificationMethod,
    message_id: &str,
  ) -> Result<Promise, JsValue> {
    let did: IotaDID = did.parse().map_err(err)?;
    let message_id: MessageId = message_id.parse().map_err(err)?;
    let client: Rc<IotaClient> = self.client.clone();
    let method: IotaVerificationMethod = method.0.clone();

    let promise: Promise = future_to_promise(async move {
      client
        .resolve_diffs(&did, &method, &message_id)
        .await
        .map_err(err)
        .and_then(|output| JsValue::from_serde(&output).map_err(err))
    });

    Ok(promise)
  }

  /// Validates a credential with the DID Document from the Tangle.
  #[wasm_bindgen(js_name = checkCredential)]
  pub fn check_credential(&self, data: &str) -> Result<Promise, JsValue> {
    let client: Rc<IotaClient> = self.client.clone();
    let data: Credential = Credential::from_json(&data).map_err(wasm_error)?;

    let promise: Promise = future_to_promise(async move {
      CredentialValidator::new(&*client)
        .validate_credential(data)
        .await
        .map_err(wasm_error)
        .and_then(|output| JsValue::from_serde(&output).map_err(wasm_error))
    });

    Ok(promise)
  }

  /// Validates a presentation with the DID Document from the Tangle.
  #[wasm_bindgen(js_name = checkPresentation)]
  pub fn check_presentation(&self, data: &str) -> Result<Promise, JsValue> {
    let client: Rc<IotaClient> = self.client.clone();
    let data: Presentation = Presentation::from_json(&data).map_err(wasm_error)?;

    let promise: Promise = future_to_promise(async move {
      CredentialValidator::new(&*client)
        .validate_presentation(data)
        .await
        .map_err(wasm_error)
        .and_then(|output| JsValue::from_serde(&output).map_err(wasm_error))
    });

    Ok(promise)
  }
}<|MERGE_RESOLUTION|>--- conflicted
+++ resolved
@@ -20,11 +20,8 @@
 use wasm_bindgen::prelude::*;
 use wasm_bindgen_futures::future_to_promise;
 
-<<<<<<< HEAD
 use crate::did::WasmVerificationMethod;
-=======
 use crate::error::wasm_error;
->>>>>>> 98ba0e77
 use crate::tangle::Config;
 use crate::tangle::WasmNetwork;
 
@@ -136,15 +133,15 @@
   /// Returns the message history of the given DID.
   #[wasm_bindgen(js_name = resolveHistory)]
   pub fn resolve_history(&self, did: &str) -> Result<Promise, JsValue> {
-    let did: IotaDID = did.parse().map_err(err)?;
+    let did: IotaDID = did.parse().map_err(wasm_error)?;
     let client: Rc<IotaClient> = self.client.clone();
 
     let promise: Promise = future_to_promise(async move {
       client
         .resolve_history(&did)
         .await
-        .map_err(err)
-        .and_then(|output| JsValue::from_serde(&output).map_err(err))
+        .map_err(wasm_error)
+        .and_then(|output| JsValue::from_serde(&output).map_err(wasm_error))
     });
 
     Ok(promise)
@@ -158,8 +155,8 @@
     method: &WasmVerificationMethod,
     message_id: &str,
   ) -> Result<Promise, JsValue> {
-    let did: IotaDID = did.parse().map_err(err)?;
-    let message_id: MessageId = message_id.parse().map_err(err)?;
+    let did: IotaDID = did.parse().map_err(wasm_error)?;
+    let message_id: MessageId = message_id.parse().map_err(wasm_error)?;
     let client: Rc<IotaClient> = self.client.clone();
     let method: IotaVerificationMethod = method.0.clone();
 
@@ -167,8 +164,8 @@
       client
         .resolve_diffs(&did, &method, &message_id)
         .await
-        .map_err(err)
-        .and_then(|output| JsValue::from_serde(&output).map_err(err))
+        .map_err(wasm_error)
+        .and_then(|output| JsValue::from_serde(&output).map_err(wasm_error))
     });
 
     Ok(promise)
