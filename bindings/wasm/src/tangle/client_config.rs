// Copyright 2020-2022 IOTA Stiftung
// SPDX-License-Identifier: Apache-2.0

use std::time::Duration;

use identity::iota::ClientBuilder;
use identity::iota::DIDMessageEncoding;
use identity::iota_core::Network;
use proc_typescript::typescript;
use wasm_bindgen::prelude::*;

use crate::error::WasmResult;
use crate::tangle::WasmDIDMessageEncoding;

/// Try construct a `ClientBuilder` directly from an `IClientConfig` interface.
impl TryFrom<IClientConfig> for ClientBuilder {
  type Error = JsValue;

  fn try_from(config: IClientConfig) -> std::result::Result<Self, Self::Error> {
    let ClientConfig {
      network,
      encoding,
      nodes,
      primary_node,
      primary_pow_node,
      permanodes,
      node_auth,
      node_sync_interval,
      node_sync_disabled,
      quorum,
      quorum_size,
      quorum_threshold,
      local_pow,
      fallback_to_local_pow,
      tips_interval,
      request_timeout,
<<<<<<< HEAD
    } = config.into_serde::<ClientConfig>().wasm_result()?;
=======
      retry_until_included,
    } = config.into_serde::<ConfigOptions>().wasm_result()?;
>>>>>>> 6150c3bf

    let mut builder: ClientBuilder = ClientBuilder::new();
    if let Some(network) = network {
      builder = builder.network(network);
    }
    if let Some(encoding) = encoding {
      builder = builder.encoding(DIDMessageEncoding::from(encoding));
    }
    if let Some(nodes) = nodes {
      builder = builder
        .nodes(&nodes.iter().map(AsRef::as_ref).collect::<Vec<_>>())
        .wasm_result()?;
    }
    if let Some(NodeAuth {
      url,
      jwt,
      username,
      password,
    }) = primary_node
    {
      builder = builder
        .primary_node(&url, jwt, basic_auth(&username, &password))
        .wasm_result()?;
    }
    if let Some(NodeAuth {
      url,
      jwt,
      username,
      password,
    }) = primary_pow_node
    {
      builder = builder
        .primary_pow_node(&url, jwt, basic_auth(&username, &password))
        .wasm_result()?;
    }
    for NodeAuth {
      url,
      jwt,
      username,
      password,
    } in permanodes.unwrap_or_default()
    {
      builder = builder
        .permanode(&url, jwt, basic_auth(&username, &password))
        .wasm_result()?;
    }
    for NodeAuth {
      url,
      jwt,
      username,
      password,
    } in node_auth.unwrap_or_default()
    {
      builder = builder
        .node_auth(&url, jwt, basic_auth(&username, &password))
        .wasm_result()?;
    }
    if let Some(node_sync_interval) = node_sync_interval {
      builder = builder.node_sync_interval(Duration::from_secs(u64::from(node_sync_interval)));
    }
    if let Some(node_sync_disabled) = node_sync_disabled {
      if node_sync_disabled {
        builder = builder.node_sync_disabled();
      }
    }
    if let Some(quorum) = quorum {
      builder = builder.quorum(quorum);
    }
    if let Some(quorum_size) = quorum_size {
      builder = builder.quorum_size(quorum_size);
    }
    if let Some(quorum_threshold) = quorum_threshold {
      builder = builder.quorum_threshold(quorum_threshold);
    }
    if let Some(local_pow) = local_pow {
      builder = builder.local_pow(local_pow);
    }
    if let Some(fallback_to_local_pow) = fallback_to_local_pow {
      builder = builder.fallback_to_local_pow(fallback_to_local_pow);
    }
    if let Some(tips_interval) = tips_interval {
      builder = builder.tips_interval(u64::from(tips_interval));
    }
    if let Some(request_timeout) = request_timeout {
      builder = builder.request_timeout(Duration::from_secs(u64::from(request_timeout)));
    }
    if let Some(retry_until_included) = retry_until_included {
      builder = builder.retry_until_included(retry_until_included);
    }

    Ok(builder)
  }
}

/// Helper function to combine a username and password into a basic authentication tuple.
fn basic_auth<'a>(username: &'a Option<String>, password: &'a Option<String>) -> Option<(&'a str, &'a str)> {
  username.as_deref().zip(password.as_deref())
}

#[wasm_bindgen]
extern "C" {
  #[wasm_bindgen(typescript_type = "IClientConfig")]
  pub type IClientConfig;
}

/// IOTA node details with optional authentication.
#[derive(Debug, PartialEq, Eq, Deserialize)]
#[typescript(name = "INodeAuth", readonly, optional)]
struct NodeAuth {
  #[typescript(optional = false, type = "string")]
  url: String,
  #[typescript(type = "string")]
  jwt: Option<String>,
  #[typescript(type = "string")]
  username: Option<String>,
  #[typescript(type = "string")]
  password: Option<String>,
}

/// {@link Client} configuration options.
#[derive(Default, Deserialize)]
#[serde(rename_all = "camelCase")]
#[typescript(name = "IClientConfig", readonly, optional)]
struct ClientConfig {
  /// Sets the IOTA Tangle network.
  #[typescript(type = "Network")]
  network: Option<Network>,
  /// Sets the DID message encoding used when publishing to the Tangle.
  #[typescript(type = "DIDMessageEncoding")]
  encoding: Option<WasmDIDMessageEncoding>,
  /// Adds a list of IOTA nodes to use by their URLs.
  #[typescript(type = "Array<string>")]
  nodes: Option<Vec<String>>,
  /// Sets an IOTA node by its URL to be used as primary node.
  #[typescript(name = "primaryNode", type = "INodeAuth")]
  primary_node: Option<NodeAuth>,
  /// Adds an IOTA node by its URL to be used as primary PoW node (for remote PoW).
  #[typescript(name = "primaryPowNode", type = "INodeAuth")]
  primary_pow_node: Option<NodeAuth>,
  /// Adds a list of IOTA permanodes by their URLs.
  #[typescript(type = "Array<INodeAuth>")]
  permanodes: Option<Vec<NodeAuth>>,
  /// Adds a list of IOTA nodes to be used by their URLs.
  #[typescript(name = "nodeAuth", type = "Array<INodeAuth>")]
  node_auth: Option<Vec<NodeAuth>>,
  /// Sets the node sync interval in seconds.
  #[typescript(name = "nodeSyncInterval", type = "number")]
  node_sync_interval: Option<u32>,
  /// Disables the node sync process.
  #[typescript(name = "nodeSyncDisabled", type = "boolean")]
  node_sync_disabled: Option<bool>,
  /// Enables/disables quorum.
  #[typescript(type = "boolean")]
  quorum: Option<bool>,
  /// Sets the number of nodes used for quorum.
  #[typescript(name = "quorumSize", type = "number")]
  quorum_size: Option<usize>,
  /// Sets the quorum threshold.
  #[typescript(name = "quorumThreshold", type = "number")]
  quorum_threshold: Option<usize>,
  /// Sets whether proof-of-work (PoW) is performed locally or remotely.
  /// Default: false.
  #[typescript(name = "localPow", type = "boolean")]
  local_pow: Option<bool>,
  /// Sets whether the PoW should be done locally in case a node doesn't support remote PoW.
  /// Default: true.
  #[typescript(name = "fallbackToLocalPow", type = "boolean")]
  fallback_to_local_pow: Option<bool>,
  /// Sets the number of seconds that new tips will be requested during PoW.
  #[typescript(name = "tipsInterval", type = "number")]
  tips_interval: Option<u32>,
  /// Sets the default request timeout.
  #[typescript(name = "requestTimeout", type = "number")]
  request_timeout: Option<u32>,
  retry_until_included: Option<bool>,
}

<<<<<<< HEAD
=======
#[wasm_bindgen(typescript_custom_section)]
const I_CLIENT_CONFIG: &'static str = r#"
/** {@link Client} configuration options. */
interface IClientConfig {
    /** Sets the IOTA Tangle network. */
    readonly network?: Network;

    /** Sets the DID message encoding used when publishing to the Tangle. */
    readonly encoding?: DIDMessageEncoding;

    /** Adds a list of IOTA nodes to use by their URLs. */
    readonly nodes?: string[];

    /** Sets an IOTA node by its URL to be used as primary node. */
    readonly primaryNode?: INodeAuth;

    /** Adds an IOTA node by its URL to be used as primary PoW node (for remote PoW). */
    readonly primaryPowNode?: INodeAuth;

    /** Adds a list of IOTA permanodes by their URLs. */
    readonly permanodes?: INodeAuth[];

    /** Adds a list of IOTA nodes to be used by their URLs. */
    readonly nodeAuth?: INodeAuth[];

    /** Sets the node sync interval in seconds. */
    readonly nodeSyncInterval?: number;

    /** Disables the node sync process. */
    readonly nodeSyncDisabled?: boolean;

    /** Enables/disables quorum. */
    readonly quorum?: boolean;

    /** Sets the number of nodes used for quorum. */
    readonly quorumSize?: number;

    /** Sets the quorum threshold. */
    readonly quorumThreshold?: number;

    /** Sets whether proof-of-work (PoW) is performed locally or remotely.
     * Default: false.
     */
    readonly localPow?: boolean;

    /** Sets whether the PoW should be done locally in case a node doesn't support remote PoW.
     *  Default: true.
     */
    readonly fallbackToLocalPow?: boolean;

    /** Sets the number of seconds that new tips will be requested during PoW. */
    readonly tipsInterval?: number;

    /** Sets the default request timeout. */
    readonly requestTimeout?: number;

    /** When publishing to the Tangle, sets whether to retry until the message is confirmed by a milestone.
     * Default: true.
     */
    readonly retryUntilIncluded?: boolean;
}"#;

>>>>>>> 6150c3bf
#[cfg(test)]
mod tests {
  use identity::core::FromJson;
  use identity::core::Object;
  use wasm_bindgen::JsCast;
  use wasm_bindgen_test::*;

  use super::*;

  fn mock_client_config_json() -> JsValue {
    JsValue::from_serde(
      &Object::from_json(
        r#"{
      "network": "dev",
      "encoding": 1,
      "nodes": ["https://example.com:1", "https://example.com:2"],
      "primaryNode": {
        "url": "https://example.com:3",
        "username": "user",
        "password": "pass"
      },
      "primaryPowNode": {
        "url": "https://example.com:4"
      },
      "permanodes": [{ "url": "https://example.com:5" }, { "url": "https://example.com:6" }],
      "nodeAuth": [{ "url": "https://example.com:7" }, { "url": "https://example.com:8" }],
      "nodeSyncInterval": 42,
      "nodeSyncDisabled": true,
      "quorum": true,
      "quorumSize": 3,
      "quorumThreshold": 2,
      "localPow": false,
      "fallbackToLocalPow": false,
      "tipsInterval": 7,
      "requestTimeout": 60,
      "retryUntilIncluded": false
    }"#,
      )
      .unwrap(),
    )
    .unwrap()
  }

  #[wasm_bindgen_test]
  fn test_client_config_try_from() {
    let json: JsValue = mock_client_config_json();
    let _client_builder: ClientBuilder = ClientBuilder::try_from(json.unchecked_into::<IClientConfig>()).unwrap();
  }

  #[wasm_bindgen_test]
  fn test_client_config_serde() {
    let json: JsValue = mock_client_config_json();
    let ClientConfig {
      network,
      encoding,
      nodes,
      primary_node,
      primary_pow_node,
      permanodes,
      node_auth,
      node_sync_interval,
      node_sync_disabled,
      quorum,
      quorum_size,
      quorum_threshold,
      local_pow,
      fallback_to_local_pow,
      tips_interval,
      request_timeout,
<<<<<<< HEAD
    } = json.into_serde::<ClientConfig>().unwrap();
=======
      retry_until_included,
    } = json.into_serde::<ConfigOptions>().unwrap();
>>>>>>> 6150c3bf
    assert_eq!(network, Some(Network::Devnet));
    assert_eq!(
      encoding.map(DIDMessageEncoding::from),
      Some(DIDMessageEncoding::JsonBrotli)
    );
    assert_eq!(
      nodes,
      Some(vec![
        "https://example.com:1".to_owned(),
        "https://example.com:2".to_owned(),
      ])
    );
    assert_eq!(
      primary_node,
      Some(NodeAuth {
        url: "https://example.com:3".to_owned(),
        jwt: None,
        username: Some("user".to_owned()),
        password: Some("pass".to_owned()),
      })
    );
    assert_eq!(
      primary_pow_node,
      Some(NodeAuth {
        url: "https://example.com:4".to_owned(),
        jwt: None,
        username: None,
        password: None,
      })
    );
    assert_eq!(
      permanodes,
      Some(vec![
        NodeAuth {
          url: "https://example.com:5".to_owned(),
          jwt: None,
          username: None,
          password: None,
        },
        NodeAuth {
          url: "https://example.com:6".to_owned(),
          jwt: None,
          username: None,
          password: None,
        },
      ])
    );
    assert_eq!(
      node_auth,
      Some(vec![
        NodeAuth {
          url: "https://example.com:7".to_owned(),
          jwt: None,
          username: None,
          password: None,
        },
        NodeAuth {
          url: "https://example.com:8".to_owned(),
          jwt: None,
          username: None,
          password: None,
        },
      ])
    );
    assert_eq!(node_sync_interval, Some(42));
    assert_eq!(node_sync_disabled, Some(true));
    assert_eq!(quorum, Some(true));
    assert_eq!(quorum_size, Some(3));
    assert_eq!(quorum_threshold, Some(2));
    assert_eq!(local_pow, Some(false));
    assert_eq!(fallback_to_local_pow, Some(false));
    assert_eq!(tips_interval, Some(7));
    assert_eq!(request_timeout, Some(60));
    assert_eq!(retry_until_included, Some(false));
  }
}<|MERGE_RESOLUTION|>--- conflicted
+++ resolved
@@ -34,12 +34,8 @@
       fallback_to_local_pow,
       tips_interval,
       request_timeout,
-<<<<<<< HEAD
+      retry_until_included,
     } = config.into_serde::<ClientConfig>().wasm_result()?;
-=======
-      retry_until_included,
-    } = config.into_serde::<ConfigOptions>().wasm_result()?;
->>>>>>> 6150c3bf
 
     let mut builder: ClientBuilder = ClientBuilder::new();
     if let Some(network) = network {
@@ -214,74 +210,12 @@
   /// Sets the default request timeout.
   #[typescript(name = "requestTimeout", type = "number")]
   request_timeout: Option<u32>,
+  /// When publishing to the Tangle, sets whether to retry until the message is confirmed by a milestone.
+  /// Default: true.
+  #[typescript(name = "retryUntilIncluded", type = "boolean")]
   retry_until_included: Option<bool>,
 }
 
-<<<<<<< HEAD
-=======
-#[wasm_bindgen(typescript_custom_section)]
-const I_CLIENT_CONFIG: &'static str = r#"
-/** {@link Client} configuration options. */
-interface IClientConfig {
-    /** Sets the IOTA Tangle network. */
-    readonly network?: Network;
-
-    /** Sets the DID message encoding used when publishing to the Tangle. */
-    readonly encoding?: DIDMessageEncoding;
-
-    /** Adds a list of IOTA nodes to use by their URLs. */
-    readonly nodes?: string[];
-
-    /** Sets an IOTA node by its URL to be used as primary node. */
-    readonly primaryNode?: INodeAuth;
-
-    /** Adds an IOTA node by its URL to be used as primary PoW node (for remote PoW). */
-    readonly primaryPowNode?: INodeAuth;
-
-    /** Adds a list of IOTA permanodes by their URLs. */
-    readonly permanodes?: INodeAuth[];
-
-    /** Adds a list of IOTA nodes to be used by their URLs. */
-    readonly nodeAuth?: INodeAuth[];
-
-    /** Sets the node sync interval in seconds. */
-    readonly nodeSyncInterval?: number;
-
-    /** Disables the node sync process. */
-    readonly nodeSyncDisabled?: boolean;
-
-    /** Enables/disables quorum. */
-    readonly quorum?: boolean;
-
-    /** Sets the number of nodes used for quorum. */
-    readonly quorumSize?: number;
-
-    /** Sets the quorum threshold. */
-    readonly quorumThreshold?: number;
-
-    /** Sets whether proof-of-work (PoW) is performed locally or remotely.
-     * Default: false.
-     */
-    readonly localPow?: boolean;
-
-    /** Sets whether the PoW should be done locally in case a node doesn't support remote PoW.
-     *  Default: true.
-     */
-    readonly fallbackToLocalPow?: boolean;
-
-    /** Sets the number of seconds that new tips will be requested during PoW. */
-    readonly tipsInterval?: number;
-
-    /** Sets the default request timeout. */
-    readonly requestTimeout?: number;
-
-    /** When publishing to the Tangle, sets whether to retry until the message is confirmed by a milestone.
-     * Default: true.
-     */
-    readonly retryUntilIncluded?: boolean;
-}"#;
-
->>>>>>> 6150c3bf
 #[cfg(test)]
 mod tests {
   use identity::core::FromJson;
@@ -351,12 +285,8 @@
       fallback_to_local_pow,
       tips_interval,
       request_timeout,
-<<<<<<< HEAD
+      retry_until_included,
     } = json.into_serde::<ClientConfig>().unwrap();
-=======
-      retry_until_included,
-    } = json.into_serde::<ConfigOptions>().unwrap();
->>>>>>> 6150c3bf
     assert_eq!(network, Some(Network::Devnet));
     assert_eq!(
       encoding.map(DIDMessageEncoding::from),
