// Copyright 2020-2022 IOTA Stiftung
// SPDX-License-Identifier: Apache-2.0

use identity::iota::Network;
use wasm_bindgen::prelude::*;

use crate::error::Result;
use crate::error::WasmResult;

#[wasm_bindgen(js_name = Network)]
<<<<<<< HEAD
pub struct WasmNetwork(Network);
=======
pub struct WasmNetwork(pub(crate) Network);
>>>>>>> 424ba5ed

#[wasm_bindgen(js_class = Network)]
impl WasmNetwork {
  /// Parses the provided string to a `Network`.
  ///
  /// Errors if the name is invalid.
  #[wasm_bindgen(js_name = tryFromName)]
  pub fn try_from_name(name: String) -> Result<WasmNetwork> {
    Network::try_from_name(name).map(Self).wasm_result()
  }

  #[wasm_bindgen]
  pub fn mainnet() -> WasmNetwork {
    Self(Network::Mainnet)
  }

  #[wasm_bindgen]
  pub fn devnet() -> WasmNetwork {
    Self(Network::Devnet)
  }

  #[wasm_bindgen(getter)]
  pub fn name(&self) -> String {
    self.0.name_str().to_owned()
  }

  /// Returns the node URL of the Tangle network.
  #[wasm_bindgen(getter = defaultNodeURL)]
  pub fn default_node_url(&self) -> Option<String> {
    self.0.default_node_url().map(ToString::to_string)
  }

  #[allow(clippy::inherent_to_string, clippy::wrong_self_convention)]
  #[wasm_bindgen(js_name = toString)]
  pub fn to_string(&self) -> String {
    self.0.name_str().to_owned()
  }

<<<<<<< HEAD
  /// Serializes a `Network` as a JSON object.
  #[wasm_bindgen(js_name = toJSON)]
  pub fn to_json(&self) -> Result<JsValue> {
    JsValue::from_serde(&self.0).wasm_result()
  }

  /// Deserializes a `Network` from a JSON object.
  #[wasm_bindgen(js_name = fromJSON)]
  pub fn from_json(json: &JsValue) -> Result<WasmNetwork> {
    json.into_serde().map(Self).wasm_result()
  }
}

=======
>>>>>>> 424ba5ed
impl From<WasmNetwork> for Network {
  fn from(other: WasmNetwork) -> Self {
    other.0
  }
}

impl From<Network> for WasmNetwork {
  fn from(other: Network) -> Self {
    Self(other)
  }
}<|MERGE_RESOLUTION|>--- conflicted
+++ resolved
@@ -8,11 +8,7 @@
 use crate::error::WasmResult;
 
 #[wasm_bindgen(js_name = Network)]
-<<<<<<< HEAD
-pub struct WasmNetwork(Network);
-=======
 pub struct WasmNetwork(pub(crate) Network);
->>>>>>> 424ba5ed
 
 #[wasm_bindgen(js_class = Network)]
 impl WasmNetwork {
@@ -51,7 +47,6 @@
     self.0.name_str().to_owned()
   }
 
-<<<<<<< HEAD
   /// Serializes a `Network` as a JSON object.
   #[wasm_bindgen(js_name = toJSON)]
   pub fn to_json(&self) -> Result<JsValue> {
@@ -65,8 +60,6 @@
   }
 }
 
-=======
->>>>>>> 424ba5ed
 impl From<WasmNetwork> for Network {
   fn from(other: WasmNetwork) -> Self {
     other.0
