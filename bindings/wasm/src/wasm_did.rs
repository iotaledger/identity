// Copyright 2020-2021 IOTA Stiftung
// SPDX-License-Identifier: Apache-2.0

use identity::core::decode_b58;
use identity::iota::IotaDID;
use identity::iota::Network;
use wasm_bindgen::prelude::*;

use crate::crypto::KeyPair;
use crate::utils::err;

/// @typicalname did
#[wasm_bindgen(js_name = DID, inspectable)]
#[derive(Clone, Debug, PartialEq)]
pub struct WasmDID(pub(crate) IotaDID);

#[wasm_bindgen(js_class = DID)]
impl WasmDID {
  /// Creates a new `DID` from a `KeyPair` object.
  #[wasm_bindgen(constructor)]
  pub fn new(key: &KeyPair, network: Option<String>, shard: Option<String>) -> Result<WasmDID, JsValue> {
    let public: &[u8] = key.0.public().as_ref();
    let network: Option<&str> = network.as_deref();
    let shard: Option<&str> = shard.as_deref();

    IotaDID::from_components(public, network, shard).map_err(err).map(Self)
  }

  /// Creates a new `DID` from a base58-encoded public key.
  #[wasm_bindgen(js_name = fromBase58)]
  pub fn from_base58(key: &str, network: Option<String>, shard: Option<String>) -> Result<WasmDID, JsValue> {
    let public: Vec<u8> = decode_b58(key).map_err(err)?;
    let network: Option<&str> = network.as_deref();
    let shard: Option<&str> = shard.as_deref();

    IotaDID::from_components(&public, network, shard).map_err(err).map(Self)
  }

  /// Parses a `DID` from the input string.
  #[wasm_bindgen]
  pub fn parse(input: &str) -> Result<WasmDID, JsValue> {
    IotaDID::parse(input).map_err(err).map(Self)
  }

  /// Returns the IOTA tangle network of the `DID`.
  #[wasm_bindgen(getter)]
  pub fn network(&self) -> String {
    self.0.network().into()
  }

  /// Returns the IOTA tangle shard of the `DID` (if any).
  #[wasm_bindgen(getter)]
  pub fn shard(&self) -> Option<String> {
    self.0.shard().map(Into::into)
  }

  /// Returns the unique tag of the `DID`.
  #[wasm_bindgen(getter)]
  pub fn tag(&self) -> String {
    self.0.tag().into()
  }

<<<<<<< HEAD
=======
  /// Returns the node URL of the target Tangle network.
>>>>>>> 24c24722
  #[wasm_bindgen(getter = tangleNode)]
  pub fn tangle_node(&self) -> String {
    Network::from_did(&self.0).node_url().to_string()
  }

<<<<<<< HEAD
=======
  /// Returns the web explorer URL of the target Tangle network.
>>>>>>> 24c24722
  #[wasm_bindgen(getter = tangleExplorer)]
  pub fn tangle_explorer(&self) -> String {
    Network::from_did(&self.0).explorer_url().to_string()
  }

  /// Returns the `DID` object as a string.
  #[allow(clippy::inherent_to_string)]
  #[wasm_bindgen(js_name = toString)]
  pub fn to_string(&self) -> String {
    self.0.to_string()
  }
}<|MERGE_RESOLUTION|>--- conflicted
+++ resolved
@@ -60,19 +60,13 @@
     self.0.tag().into()
   }
 
-<<<<<<< HEAD
-=======
   /// Returns the node URL of the target Tangle network.
->>>>>>> 24c24722
   #[wasm_bindgen(getter = tangleNode)]
   pub fn tangle_node(&self) -> String {
     Network::from_did(&self.0).node_url().to_string()
   }
 
-<<<<<<< HEAD
-=======
   /// Returns the web explorer URL of the target Tangle network.
->>>>>>> 24c24722
   #[wasm_bindgen(getter = tangleExplorer)]
   pub fn tangle_explorer(&self) -> String {
     Network::from_did(&self.0).explorer_url().to_string()
