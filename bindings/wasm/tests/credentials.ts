--- conflicted
+++ resolved
@@ -253,12 +253,8 @@
             let issuer = JwtPresentationValidator.extractHolder(presentationJwt);
             assert.deepStrictEqual(issuer.toString(), doc.id().toString());
 
-<<<<<<< HEAD
             const methodId = doc.id().join(fragment);
-            const decodedPresentation = new JwtPresentationValidator().validate(
-=======
             const decodedPresentation = new JwtPresentationValidator(new EdDSAJwsVerifier()).validate(
->>>>>>> 5b9911b4
                 presentationJwt,
                 doc,
                 new JwtPresentationValidationOptions({
