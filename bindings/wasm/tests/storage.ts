const assert = require("assert");
import {
    CoreDocument,
    Credential,
    DecodedJwtPresentation,
    Duration,
    EdDSAJwsVerifier,
    FailFast,
    IJwsVerifier,
    IotaDocument,
    Jwk,
    JwkMemStore,
    JwsAlgorithm,
    JwsSignatureOptions,
    JwsVerificationOptions,
    Jwt,
    JwtCredentialValidationOptions,
    JwtCredentialValidator,
    JwtPresentationOptions,
    JwtPresentationValidationOptions,
    JwtPresentationValidator,
    KeyIdMemStore,
    MethodDigest,
    MethodScope,
    Presentation,
    Storage,
    Timestamp,
    VerificationMethod,
} from "../node";
import { createVerificationMethod } from "./key_id_storage";

describe("#JwkStorageDocument", function() {
    it("storage getters should work", async () => {
        const keystore = new JwkMemStore();
        // Put some data in the keystore
        let genOutput = await keystore.generate(
            JwkMemStore.ed25519KeyType(),
            JwsAlgorithm.EdDSA,
        );
        const keyId = genOutput.keyId();
        assert.ok(genOutput.jwk());
        assert.ok(keyId);

        const keyIdStore = new KeyIdMemStore();
        // Put some data in the keyIdStore
        let vm: VerificationMethod = createVerificationMethod();
        let methodDigest: MethodDigest = new MethodDigest(vm);
        keyIdStore.insertKeyId(methodDigest, keyId);

        // Create new storage
        const storage = new Storage(keystore, keyIdStore);

        // Check that we can retrieve the separate storages and their state is preserved
        const retrievedKeyIdStore = storage.keyIdStorage();
        assert.deepStrictEqual(retrievedKeyIdStore instanceof KeyIdMemStore, true);

        const retrievedKeyId = await retrievedKeyIdStore.getKeyId(methodDigest);
        assert.deepStrictEqual(keyId as string, retrievedKeyId);

        const retrievedKeyStore = storage.keyStorage();
        assert.deepStrictEqual(retrievedKeyStore instanceof JwkMemStore, true);
        assert.deepStrictEqual(
            await retrievedKeyStore.exists(retrievedKeyId),
            true,
        );
    });

    it("The JwkStorageDocument extension should work: CoreDocument", async () => {
        const keystore = new JwkMemStore();
        const keyIdStore = new KeyIdMemStore();
        const storage = new Storage(keystore, keyIdStore);
        const VALID_DID_EXAMPLE = "did:example:123";
        const doc = new CoreDocument({
            id: VALID_DID_EXAMPLE,
        });
        const fragment = "#key-1";
        await doc.generateMethod(
            storage,
            JwkMemStore.ed25519KeyType(),
            JwsAlgorithm.EdDSA,
            fragment,
            MethodScope.VerificationMethod(),
        );
        // Check that we can resolve the generated method.
        let method = doc.resolveMethod(fragment);
        assert.deepStrictEqual(method instanceof VerificationMethod, true);

        // Check that signing works
        let testString = "test";
        const jws = await doc.createJws(
            storage,
            fragment,
            testString,
            new JwsSignatureOptions(),
        );

        // Verify the signature and obtain a decoded token.
        const token = doc.verifyJws(jws, new JwsVerificationOptions(), new EdDSAJwsVerifier());
        assert.deepStrictEqual(testString, token.claims());

        // Check that we can also verify it using a custom verifier
        let customVerifier = new CustomVerifier();
        const tokenFromCustomVerification = doc.verifyJws(
            jws,
            new JwsVerificationOptions(),
            customVerifier,
        );
        assert.deepStrictEqual(
            token.toJSON(),
            tokenFromCustomVerification.toJSON(),
        );
        // Check that customVerifer.verify was indeed called
        assert.deepStrictEqual(customVerifier.verifications(), 1);

        // Check that issuing a credential as a JWT works
        const credentialFields = {
            context: "https://www.w3.org/2018/credentials/examples/v1",
            id: "https://example.edu/credentials/3732",
            type: "UniversityDegreeCredential",
            credentialSubject: {
                id: "did:example:ebfeb1f712ebc6f1c276e12ec21",
                degree: {
                    type: "BachelorDegree",
                    name: "Bachelor of Science and Arts",
                },
            },
            issuer: doc.id(),
            issuanceDate: Timestamp.parse("2010-01-01T00:00:00Z"),
        };

        const credential = new Credential(credentialFields);
        // Create the JWT
        const credentialJwt = await doc.createCredentialJwt(
            storage,
            fragment,
            credential,
            new JwsSignatureOptions(),
            { testkey: "test-value" },
        );

        // Check that the credentialJwt can be decoded and verified
<<<<<<< HEAD
        let credentialValidator = new JwtCredentialValidator(new EdDSAJwsVerifier());
        const credentialRetrieved = credentialValidator
=======
        let credentialValidator = new JwtCredentialValidator();

        const decoded = credentialValidator
>>>>>>> e4298095
            .validate(
                credentialJwt,
                doc,
                new JwtCredentialValidationOptions(),
                FailFast.FirstError,
            );
        assert.deepStrictEqual(decoded.customClaims(), { testkey: "test-value" });
        assert.deepStrictEqual(decoded.credential().toJSON(), credential.toJSON());

        // Also check using our custom verifier
        let credentialValidatorCustom = new JwtCredentialValidator(customVerifier);
        const credentialRetrievedCustom = credentialValidatorCustom
            .validate(
                credentialJwt,
                doc,
                new JwtCredentialValidationOptions(),
                FailFast.AllErrors,
            )
            .credential();
        // Check that customVerifer.verify was indeed called
        assert.deepStrictEqual(customVerifier.verifications(), 2);
        assert.deepStrictEqual(
            credentialRetrievedCustom.toJSON(),
            credential.toJSON(),
        );

        // Delete the method
        const methodId = (method as VerificationMethod).id();
        await doc.purgeMethod(storage, methodId); // Check that the method can no longer be resolved.
        assert.deepStrictEqual(doc.resolveMethod(fragment), undefined);
        // The storage should now be empty
        assert.deepStrictEqual(
            (storage.keyIdStorage() as KeyIdMemStore).count(),
            0,
        );
        assert.deepStrictEqual((storage.keyStorage() as JwkMemStore).count(), 0);
    });

    it("The JwkStorageDocument extension should work: IotaDocument", async () => {
        const keystore = new JwkMemStore();
        const keyIdStore = new KeyIdMemStore();
        const storage = new Storage(keystore, keyIdStore);
        const networkName = "smr";
        const doc = new IotaDocument(networkName);
        const fragment = "#key-1";
        await doc.generateMethod(
            storage,
            JwkMemStore.ed25519KeyType(),
            JwsAlgorithm.EdDSA,
            fragment,
            MethodScope.VerificationMethod(),
        );
        // Check that we can resolve the generated method.
        let method = doc.resolveMethod(fragment);
        assert.deepStrictEqual(method instanceof VerificationMethod, true);

        // Check that signing works.
        let testString = "test";
        const jws = await doc.createJwt(
            storage,
            fragment,
            testString,
            new JwsSignatureOptions(),
        );

        // Verify the signature and obtain a decoded token.
        const token = doc.verifyJws(jws, new JwsVerificationOptions(), new EdDSAJwsVerifier());
        assert.deepStrictEqual(testString, token.claims());

        // Check that we can also verify it using a custom verifier
        let customVerifier = new CustomVerifier();
        const tokenFromCustomVerification = doc.verifyJws(
            jws,
            new JwsVerificationOptions(),
            customVerifier,
        );
        assert.deepStrictEqual(
            token.toJSON(),
            tokenFromCustomVerification.toJSON(),
        );
        assert.deepStrictEqual(customVerifier.verifications(), 1);

        // Check that issuing a credential as a JWT works
        const credentialFields = {
            context: "https://www.w3.org/2018/credentials/examples/v1",
            id: "https://example.edu/credentials/3732",
            type: "UniversityDegreeCredential",
            credentialSubject: {
                id: "did:example:ebfeb1f712ebc6f1c276e12ec21",
                degree: {
                    type: "BachelorDegree",
                    name: "Bachelor of Science and Arts",
                },
            },
            issuer: doc.id(),
            issuanceDate: Timestamp.parse("2010-01-01T00:00:00Z"),
        };

        const credential = new Credential(credentialFields);
        // Create the JWT
        const credentialJwt = await doc.createCredentialJwt(
            storage,
            fragment,
            credential,
            new JwsSignatureOptions(),
            { "test-key": "test-value" },
        );

        // Check that the credentialJwt can be decoded and verified
<<<<<<< HEAD
        let credentialValidator = new JwtCredentialValidator(new EdDSAJwsVerifier());
        const credentialRetrieved = credentialValidator
=======
        let credentialValidator = new JwtCredentialValidator();
        const decoded = credentialValidator
>>>>>>> e4298095
            .validate(
                credentialJwt,
                doc,
                new JwtCredentialValidationOptions(),
                FailFast.FirstError,
            );
        assert.deepStrictEqual(decoded.customClaims(), { "test-key": "test-value" });
        assert.deepStrictEqual(decoded.credential().toJSON(), credential.toJSON());

        // Also check using our custom verifier
        let credentialValidatorCustom = new JwtCredentialValidator(customVerifier);
        const credentialRetrievedCustom = credentialValidatorCustom
            .validate(
                credentialJwt,
                doc,
                new JwtCredentialValidationOptions(),
                FailFast.AllErrors,
            )
            .credential();
        // Check that customVerifer.verify was indeed called
        assert.deepStrictEqual(customVerifier.verifications(), 2);
        assert.deepStrictEqual(
            credentialRetrievedCustom.toJSON(),
            credential.toJSON(),
        );

        // Delete the method
        const methodId = (method as VerificationMethod).id();
        await doc.purgeMethod(storage, methodId); // Check that the method can no longer be resolved.
        assert.deepStrictEqual(doc.resolveMethod(fragment), undefined);
        // The storage should now be empty
        assert.deepStrictEqual(
            (storage.keyIdStorage() as KeyIdMemStore).count(),
            0,
        );
        assert.deepStrictEqual((storage.keyStorage() as JwkMemStore).count(), 0);
    });

    it("JwtPresentation should work", async () => {
        const keystore = new JwkMemStore();
        const keyIdStore = new KeyIdMemStore();
        const storage = new Storage(keystore, keyIdStore);
        const issuerDoc = new IotaDocument("tst1");
        const fragment = "#key-1";
        await issuerDoc.generateMethod(
            storage,
            JwkMemStore.ed25519KeyType(),
            JwsAlgorithm.EdDSA,
            fragment,
            MethodScope.VerificationMethod(),
        );

        const holderDoc = new IotaDocument("tst2");
        await holderDoc.generateMethod(
            storage,
            JwkMemStore.ed25519KeyType(),
            JwsAlgorithm.EdDSA,
            fragment,
            MethodScope.VerificationMethod(),
        );

        let customVerifier = new CustomVerifier();
        const credentialFields = {
            context: "https://www.w3.org/2018/credentials/examples/v1",
            id: "https://example.edu/credentials/3732",
            type: "UniversityDegreeCredential",
            credentialSubject: {
                id: holderDoc.id(),
                degree: {
                    type: "BachelorDegree",
                    name: "Bachelor of Science and Arts",
                },
            },
            issuer: issuerDoc.id(),
            issuanceDate: Timestamp.nowUTC(),
        };

        const credential = new Credential(credentialFields);
        const credentialJwt: Jwt = await issuerDoc.createCredentialJwt(
            storage,
            fragment,
            credential,
            new JwsSignatureOptions(),
        );

        const presentation = new Presentation({
            holder: holderDoc.id(),
            verifiableCredential: [
                credentialJwt.toString(),
                credentialJwt.toString(),
            ],
        });

        const expirationDate = Timestamp.nowUTC().checkedAdd(Duration.days(2));
        const audience = "did:test:123";
        const presentationJwt = await holderDoc.createPresentationJwt(
            storage,
            fragment,
            presentation,
            new JwsSignatureOptions(),
            new JwtPresentationOptions({
                expirationDate,
                issuanceDate: Timestamp.nowUTC(),
                audience,
            }),
        );

        let validator = new JwtPresentationValidator(customVerifier);
        let decoded: DecodedJwtPresentation = validator.validate(
            presentationJwt,
            holderDoc,
            new JwtPresentationValidationOptions(),
        );

        assert.equal(
            decoded.expirationDate()!.toString(),
            expirationDate!.toString(),
        );
        assert.deepStrictEqual(
            decoded.presentation().toJSON(),
            presentation.toJSON(),
        );
        assert.equal(decoded.audience(), audience);

        // check issuance date validation.
        let options = new JwtPresentationValidationOptions({
            latestIssuanceDate: Timestamp.nowUTC().checkedSub(Duration.days(1)),
        });
        assert.throws(() => {
            validator.validate(presentationJwt, holderDoc, options);
        });

        // Check expiration date validation.
        options = new JwtPresentationValidationOptions({
            earliestExpiryDate: Timestamp.nowUTC().checkedAdd(Duration.days(1)),
        });
        validator.validate(presentationJwt, holderDoc, options);

        options = new JwtPresentationValidationOptions({
            earliestExpiryDate: Timestamp.nowUTC().checkedAdd(Duration.days(3)),
        });
        assert.throws(() => {
            validator.validate(presentationJwt, holderDoc, options);
        });

        let holder_did = JwtPresentationValidator.extractHolder(presentationJwt);
        assert.equal(holder_did.toString(), holderDoc.id().toString());
    });

    class CustomVerifier implements IJwsVerifier {
        private _verifications: number;

        constructor() {
            this._verifications = 0;
        }

        public verifications(): number {
            return this._verifications;
        }

        public verify(
            alg: JwsAlgorithm,
            signingInput: Uint8Array,
            decodedSignature: Uint8Array,
            publicKey: Jwk,
        ): void {
            new EdDSAJwsVerifier().verify(alg, signingInput, decodedSignature, publicKey);
            this._verifications += 1;
            return;
        }
    }
});<|MERGE_RESOLUTION|>--- conflicted
+++ resolved
@@ -139,14 +139,8 @@
         );
 
         // Check that the credentialJwt can be decoded and verified
-<<<<<<< HEAD
         let credentialValidator = new JwtCredentialValidator(new EdDSAJwsVerifier());
-        const credentialRetrieved = credentialValidator
-=======
-        let credentialValidator = new JwtCredentialValidator();
-
         const decoded = credentialValidator
->>>>>>> e4298095
             .validate(
                 credentialJwt,
                 doc,
@@ -256,13 +250,8 @@
         );
 
         // Check that the credentialJwt can be decoded and verified
-<<<<<<< HEAD
         let credentialValidator = new JwtCredentialValidator(new EdDSAJwsVerifier());
-        const credentialRetrieved = credentialValidator
-=======
-        let credentialValidator = new JwtCredentialValidator();
         const decoded = credentialValidator
->>>>>>> e4298095
             .validate(
                 credentialJwt,
                 doc,
