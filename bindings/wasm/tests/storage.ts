const assert = require("assert");
import { RandomHelper } from "@iota/util.js";
import {
    CoreDocument,
    Credential,
<<<<<<< HEAD
    Ed25519,
    EdCurve,
    FailFast,
    IJwkParams,
    IJwsSignatureVerifier,
    IotaDocument,
    Jwk,
    JwkGenOutput,
    JwkOperation,
    JwkType,
    JwkUse,
=======
    FailFast,
    IJwsVerifier,
    IotaDocument,
    Jwk,
>>>>>>> f68dca0d
    JwsAlgorithm,
    JwsSignatureOptions,
    JwsVerificationOptions,
    JwtCredentialValidationOptions,
    JwtCredentialValidator,
    MethodDigest,
    MethodScope,
    Storage,
    VerificationMethod,
    verifyEdDSA,
} from "../node";
import { JwkMemStore } from "./jwk_storage";
import { createVerificationMethod, KeyIdMemStore } from "./key_id_storage";

describe("#JwkStorageDocument", function() {
    it("storage getters should work", async () => {
        const keystore = new JwkMemStore();
        // Put some data in the keystore
        let genOutput = await keystore.generate(JwkMemStore.ed25519KeyType(), JwsAlgorithm.EdDSA);
        const keyId = genOutput.keyId();
        const jwk = genOutput.jwk();
        assert.ok(genOutput.jwk());
        assert.ok(keyId);

        const keyIdStore = new KeyIdMemStore();
        // Put some data in the keyIdStore
        let vm: VerificationMethod = createVerificationMethod();
        let methodDigest: MethodDigest = new MethodDigest(vm);
        keyIdStore.insertKeyId(methodDigest, keyId);

        // Create new storage
        const storage = new Storage(keystore, keyIdStore);

        // Check that we can retrieve the separate storages and their state is preserved
        const retrievedKeyIdStore = storage.keyIdStorage();
        assert.deepStrictEqual(retrievedKeyIdStore instanceof KeyIdMemStore, true);

        const retrievedKeyId = await retrievedKeyIdStore.getKeyId(methodDigest);
        assert.deepStrictEqual(keyId as string, retrievedKeyId);

        const retrievedKeyStore = storage.keyStorage();
        assert.deepStrictEqual(retrievedKeyStore instanceof JwkMemStore, true);
        assert.deepStrictEqual(await retrievedKeyStore.exists(retrievedKeyId), true);
    });

    it("The JwkStorageDocument extension should work: CoreDocument", async () => {
        const keystore = new JwkMemStore();
        const keyIdStore = new KeyIdMemStore();
        const storage = new Storage(keystore, keyIdStore);
        const VALID_DID_EXAMPLE = "did:example:123";
        const doc = new CoreDocument({
            id: VALID_DID_EXAMPLE,
        });
        const fragment = "#key-1";
        await doc.generateMethod(
            storage,
            JwkMemStore.ed25519KeyType(),
            JwsAlgorithm.EdDSA,
            fragment,
            MethodScope.VerificationMethod(),
        );
        // Check that we can resolve the generated method.
        let method = doc.resolveMethod(fragment);
        assert.deepStrictEqual(method instanceof VerificationMethod, true);

        // Check that signing works
        let testString = "test";
<<<<<<< HEAD
        const jws = await doc.createJwt(storage, fragment, testString, new JwsSignatureOptions());
=======
        const jws = await doc.createJws(storage, fragment, testString, new JwsSignatureOptions());
>>>>>>> f68dca0d

        // Verify the signature and obtain a decoded token.
        const token = doc.verifyJws(jws, new JwsVerificationOptions());
        assert.deepStrictEqual(testString, token.claims());

        // Check that we can also verify it using a custom verifier
        let customVerifier = new CustomVerifier();
        const tokenFromCustomVerification = doc.verifyJws(jws, new JwsVerificationOptions(), customVerifier);
        assert.deepStrictEqual(token.toJSON(), tokenFromCustomVerification.toJSON());
        // Check that customVerifer.verify was indeed called
        assert.deepStrictEqual(customVerifier.verifications(), 1);

        // Check that issuing a credential as a JWT works
        const credentialFields = {
            context: "https://www.w3.org/2018/credentials/examples/v1",
            id: "https://example.edu/credentials/3732",
            type: "UniversityDegreeCredential",
            credentialSubject: {
                id: "did:example:ebfeb1f712ebc6f1c276e12ec21",
                degree: {
                    type: "BachelorDegree",
                    name: "Bachelor of Science and Arts",
                },
            },
            issuer: doc.id(),
            issuanceDate: "2010-01-01T00:00:00Z",
        };

        const credential = new Credential(credentialFields);
        // Create the JWT
        const credentialJwt = await doc.createCredentialJwt(storage, fragment, credential, new JwsSignatureOptions());

        // Check that the credentialJwt can be decoded and verified
        let credentialValidator = new JwtCredentialValidator();
        const credentialRetrieved = credentialValidator.validate(
            credentialJwt,
            doc,
            JwtCredentialValidationOptions.default(),
            FailFast.FirstError,
        ).credential();
        assert.deepStrictEqual(credentialRetrieved.toJSON(), credential.toJSON());

        // Also check using our custom verifier
        let credentialValidatorCustom = new JwtCredentialValidator(customVerifier);
        const credentialRetrievedCustom = credentialValidatorCustom.validate(
            credentialJwt,
            doc,
            JwtCredentialValidationOptions.default(),
            FailFast.AllErrors,
        ).credential();
        // Check that customVerifer.verify was indeed called
        assert.deepStrictEqual(customVerifier.verifications(), 2);
        assert.deepStrictEqual(credentialRetrievedCustom.toJSON(), credential.toJSON());

        // Delete the method
        const methodId = (method as VerificationMethod).id();
        await doc.purgeMethod(storage, methodId);
        // Check that the method can no longer be resolved.
        assert.deepStrictEqual(doc.resolveMethod(fragment), undefined);
        // The storage should now be empty
        assert.deepStrictEqual((storage.keyIdStorage() as KeyIdMemStore).count(), 0);
        assert.deepStrictEqual((storage.keyStorage() as JwkMemStore).count(), 0);
    });

    it("The JwkStorageDocument extension should work: IotaDocument", async () => {
        const keystore = new JwkMemStore();
        const keyIdStore = new KeyIdMemStore();
        const storage = new Storage(keystore, keyIdStore);
        const networkName = "smr";
        const doc = new IotaDocument(networkName);
        const fragment = "#key-1";
        await doc.generateMethod(
            storage,
            JwkMemStore.ed25519KeyType(),
            JwsAlgorithm.EdDSA,
            fragment,
            MethodScope.VerificationMethod(),
        );
        // Check that we can resolve the generated method.
        let method = doc.resolveMethod(fragment);
        assert.deepStrictEqual(method instanceof VerificationMethod, true);

        // Check that signing works.
        let testString = "test";
        const jws = await doc.createJwt(storage, fragment, testString, new JwsSignatureOptions());

        // Verify the signature and obtain a decoded token.
        const token = doc.verifyJws(jws, new JwsVerificationOptions());
        assert.deepStrictEqual(testString, token.claims());

        // Check that we can also verify it using a custom verifier
        let customVerifier = new CustomVerifier();
        const tokenFromCustomVerification = doc.verifyJws(jws, new JwsVerificationOptions(), customVerifier);
        assert.deepStrictEqual(token.toJSON(), tokenFromCustomVerification.toJSON());
        assert.deepStrictEqual(customVerifier.verifications(), 1);

        // Check that issuing a credential as a JWT works
        const credentialFields = {
            context: "https://www.w3.org/2018/credentials/examples/v1",
            id: "https://example.edu/credentials/3732",
            type: "UniversityDegreeCredential",
            credentialSubject: {
                id: "did:example:ebfeb1f712ebc6f1c276e12ec21",
                degree: {
                    type: "BachelorDegree",
                    name: "Bachelor of Science and Arts",
                },
            },
            issuer: doc.id(),
            issuanceDate: "2010-01-01T00:00:00Z",
        };

        const credential = new Credential(credentialFields);
        // Create the JWT
        const credentialJwt = await doc.createCredentialJwt(storage, fragment, credential, new JwsSignatureOptions());

        // Check that the credentialJwt can be decoded and verified
        let credentialValidator = new JwtCredentialValidator();
        const credentialRetrieved = credentialValidator.validate(
            credentialJwt,
            doc,
            JwtCredentialValidationOptions.default(),
            FailFast.FirstError,
        ).credential();
        assert.deepStrictEqual(credentialRetrieved.toJSON(), credential.toJSON());

        // Also check using our custom verifier
        let credentialValidatorCustom = new JwtCredentialValidator(customVerifier);
        const credentialRetrievedCustom = credentialValidatorCustom.validate(
            credentialJwt,
            doc,
            JwtCredentialValidationOptions.default(),
            FailFast.AllErrors,
        ).credential();
        // Check that customVerifer.verify was indeed called
        assert.deepStrictEqual(customVerifier.verifications(), 2);
        assert.deepStrictEqual(credentialRetrievedCustom.toJSON(), credential.toJSON());

        // Delete the method
        const methodId = (method as VerificationMethod).id();
        await doc.purgeMethod(storage, methodId);
        // Check that the method can no longer be resolved.
        assert.deepStrictEqual(doc.resolveMethod(fragment), undefined);
        // The storage should now be empty
        assert.deepStrictEqual((storage.keyIdStorage() as KeyIdMemStore).count(), 0);
        assert.deepStrictEqual((storage.keyStorage() as JwkMemStore).count(), 0);
    });
});

<<<<<<< HEAD
class CustomVerifier implements IJwsSignatureVerifier {
=======
class CustomVerifier implements IJwsVerifier {
>>>>>>> f68dca0d
    private _verifications: number;

    constructor() {
        this._verifications = 0;
    }

    public verifications(): number {
        return this._verifications;
    }

    public verify(alg: JwsAlgorithm, signingInput: Uint8Array, decodedSignature: Uint8Array, publicKey: Jwk): void {
        verifyEdDSA(alg, signingInput, decodedSignature, publicKey);
        this._verifications += 1;
        return;
    }
}<|MERGE_RESOLUTION|>--- conflicted
+++ resolved
@@ -3,24 +3,10 @@
 import {
     CoreDocument,
     Credential,
-<<<<<<< HEAD
-    Ed25519,
-    EdCurve,
-    FailFast,
-    IJwkParams,
-    IJwsSignatureVerifier,
-    IotaDocument,
-    Jwk,
-    JwkGenOutput,
-    JwkOperation,
-    JwkType,
-    JwkUse,
-=======
     FailFast,
     IJwsVerifier,
     IotaDocument,
     Jwk,
->>>>>>> f68dca0d
     JwsAlgorithm,
     JwsSignatureOptions,
     JwsVerificationOptions,
@@ -88,11 +74,7 @@
 
         // Check that signing works
         let testString = "test";
-<<<<<<< HEAD
-        const jws = await doc.createJwt(storage, fragment, testString, new JwsSignatureOptions());
-=======
         const jws = await doc.createJws(storage, fragment, testString, new JwsSignatureOptions());
->>>>>>> f68dca0d
 
         // Verify the signature and obtain a decoded token.
         const token = doc.verifyJws(jws, new JwsVerificationOptions());
@@ -242,11 +224,7 @@
     });
 });
 
-<<<<<<< HEAD
-class CustomVerifier implements IJwsSignatureVerifier {
-=======
 class CustomVerifier implements IJwsVerifier {
->>>>>>> f68dca0d
     private _verifications: number;
 
     constructor() {
