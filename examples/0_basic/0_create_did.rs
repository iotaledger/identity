--- conflicted
+++ resolved
@@ -30,12 +30,8 @@
 #[tokio::main]
 async fn main() -> anyhow::Result<()> {
   // The API endpoint of an IOTA node, e.g. Hornet.
-<<<<<<< HEAD
-  let api_endpoint: &str = "http://127.0.0.1:14265";
-=======
   let api_endpoint: &str = "http://localhost";
 
->>>>>>> 6127d5da
   // The faucet endpoint allows requesting funds for testing purposes.
   let faucet_endpoint: &str = "http://localhost/faucet/api/enqueue";
 
