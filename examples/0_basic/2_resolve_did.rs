--- conflicted
+++ resolved
@@ -4,18 +4,11 @@
 use examples::create_did;
 use examples::random_stronghold_path;
 use examples::NETWORK_ENDPOINT;
-<<<<<<< HEAD
 use identity_iota::iota_core::block::address::Address;
 use identity_iota::iota_core::IotaDID;
 use identity_iota::iota_core::IotaDocument;
 use identity_iota::iota_core::IotaIdentityClientExt;
-=======
-use identity_resolver::Resolver;
-use identity_stardust::block::address::Address;
-use identity_stardust::StardustDID;
-use identity_stardust::StardustDocument;
-use identity_stardust::StardustIdentityClientExt;
->>>>>>> b5805d41
+use identity_iota::prelude::Resolver;
 use iota_client::block::output::AliasOutput;
 use iota_client::secret::stronghold::StrongholdSecretManager;
 use iota_client::secret::SecretManager;
@@ -34,36 +27,26 @@
       .build(random_stronghold_path())?,
   );
 
-<<<<<<< HEAD
-  // Create a new DID in an Alias Output for us to modify.
+  // Create a new DID in an Alias Output for us to resolve.
   let (_, did): (Address, IotaDID) = create_did(&client, &mut secret_manager).await?;
-=======
-  // Create a new DID in an Alias Output for us to resolve.
-  let (_, did): (Address, StardustDID) = create_did(&client, &mut secret_manager).await?;
->>>>>>> b5805d41
 
-  // We can resolve a `StardustDID` with the client itself.
+  // We can resolve a `IotaDID` with the client itself.
   // Resolve the associated Alias Output and extract the DID document from it.
-<<<<<<< HEAD
-  let resolved: IotaDocument = client.resolve_did(&did).await?;
-  println!("Resolved DID Document: {:#}", resolved);
-=======
-  let client_document: StardustDocument = client.resolve_did(&did).await?;
+  let client_document: IotaDocument = client.resolve_did(&did).await?;
   println!("Client resolved DID Document: {:#}", client_document);
 
   // We can also create a `Resolver` that has additional convenience methods,
   // for example to resolve presentation issuers or to verify presentations.
-  let mut resolver = Resolver::<StardustDocument>::new();
+  let mut resolver = Resolver::<IotaDocument>::new();
 
   // We need to register a handler that can resolve IOTA DIDs.
   // This convenience method only requires us to provide a client.
   resolver.attach_iota_handler(client.clone());
 
-  let resolver_document: StardustDocument = resolver.resolve(&did).await.unwrap();
+  let resolver_document: IotaDocument = resolver.resolve(&did).await.unwrap();
 
   // Client and Resolver resolve to the same document in this case.
   assert_eq!(client_document, resolver_document);
->>>>>>> b5805d41
 
   // We can also resolve the Alias Output directly.
   let alias_output: AliasOutput = client.resolve_did_output(&did).await?;
