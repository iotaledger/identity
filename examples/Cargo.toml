[package]
name = "examples"
version = "1.3.0"
authors = ["IOTA Stiftung"]
edition = "2021"
publish = false

[dependencies]
anyhow = "1.0.62"
identity_eddsa_verifier = { path = "../identity_eddsa_verifier", default-features = false }
identity_iota = { path = "../identity_iota", default-features = false, features = ["iota-client", "client", "memstore", "domain-linkage", "revocation-bitmap", "status-list-2021", "jpt-bbs-plus"] }
identity_stronghold = { path = "../identity_stronghold", default-features = false, features = ["bbs-plus"] }
iota-sdk = { version = "1.0", default-features = false, features = ["tls", "client", "stronghold"] }
json-proof-token.workspace = true
primitive-types = "0.12.1"
rand = "0.8.5"
sd-jwt-payload = { version = "0.2.1", default-features = false, features = ["sha"] }
serde_json = { version = "1.0", default-features = false }
tokio = { version = "1.29", default-features = false, features = ["rt"] }
json-proof-token.workspace = true
identity_pqc_verifier = { path = "../identity_pqc_verifier", default-features = true }

[lib]
path = "utils/utils.rs"

[[example]]
path = "0_basic/0_create_did.rs"
name = "0_create_did"

[[example]]
path = "0_basic/1_update_did.rs"
name = "1_update_did"

[[example]]
path = "0_basic/2_resolve_did.rs"
name = "2_resolve_did"

[[example]]
path = "0_basic/3_deactivate_did.rs"
name = "3_deactivate_did"

[[example]]
path = "0_basic/4_delete_did.rs"
name = "4_delete_did"

[[example]]
path = "0_basic/5_create_vc.rs"
name = "5_create_vc"

[[example]]
path = "0_basic/6_create_vp.rs"
name = "6_create_vp"

[[example]]
path = "0_basic/7_revoke_vc.rs"
name = "7_revoke_vc"

[[example]]
path = "0_basic/8_stronghold.rs"
name = "8_stronghold"

[[example]]
path = "1_advanced/0_did_controls_did.rs"
name = "0_did_controls_did"

[[example]]
path = "1_advanced/1_did_issues_nft.rs"
name = "1_did_issues_nft"

[[example]]
path = "1_advanced/2_nft_owns_did.rs"
name = "2_nft_owns_did"

[[example]]
path = "1_advanced/3_did_issues_tokens.rs"
name = "3_did_issues_tokens"

[[example]]
path = "1_advanced/4_alias_output_history.rs"
name = "4_alias_output_history"

[[example]]
path = "1_advanced/5_custom_resolution.rs"
name = "5_custom_resolution"

[[example]]
path = "1_advanced/6_domain_linkage.rs"
name = "6_domain_linkage"

[[example]]
path = "1_advanced/7_sd_jwt.rs"
name = "7_sd_jwt"

[[example]]
path = "1_advanced/8_status_list_2021.rs"
name = "8_status_list_2021"

[[example]]
path = "1_advanced/9_zkp.rs"
name = "9_zkp"

[[example]]
path = "1_advanced/10_zkp_revocation.rs"
<<<<<<< HEAD
name = "10_zkp_revocation"

[[example]]
path = "1_advanced/11_pqc.rs"
name = "11_pqc"
=======
name = "10_zkp_revocation"
>>>>>>> c69566c3
<|MERGE_RESOLUTION|>--- conflicted
+++ resolved
@@ -101,12 +101,8 @@
 
 [[example]]
 path = "1_advanced/10_zkp_revocation.rs"
-<<<<<<< HEAD
 name = "10_zkp_revocation"
 
 [[example]]
 path = "1_advanced/11_pqc.rs"
-name = "11_pqc"
-=======
-name = "10_zkp_revocation"
->>>>>>> c69566c3
+name = "11_pqc"