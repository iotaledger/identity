[package]
name = "examples"
version = "1.0.0"
authors = ["IOTA Stiftung"]
edition = "2021"
publish = false

[dependencies]
anyhow = "1.0.62"
identity_eddsa_verifier = { path = "../identity_eddsa_verifier", default-features = false }
identity_iota = { path = "../identity_iota", default-features = false, features = ["memstore", "domain-linkage", "revocation-bitmap", "status-list-2021"] }
identity_stronghold = { path = "../identity_stronghold", default-features = false }
iota-sdk = { version = "1.0", default-features = false, features = ["tls", "client", "stronghold"] }
primitive-types = "0.12.1"
rand = "0.8.5"
<<<<<<< HEAD
serde_json.workspace = true
=======
sd-jwt-payload = { version = "0.1.2", default-features = false, features = ["sha"] }
serde_json = { version = "1.0", default-features = false }
>>>>>>> 00a18416
tokio = { version = "1.29", default-features = false, features = ["rt"] }

[lib]
path = "utils/utils.rs"

[[example]]
path = "0_basic/0_create_did.rs"
name = "0_create_did"

[[example]]
path = "0_basic/1_update_did.rs"
name = "1_update_did"

[[example]]
path = "0_basic/2_resolve_did.rs"
name = "2_resolve_did"

[[example]]
path = "0_basic/3_deactivate_did.rs"
name = "3_deactivate_did"

[[example]]
path = "0_basic/4_delete_did.rs"
name = "4_delete_did"

[[example]]
path = "0_basic/5_create_vc.rs"
name = "5_create_vc"

[[example]]
path = "0_basic/6_create_vp.rs"
name = "6_create_vp"

[[example]]
path = "0_basic/7_revoke_vc.rs"
name = "7_revoke_vc"

[[example]]
path = "0_basic/8_stronghold.rs"
name = "8_stronghold"

[[example]]
path = "1_advanced/0_did_controls_did.rs"
name = "0_did_controls_did"

[[example]]
path = "1_advanced/1_did_issues_nft.rs"
name = "1_did_issues_nft"

[[example]]
path = "1_advanced/2_nft_owns_did.rs"
name = "2_nft_owns_did"

[[example]]
path = "1_advanced/3_did_issues_tokens.rs"
name = "3_did_issues_tokens"

[[example]]
path = "1_advanced/4_alias_output_history.rs"
name = "4_alias_output_history"

[[example]]
path = "1_advanced/5_custom_resolution.rs"
name = "5_custom_resolution"

[[example]]
path = "1_advanced/6_domain_linkage.rs"
name = "6_domain_linkage"

[[example]]
<<<<<<< HEAD
path = "1_advanced/8_status_list_2021.rs"
name = "8_status_list_2021"
=======
path = "1_advanced/7_sd_jwt.rs"
name = "7_sd_jwt"
>>>>>>> 00a18416
<|MERGE_RESOLUTION|>--- conflicted
+++ resolved
@@ -13,12 +13,8 @@
 iota-sdk = { version = "1.0", default-features = false, features = ["tls", "client", "stronghold"] }
 primitive-types = "0.12.1"
 rand = "0.8.5"
-<<<<<<< HEAD
-serde_json.workspace = true
-=======
 sd-jwt-payload = { version = "0.1.2", default-features = false, features = ["sha"] }
 serde_json = { version = "1.0", default-features = false }
->>>>>>> 00a18416
 tokio = { version = "1.29", default-features = false, features = ["rt"] }
 
 [lib]
@@ -89,10 +85,9 @@
 name = "6_domain_linkage"
 
 [[example]]
-<<<<<<< HEAD
-path = "1_advanced/8_status_list_2021.rs"
-name = "8_status_list_2021"
-=======
 path = "1_advanced/7_sd_jwt.rs"
 name = "7_sd_jwt"
->>>>>>> 00a18416
+
+[[example]]
+path = "1_advanced/8_status_list_2021.rs"
+name = "8_status_list_2021"