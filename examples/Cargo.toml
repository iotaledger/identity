--- conflicted
+++ resolved
@@ -19,11 +19,7 @@
 sd-jwt-payload = { version = "0.2.1", default-features = false, features = ["sha"] }
 secret-storage = { git = "https://github.com/iotaledger/secret-storage.git", tag = "v0.3.0" }
 serde_json = { version = "1.0", default-features = false }
-<<<<<<< HEAD
-tokio = { version = "1.44", default-features = false, features = ["rt", "macros"] }
-=======
 tokio = { version = "1.46.1", default-features = false, features = ["rt", "macros"] }
->>>>>>> 1101cb1a
 
 [dependencies.identity_iota]
 path = "../identity_iota"
