[package]
name = "examples"
version = "1.6.0-beta"
authors = ["IOTA Stiftung"]
edition = "2021"
publish = false

[dependencies]
anyhow = "1.0.62"
<<<<<<< HEAD
bls12_381_plus.workspace = true
identity_eddsa_verifier = { path = "../identity_eddsa_verifier", default-features = false }
identity_iota = { path = "../identity_iota", default-features = false, features = ["iota-client", "client", "memstore", "domain-linkage", "revocation-bitmap", "status-list-2021", "jpt-bbs-plus", "hybrid-liboqs", "resolver"] }
identity_stronghold = { path = "../identity_stronghold", default-features = false, features = ["bbs-plus"] }
iota-sdk = { version = "1.0", default-features = false, features = ["tls", "client", "stronghold"] }
=======
identity_eddsa_verifier = { path = "../identity_eddsa_verifier", default-features = false, features = ["ed25519"] }
identity_storage = { path = "../identity_storage" }
identity_stronghold = { path = "../identity_stronghold", default-features = false, features = ["send-sync-storage"] }
iota-sdk = { git = "https://github.com/iotaledger/iota.git", package = "iota-sdk", tag = "v0.12.0-rc" }
iota-sdk-legacy = { package = "iota-sdk", version = "1.0", default-features = false, features = ["tls", "client", "stronghold"] }
>>>>>>> 8de1d086
json-proof-token.workspace = true
product_common = { git = "https://github.com/iotaledger/product-core.git", tag = "v0.2.1", package = "product_common", features = ["core-client", "transaction"] }
rand = "0.8.5"
sd-jwt-payload = { version = "0.2.1", default-features = false, features = ["sha"] }
secret-storage = { git = "https://github.com/iotaledger/secret-storage.git", tag = "v0.3.0" }
serde_json = { version = "1.0", default-features = false }
<<<<<<< HEAD
tokio = { version = "1.29", default-features = false, features = ["rt"] }
identity_pqc_verifier = { path = "../identity_pqc_verifier", default-features = true }
serde.workspace = true
=======
tokio = { version = "1.43", default-features = false, features = ["rt", "macros"] }

[dependencies.identity_iota]
path = "../identity_iota"
default-features = false
features = [
  "domain-linkage",
  "jpt-bbs-plus",
  "iota-client",
  "send-sync",
  "memstore",
  "resolver",
  "revocation-bitmap",
  "sd-jwt",
  "status-list-2021",
  "keytool",
]
>>>>>>> 8de1d086

[lib]
path = "utils/utils.rs"

[[example]]
path = "0_basic/0_create_did.rs"
name = "0_create_did"

[[example]]
path = "0_basic/1_update_did.rs"
name = "1_update_did"

[[example]]
path = "0_basic/2_resolve_did.rs"
name = "2_resolve_did"

[[example]]
path = "0_basic/3_deactivate_did.rs"
name = "3_deactivate_did"

[[example]]
path = "0_basic/4_delete_did.rs"
name = "4_delete_did"

[[example]]
path = "0_basic/5_create_vc.rs"
name = "5_create_vc"

[[example]]
path = "0_basic/6_create_vp.rs"
name = "6_create_vp"

[[example]]
path = "0_basic/7_revoke_vc.rs"
name = "7_revoke_vc"

[[example]]
path = "0_basic/8_legacy_stronghold.rs"
name = "8_legacy_stronghold"

[[example]]
path = "1_advanced/4_identity_history.rs"
name = "4_identity_history"

[[example]]
path = "1_advanced/5_custom_resolution.rs"
name = "5_custom_resolution"

[[example]]
path = "1_advanced/6_domain_linkage.rs"
name = "6_domain_linkage"

[[example]]
path = "1_advanced/7_sd_jwt.rs"
name = "7_sd_jwt"

[[example]]
path = "1_advanced/8_status_list_2021.rs"
name = "8_status_list_2021"

[[example]]
path = "1_advanced/9_zkp.rs"
name = "9_zkp"

[[example]]
path = "1_advanced/10_zkp_revocation.rs"
name = "10_zkp_revocation"

[[example]]
path = "1_advanced/11_linked_verifiable_presentation.rs"
name = "11_linked_verifiable_presentation"

[[example]]
<<<<<<< HEAD
path = "1_advanced/pq.rs"
name = "pq"

[[example]]
path = "1_advanced/hybrid.rs"
name = "hybrid"
=======
path = "1_advanced/12_advanced_transactions.rs"
name = "12_advanced_transactions"

[[example]]
path = "1_advanced/13_iota_keytool_integration.rs"
name = "13_iota_keytool_integration"
>>>>>>> 8de1d086
<|MERGE_RESOLUTION|>--- conflicted
+++ resolved
@@ -7,31 +7,19 @@
 
 [dependencies]
 anyhow = "1.0.62"
-<<<<<<< HEAD
-bls12_381_plus.workspace = true
-identity_eddsa_verifier = { path = "../identity_eddsa_verifier", default-features = false }
-identity_iota = { path = "../identity_iota", default-features = false, features = ["iota-client", "client", "memstore", "domain-linkage", "revocation-bitmap", "status-list-2021", "jpt-bbs-plus", "hybrid-liboqs", "resolver"] }
-identity_stronghold = { path = "../identity_stronghold", default-features = false, features = ["bbs-plus"] }
-iota-sdk = { version = "1.0", default-features = false, features = ["tls", "client", "stronghold"] }
-=======
 identity_eddsa_verifier = { path = "../identity_eddsa_verifier", default-features = false, features = ["ed25519"] }
 identity_storage = { path = "../identity_storage" }
 identity_stronghold = { path = "../identity_stronghold", default-features = false, features = ["send-sync-storage"] }
 iota-sdk = { git = "https://github.com/iotaledger/iota.git", package = "iota-sdk", tag = "v0.12.0-rc" }
 iota-sdk-legacy = { package = "iota-sdk", version = "1.0", default-features = false, features = ["tls", "client", "stronghold"] }
->>>>>>> 8de1d086
 json-proof-token.workspace = true
 product_common = { git = "https://github.com/iotaledger/product-core.git", tag = "v0.2.1", package = "product_common", features = ["core-client", "transaction"] }
 rand = "0.8.5"
 sd-jwt-payload = { version = "0.2.1", default-features = false, features = ["sha"] }
 secret-storage = { git = "https://github.com/iotaledger/secret-storage.git", tag = "v0.3.0" }
 serde_json = { version = "1.0", default-features = false }
-<<<<<<< HEAD
-tokio = { version = "1.29", default-features = false, features = ["rt"] }
+tokio = { version = "1.43", default-features = false, features = ["rt", "macros"] }
 identity_pqc_verifier = { path = "../identity_pqc_verifier", default-features = true }
-serde.workspace = true
-=======
-tokio = { version = "1.43", default-features = false, features = ["rt", "macros"] }
 
 [dependencies.identity_iota]
 path = "../identity_iota"
@@ -47,8 +35,8 @@
   "sd-jwt",
   "status-list-2021",
   "keytool",
+  "hybrid-liboqs",
 ]
->>>>>>> 8de1d086
 
 [lib]
 path = "utils/utils.rs"
@@ -122,18 +110,17 @@
 name = "11_linked_verifiable_presentation"
 
 [[example]]
-<<<<<<< HEAD
 path = "1_advanced/pq.rs"
 name = "pq"
 
 [[example]]
 path = "1_advanced/hybrid.rs"
 name = "hybrid"
-=======
+
+[[example]]
 path = "1_advanced/12_advanced_transactions.rs"
 name = "12_advanced_transactions"
 
 [[example]]
 path = "1_advanced/13_iota_keytool_integration.rs"
-name = "13_iota_keytool_integration"
->>>>>>> 8de1d086
+name = "13_iota_keytool_integration"