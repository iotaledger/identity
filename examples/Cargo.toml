[package]
name = "examples"
version = "0.1.0"
edition = "2021"
publish = false

[dependencies]
identity = { path = "../identity", features = ["account", "stronghold"] }
pretty_env_logger = { version = "0.4" }
rand = { version = "0.8" }
tokio = { version = "1.17.0", features = ["full"] }

[[example]]
name = "getting_started"
path = "getting_started.rs"

[[example]]
name = "create_did"
path = "basic/1_create_did.rs"

[[example]]
name = "config"
path = "basic/8_config.rs"

[[example]]
name = "manipulate_did"
path = "basic/2_manipulate_did.rs"

[[example]]
name = "lazy"
path = "basic/9_lazy.rs"

<<<<<<< HEAD
[[example]]
name = "signing"
path = "basic/7_signing.rs"
=======
# TODO: Temporarily disabled until iotaledger/stronghold.rs#353 is fixed.
# [[example]]
# name = "account_multiple"
# path = "account/multiple_identities.rs"
>>>>>>> b2bdc97d

[[example]]
name = "multiple_identities"
path = "basic/6_multiple_identities.rs"

[[example]]
name = "unchecked"
path = "advanced/3_unchecked.rs"

[[example]]
name = "create_vc"
path = "basic/3_create_vc.rs"

[[example]]
name = "create_vp"
path = "basic/4_create_vp.rs"

[[example]]
name = "resolve_history"
path = "advanced/2_resolve_history.rs"

[[example]]
name = "key_exchange"
<<<<<<< HEAD
path = "advanced/1_key_exchange.rs"
=======
path = "low-level-api/key_exchange.rs"

[[example]]
name = "resolve_did"
path = "low-level-api/resolve_did.rs"

[[example]]
name = "private_tangle"
path = "low-level-api/private_tangle.rs"
>>>>>>> b2bdc97d

[[example]]
name = "revoke_vc"
path = "basic/5_revoke_vc.rs"<|MERGE_RESOLUTION|>--- conflicted
+++ resolved
@@ -15,6 +15,35 @@
 path = "getting_started.rs"
 
 [[example]]
+name = "account_create"
+path = "account/create_did.rs"
+
+[[example]]
+name = "account_config"
+path = "account/config.rs"
+
+[[example]]
+name = "account_manipulate"
+path = "account/manipulate_did.rs"
+
+[[example]]
+name = "account_lazy"
+path = "account/lazy.rs"
+
+[[example]]
+name = "account_signing"
+path = "account/signing.rs"
+
+# TODO: Temporarily disabled until iotaledger/stronghold.rs#353 is fixed.
+# [[example]]
+# name = "account_multiple"
+# path = "account/multiple_identities.rs"
+
+[[example]]
+name = "account_unchecked"
+path = "account/unchecked.rs"
+
+[[example]]
 name = "create_did"
 path = "basic/1_create_did.rs"
 
@@ -30,16 +59,9 @@
 name = "lazy"
 path = "basic/9_lazy.rs"
 
-<<<<<<< HEAD
 [[example]]
 name = "signing"
 path = "basic/7_signing.rs"
-=======
-# TODO: Temporarily disabled until iotaledger/stronghold.rs#353 is fixed.
-# [[example]]
-# name = "account_multiple"
-# path = "account/multiple_identities.rs"
->>>>>>> b2bdc97d
 
 [[example]]
 name = "multiple_identities"
@@ -63,10 +85,7 @@
 
 [[example]]
 name = "key_exchange"
-<<<<<<< HEAD
 path = "advanced/1_key_exchange.rs"
-=======
-path = "low-level-api/key_exchange.rs"
 
 [[example]]
 name = "resolve_did"
@@ -75,8 +94,7 @@
 [[example]]
 name = "private_tangle"
 path = "low-level-api/private_tangle.rs"
->>>>>>> b2bdc97d
 
 [[example]]
-name = "revoke_vc"
-path = "basic/5_revoke_vc.rs"+name = "account_revoke_vc"
+path = "account/revoke_vc.rs"