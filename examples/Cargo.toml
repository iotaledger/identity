--- conflicted
+++ resolved
@@ -17,7 +17,6 @@
 sd-jwt-payload = { version = "0.2.0", default-features = false, features = ["sha"] }
 serde_json = { version = "1.0", default-features = false }
 tokio = { version = "1.29", default-features = false, features = ["rt"] }
-json-proof-token.workspace = true
 
 [lib]
 path = "utils/utils.rs"
@@ -96,12 +95,8 @@
 
 [[example]]
 path = "1_advanced/9_zkp.rs"
-<<<<<<< HEAD
-name = "9_zkp"
-=======
 name = "9_zkp"
 
 [[example]]
 path = "1_advanced/10_zkp_revocation.rs"
-name = "10_zkp_revocation"
->>>>>>> 7b1c82c4
+name = "10_zkp_revocation"