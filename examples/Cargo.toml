--- conflicted
+++ resolved
@@ -7,21 +7,12 @@
 
 [dependencies]
 anyhow = "1.0.62"
-<<<<<<< HEAD
 identity_eddsa_verifier = { path = "../identity_eddsa_verifier", default-features = false, features = ["ed25519"] }
 identity_storage = { path = "../identity_storage" }
 identity_stronghold = { path = "../identity_stronghold", default-features = false, features = ["send-sync-storage"] }
 iota-sdk = { git = "https://github.com/iotaledger/iota.git", package = "iota-sdk", tag = "v0.7.0-alpha" }
 iota-sdk-legacy = { package = "iota-sdk", version = "1.0", default-features = false, features = ["tls", "client", "stronghold"] }
-=======
-bls12_381_plus.workspace = true
-identity_eddsa_verifier = { path = "../identity_eddsa_verifier", default-features = false }
-identity_iota = { path = "../identity_iota", default-features = false, features = ["iota-client", "client", "memstore", "domain-linkage", "revocation-bitmap", "status-list-2021", "jpt-bbs-plus", "resolver"] }
-identity_stronghold = { path = "../identity_stronghold", default-features = false, features = ["bbs-plus"] }
-iota-sdk = { version = "1.0", default-features = false, features = ["tls", "client", "stronghold"] }
 json-proof-token.workspace = true
-primitive-types = "0.12.1"
->>>>>>> e8df2994
 rand = "0.8.5"
 sd-jwt-payload = { version = "0.2.1", default-features = false, features = ["sha"] }
 secret-storage = { git = "https://github.com/iotaledger/secret-storage.git", branch = "main" }
@@ -35,6 +26,7 @@
   "client",
   "domain-linkage",
   "iota-client",
+  "jpt-bbs-plus",
   "kinesis-client",
   "memstore",
   "resolver",
