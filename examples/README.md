![banner](https://github.com/iotaledger/identity/raw/HEAD/.github/banner_identity.svg)

## IOTA Identity Examples

The following code examples demonstrate how to use IOTA Identity.

### Prerequisites

Examples can be run against
- a local IOTA node
- or an existing network, e.g. the IOTA testnet

When setting up the local node, you'll also need to publish an identity package as described in
[Local Network Setup](https://docs.iota.org/iota-identity/getting-started/local-network-setup) in the documentation portal.
You'll also need to provide an environment variable `IOTA_IDENTITY_PKG_ID` set to the package-id of your locally deployed
identity package, to be able to run the examples against the local node.
If running the examples on `testnet`, use the `IOTA_IDENTITY_PKG_ID` `0x222741bbdff74b42df48a7b4733185e9b24becb8ccfbafe8eac864ab4e4cc555`.

In case of running the examples against an existing network, this network needs to have a faucet to fund your accounts (the IOTA testnet (`https://api.testnet.iota.cafe`) supports this), and you need to specify this via `API_ENDPOINT`.

The examples require you to have the node you want to use in the iota clients "envs" (`iota client env`) configuration, as the client is used to request funds from the configured network's faucet.

### Environment variables

Summarizing the last point, you'll need one or more of the following environment variables:

| Name                 | Required for local node | Required for testnet | Required for other node |
| -------------------- | :---------------------: | :------------------: | :---------------------: |
| IOTA_IDENTITY_PKG_ID |            x            |          x           |            x            |
| API_ENDPOINT         |                         |          x           |            x            |

### Running examples

Run an example using the following command, environment variables depend on your setup, see [Environment variables](#environment-variables).

```bash
IOTA_IDENTITY_PKG_ID=0x222741bbdff74b42df48a7b4733185e9b24becb8ccfbafe8eac864ab4e4cc555 cargo run --example <example-name>
```

For instance, to run the `0_create_did` example with the following (environment variables depend on you setup, see [Environment variables](#environment-variables)):

```bash
IOTA_IDENTITY_PKG_ID=0x222741bbdff74b42df48a7b4733185e9b24becb8ccfbafe8eac864ab4e4cc555 cargo run --release --example 0_create_did
```

## Basic Examples

The following basic CRUD (Create, Read, Update, Delete) examples are available:

| Name                                                    | Information                                                                 |
| :------------------------------------------------------ | :-------------------------------------------------------------------------- |
| [0_create_did](./0_basic/0_create_did.rs)               | Demonstrates how to create a DID Document and publish it in a new identity. |
| [1_update_did](./0_basic/1_update_did.rs)               | Demonstrates how to update a DID document in an existing identity.          |
| [2_resolve_did](./0_basic/2_resolve_did.rs)             | Demonstrates how to resolve an existing DID in an identity.                 |
| [3_deactivate_did](./0_basic/3_deactivate_did.rs)       | Demonstrates how to deactivate a DID in an identity.                        |
| [5_create_vc](./0_basic/5_create_vc.rs)                 | Demonstrates how to create and verify verifiable credentials.               |
| [6_create_vp](./0_basic/6_create_vp.rs)                 | Demonstrates how to create and verify verifiable presentations.             |
| [7_revoke_vc](./0_basic/7_revoke_vc.rs)                 | Demonstrates how to revoke a verifiable credential.                         |
| [8_legacy_stronghold](./0_basic/8_legacy_stronghold.rs) | Demonstrates how to use stronghold for secure storage.                      |                     |

## Advanced Examples

The following advanced examples are available:

<<<<<<< HEAD
| Name                                                                                   | Information                                                                                              |
| :------------------------------------------------------------------------------------- | :------------------------------------------------------------------------------------------------------- |
| [0_did_controls_did](./1_advanced/0_did_controls_did.rs)                               | Demonstrates how an identity can control another identity.                                               |
| [1_did_issues_nft](./1_advanced/1_did_issues_nft.rs)                                   | Demonstrates how an identity can issue and own NFTs, and how observers can verify the issuer of the NFT. |
| [2_nft_owns_did](./1_advanced/2_nft_owns_did.rs)                                       | Demonstrates how an identity can be owned by NFTs, and how observers can verify that relationship.       |
| [3_did_issues_tokens](./1_advanced/3_did_issues_tokens.rs)                             | Demonstrates how an identity can issue and control a Token Foundry and its tokens.                       |
| [4_alias_output_history](./1_advanced/4_alias_output_history.rs)                       | Demonstrates fetching the history of an Alias Output.                                                    |
| [5_custom_resolution](./1_advanced/5_custom_resolution.rs)                             | Demonstrates how to set up a resolver using custom handlers.                                             |
| [6_domain_linkage](./1_advanced/6_domain_linkage)                                      | Demonstrates how to link a domain and a DID and verify the linkage.                                      |
| [7_sd_jwt](./1_advanced/7_sd_jwt)                                                      | Demonstrates how to create and verify selective disclosure verifiable credentials.                       |
| [8_status_list_2021](./1_advanced/8_status_list_2021.rs)                               | Demonstrates how to revoke a credential using `StatusList2021`.                                          |
| [9_zkp](./1_advanced/9_zkp.rs)                                                         | Demonstrates how to generate, present and verify a ZK VC (BBS+) with Selective Disclosure.               |
| [10_zkp_revocation](./1_advanced/10_zkp_revocation.rs)                                 | Demonstrates how to revoke a ZK VC (BBS+).                                                               |
| [11_linked_verifiable_presentation](./1_advanced/11_linked_verifiable_presentation.rs) | Demonstrates how to link a public Verifiable Presentation to an identity and how it can be verified.     |
| [12_pq](./1_advanced/12_pq.rs) | Demonstrates how to generate, present and verify a VC with pure PQ signature.     |
| [13_hybrid](./1_advanced/13_hybrid.rs)                                                        | Demonstrates how to generate, present and verify a VC with PQ/T hybrid signature |

#### Note: Running the examples with the release flag will be significantly faster due to stronghold performance issues in debug mode.
=======
| Name                                                                                   | Information                                                                                          |
| :------------------------------------------------------------------------------------- | :----------------------------------------------------------------------------------------------------|
| [4_identity_history](./1_advanced/4_identity_history.rs)                               | Demonstrates fetching the history of an identity.                                                    |
| [5_custom_resolution](./1_advanced/5_custom_resolution.rs)                             | Demonstrates how to set up a resolver using custom handlers.                                         |
| [6_domain_linkage](./1_advanced/6_domain_linkage)                                      | Demonstrates how to link a domain and a DID and verify the linkage.                                  |
| [7_sd_jwt](./1_advanced/7_sd_jwt)                                                      | Demonstrates how to create and verify selective disclosure verifiable credentials.                   |
| [8_status_list_2021](./1_advanced/8_status_list_2021.rs)                               | Demonstrates how to revoke a credential using `StatusList2021`.                                      |
| [9_zkp](./1_advanced/9_zkp.rs)                                                         | Demonstrates how to create an Anonymous Credential with BBS+.                                        |
| [10_zkp_revocation](./1_advanced/10_zkp_revocation.rs)                                 | Demonstrates how to revoke a credential.                                                             |
| [11_linked_verifiable_presentation](./1_advanced/11_linked_verifiable_presentation.rs) | Demonstrates how to link a public Verifiable Presentation to an identity and how it can be verified. |
>>>>>>> 8de1d086
<|MERGE_RESOLUTION|>--- conflicted
+++ resolved
@@ -62,26 +62,6 @@
 
 The following advanced examples are available:
 
-<<<<<<< HEAD
-| Name                                                                                   | Information                                                                                              |
-| :------------------------------------------------------------------------------------- | :------------------------------------------------------------------------------------------------------- |
-| [0_did_controls_did](./1_advanced/0_did_controls_did.rs)                               | Demonstrates how an identity can control another identity.                                               |
-| [1_did_issues_nft](./1_advanced/1_did_issues_nft.rs)                                   | Demonstrates how an identity can issue and own NFTs, and how observers can verify the issuer of the NFT. |
-| [2_nft_owns_did](./1_advanced/2_nft_owns_did.rs)                                       | Demonstrates how an identity can be owned by NFTs, and how observers can verify that relationship.       |
-| [3_did_issues_tokens](./1_advanced/3_did_issues_tokens.rs)                             | Demonstrates how an identity can issue and control a Token Foundry and its tokens.                       |
-| [4_alias_output_history](./1_advanced/4_alias_output_history.rs)                       | Demonstrates fetching the history of an Alias Output.                                                    |
-| [5_custom_resolution](./1_advanced/5_custom_resolution.rs)                             | Demonstrates how to set up a resolver using custom handlers.                                             |
-| [6_domain_linkage](./1_advanced/6_domain_linkage)                                      | Demonstrates how to link a domain and a DID and verify the linkage.                                      |
-| [7_sd_jwt](./1_advanced/7_sd_jwt)                                                      | Demonstrates how to create and verify selective disclosure verifiable credentials.                       |
-| [8_status_list_2021](./1_advanced/8_status_list_2021.rs)                               | Demonstrates how to revoke a credential using `StatusList2021`.                                          |
-| [9_zkp](./1_advanced/9_zkp.rs)                                                         | Demonstrates how to generate, present and verify a ZK VC (BBS+) with Selective Disclosure.               |
-| [10_zkp_revocation](./1_advanced/10_zkp_revocation.rs)                                 | Demonstrates how to revoke a ZK VC (BBS+).                                                               |
-| [11_linked_verifiable_presentation](./1_advanced/11_linked_verifiable_presentation.rs) | Demonstrates how to link a public Verifiable Presentation to an identity and how it can be verified.     |
-| [12_pq](./1_advanced/12_pq.rs) | Demonstrates how to generate, present and verify a VC with pure PQ signature.     |
-| [13_hybrid](./1_advanced/13_hybrid.rs)                                                        | Demonstrates how to generate, present and verify a VC with PQ/T hybrid signature |
-
-#### Note: Running the examples with the release flag will be significantly faster due to stronghold performance issues in debug mode.
-=======
 | Name                                                                                   | Information                                                                                          |
 | :------------------------------------------------------------------------------------- | :----------------------------------------------------------------------------------------------------|
 | [4_identity_history](./1_advanced/4_identity_history.rs)                               | Demonstrates fetching the history of an identity.                                                    |
@@ -92,4 +72,5 @@
 | [9_zkp](./1_advanced/9_zkp.rs)                                                         | Demonstrates how to create an Anonymous Credential with BBS+.                                        |
 | [10_zkp_revocation](./1_advanced/10_zkp_revocation.rs)                                 | Demonstrates how to revoke a credential.                                                             |
 | [11_linked_verifiable_presentation](./1_advanced/11_linked_verifiable_presentation.rs) | Demonstrates how to link a public Verifiable Presentation to an identity and how it can be verified. |
->>>>>>> 8de1d086
+| [12_pq](./1_advanced/12_pq.rs)                                                         | Demonstrates how to generate, present and verify a VC with pure PQ signature.                        |
+| [13_hybrid](./1_advanced/13_hybrid.rs)                                                 | Demonstrates how to generate, present and verify a VC with PQ/T hybrid signature.                    |