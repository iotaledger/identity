--- conflicted
+++ resolved
@@ -28,17 +28,12 @@
 | 4 | [account_manipulate](./account/manipulate_did.rs) | How to manipulate a DID Document by adding/removing Verification Methods and Services. |
 | 5 | [account_lazy](./account/lazy.rs) | How to take control over publishing DID updates manually, instead of the default automated behavior. |
 | 6 | [account_signing](./account/signing.rs) | Using a DID to sign arbitrary statements and validating them. |
-<<<<<<< HEAD
-| 7 | [account_multiple](./account/multiple_identities.rs) | How to create multiple identities from a builder and how to load existing identities into an account. |
-| 8 | [account_unchecked](./account/unchecked.rs) | How to update the custom properties of a DID document directly by using the account's unchecked methods. |
-| 9 | [account_key_exchange](./account/key_exchange.rs) | Demonstrates Elliptic-curve Diffie-Hellman (ECDH) cryptographic key exchange with DID Documents. |
-=======
 | 7 | [account_create_vc](account/create_vc.rs) | Generates and publishes subject and issuer DID Documents, then creates a Verifiable Credential (VC) specifying claims about the subject, and retrieves information through the CredentialValidator API. |
 | 8 | [account_create_vp](account/create_vp.rs) | This example explains how to create a Verifiable Presentation from a set of credentials and sign it. |
 | 9 | [account_revoke_vc](account/revoke_vc.rs) | Removes a verification method from the Issuers DID Document, making the Verifiable Credential it signed unable to verify, effectively revoking the VC. |
 | 10 | [account_multiple](./account/multiple_identities.rs) | How to create multiple identities from a builder and how to load existing identities into an account. |
 | 11 | [account_unchecked](./account/unchecked.rs) | How to update the custom properties of a DID document directly by using the account's unchecked methods. |
->>>>>>> dd55652c
+| 12 | [account_key_exchange](./account/key_exchange.rs) | Demonstrates Elliptic-curve Diffie-Hellman (ECDH) cryptographic key exchange with DID Documents. |
 
 The following examples are available for using the low-level APIs, which provides more flexibility at the cost of complexity:
 
