![banner](./../.meta/identity_banner.png)



## IOTA Identity Examples

This folder provides code examples for you to learn how IOTA Identity can be used.

You can run each example using 

```rust
cargo run --example <example_name>
```

For Instance, to run the example `getting_started`, use

```rust
cargo run --example getting_started
```

The following examples are avaliable for using the basic account (A high level API):

<<<<<<< HEAD
=======
| # | Name | Information |
>>>>>>> 48742fe9
| :--: | :----------------------------------------------------- | :------------------------------------------------------------------------------------------------------------------------- |
| 1 | [getting_started](./getting_started.rs) | Introductory example for you to test whether the library is set up / working properly and compiles.                        |
| 2 | [account_basic](./account/basic.rs) | A basic example that generates and publishes a DID Document, the fundamental building block for decentralized identity.    |
| 3 | [account_config](./account/config.rs) | This example goes into more detail regarding the useage of DID Documents. |
| 4 | [account_methods](./account/methods.rs) | A basic example that generates and publishes subject and issuer DID Documents, then creates a Verifiable Credential (vc) specifying claims about the subject, and retrieves information through the CredentialValidator API. |
| 5 | [account_services](./account/services.rs) | This example explains how to create a Verifiable Presentation from a set of credentials and sign it. |
| 6 | [account_signing](./account/signing.rs) | A basic example that generates a DID Document, publishes it to the Tangle, and retrieves information through DID Document resolution/dereferencing. |
| 7 | [account_stronghold](./account/stronghold.rs) | An example that utilizes a diff and integration chain to publish updates to a DID Document. |


The following examples are avaliable for using the low-level APIs, which provides more flexibility at the cost of complexity:

| # | Name | Information |
| :--: | :----------------------------------------------------- | :------------------------------------------------------------------------------------------------------------------------- |
| 1 | [low_create_did](./low-level-api/create_did_document.rs) | A basic example that generates and publishes a DID Document, the fundamental building block for decentralized identity. |
| 2 | [low_manipulate_did](./low-level-api/manipulate_did_document.rs) | This example goes into more detail regarding the usage of DID Documents. |
| 3 | [low_verifiable_credential](./low-level-api/verifiable_credential.rs) | A basic example that generates and publishes subject and issuer DID Documents, then creates a Verifiable Credential (vc) specifying claims about the subject, and retrieves information through the CredentialValidator API. |
| 4 | [low_verifiable_presentation](./low-level-api/verifiable_presentation.rs) | This example explains how to create a Verifiable Presentation from a set of credentials and sign it. |
| 5 | [low_resolution](./low-level-api/resolution.rs) | A basic example that generates a DID Document, publishes it to the Tangle, and retrieves information through DID Document resolution/dereferencing. |
| 6 | [low_diff_chain](./low-level-api/diff_chain.rs) | An example that utilizes a diff and integration chain to publish updates to a DID Document. |
| 7 | [low_merkle_key](./low-level-api/merkle_key.rs) | An example that revokes a key and shows how verification fails as a consequence. |<|MERGE_RESOLUTION|>--- conflicted
+++ resolved
@@ -6,7 +6,7 @@
 
 This folder provides code examples for you to learn how IOTA Identity can be used.
 
-You can run each example using 
+You can run each example using
 
 ```rust
 cargo run --example <example_name>
@@ -20,10 +20,7 @@
 
 The following examples are avaliable for using the basic account (A high level API):
 
-<<<<<<< HEAD
-=======
 | # | Name | Information |
->>>>>>> 48742fe9
 | :--: | :----------------------------------------------------- | :------------------------------------------------------------------------------------------------------------------------- |
 | 1 | [getting_started](./getting_started.rs) | Introductory example for you to test whether the library is set up / working properly and compiles.                        |
 | 2 | [account_basic](./account/basic.rs) | A basic example that generates and publishes a DID Document, the fundamental building block for decentralized identity.    |
