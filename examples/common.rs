--- conflicted
+++ resolved
@@ -1,7 +1,6 @@
 // Copyright 2020-2021 IOTA Stiftung
 // SPDX-License-Identifier: Apache-2.0
 
-<<<<<<< HEAD
 // This file contains helper functions for the examples.
 
 #![allow(dead_code)]
@@ -16,11 +15,7 @@
 use identity::iota::Client;
 use identity::iota::Document;
 use identity::iota::Result;
-=======
-use identity::iota::Network;
-use identity::iota::TangleRef;
 use identity::prelude::*;
->>>>>>> 0ee3646d
 
 // A helper function to generate a new DID Document/KeyPair, sign the
 // document, publish it to the Tangle, and return the Document/KeyPair.
