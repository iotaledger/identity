--- conflicted
+++ resolved
@@ -14,20 +14,17 @@
 use identity::credential::PresentationBuilder;
 use identity::crypto::SignatureOptions;
 use identity::did::verifiable::VerifierOptions;
-<<<<<<< HEAD
 
-use identity::iota::ClientMap;
+
 use identity::iota::PresentationValidationOptions;
 use identity::iota::PresentationValidator;
 use identity::iota::Receipt;
 use identity::iota::ResolvedIotaDocument;
 use identity::iota::TangleResolve;
-=======
 use identity::iota::CredentialValidator;
-use identity::iota::PresentationValidation;
+
 use identity::iota::Receipt;
 use identity::iota::Resolver;
->>>>>>> d29ea797
 use identity::prelude::*;
 
 mod common;
@@ -82,14 +79,10 @@
   // Convert the Verifiable Presentation to JSON and "exchange" with a verifier
   let presentation_json: String = presentation.to_json()?;
 
-<<<<<<< HEAD
-=======
   // Create a `CredentialValidator` instance to fetch and validate all
   // associated DID Documents from the Tangle.
   let resolver: Resolver = Resolver::new().await?;
-  let validator: CredentialValidator<Resolver> = CredentialValidator::new(&resolver);
 
->>>>>>> d29ea797
   // Validate the presentation and all the credentials included in it.
   //
   // Also verify the challenge matches.
@@ -98,7 +91,7 @@
   let presentation: Presentation = Presentation::from_json(&presentation_json)?;
   //Todo: Use the new Resolver to get the necessary DID documents once that becomes available.
 
-  let resolved_holder_document: ResolvedIotaDocument = client.resolve(holder_doc.id()).await?;
+  let resolved_holder_document: ResolvedIotaDocument = resolver.resolve(holder_doc.id()).await?;
   let trusted_issuer: ResolvedIotaDocument = client.resolve(issuer_doc.id()).await?;
   let trusted_issuers = &[trusted_issuer];
 
