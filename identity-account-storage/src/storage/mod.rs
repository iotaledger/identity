--- conflicted
+++ resolved
@@ -4,15 +4,9 @@
 mod memstore;
 #[cfg(feature = "stronghold")]
 mod stronghold;
-<<<<<<< HEAD
-#[cfg(feature = "storage_test_suite")]
+#[cfg(feature = "storage-test-suite")]
 pub(crate) mod test_util;
-#[cfg(feature = "storage_test_suite")]
-=======
 #[cfg(feature = "storage-test-suite")]
-pub mod test_util;
-#[cfg(feature = "storage-test-suite")]
->>>>>>> fc04d25f
 pub mod tests;
 mod traits;
 
