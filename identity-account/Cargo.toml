--- conflicted
+++ resolved
@@ -11,18 +11,13 @@
 description = "Secure storage for Decentralized Identifiers and Verifiable Credentials."
 
 [dependencies]
-identity-account-core = { version = "=0.5.0-dev.4", path = "../identity-account-core", default-features = false }
+identity-account-storage = { version = "=0.5.0-dev.4", path = "../identity-account-storage", default-features = false }
 identity-core = { version = "=0.5.0-dev.4", path = "../identity-core" }
 identity-credential = { version = "=0.5.0-dev.4", path = "../identity-credential" }
 identity-did = { version = "=0.5.0-dev.4", path = "../identity-did" }
 identity-iota = { version = "=0.5.0-dev.4", path = "../identity-iota", default-features = false }
 identity-iota-core = { version = "=0.5.0-dev.4", path = "../identity-iota-core", default-features = false }
 log = { version = "0.4", default-features = false }
-<<<<<<< HEAD
-=======
-once_cell = { version = "1.7", default-features = false, features = ["std"] }
-parking_lot = { version = "0.12" }
->>>>>>> 5c712773
 paste = { version = "1.0" }
 serde = { version = "1.0", default-features = false, features = ["alloc", "derive"] }
 strum = { version = "0.21", default-features = false, features = ["derive"] }
@@ -33,19 +28,6 @@
 version = "0.7"
 features = ["blake2b", "ed25519", "hmac", "pbkdf", "sha", "slip10", "std"]
 
-<<<<<<< HEAD
-=======
-[dependencies.iota_stronghold]
-git = "https://github.com/iotaledger/stronghold.rs"
-rev = "969df405661ba4977f2cf30e9909cef7e30cefa2"
-optional = true
-
-[dependencies.stronghold_engine]
-git = "https://github.com/iotaledger/stronghold.rs"
-rev = "969df405661ba4977f2cf30e9909cef7e30cefa2"
-optional = true
-
->>>>>>> 5c712773
 [dev-dependencies]
 futures = { version = "0.3" }
 rand = { version = "0.8" }
@@ -54,6 +36,6 @@
 
 [features]
 mem-client = []
-stronghold = ["identity-account-core/stronghold", "zeroize"]
+stronghold = ["identity-account-storage/stronghold", "zeroize"]
 async = ["identity-iota/async", "identity-iota-core/async"]
 default = ["async", "stronghold"]