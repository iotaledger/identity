// Copyright 2020-2021 IOTA Stiftung
// SPDX-License-Identifier: Apache-2.0

use futures::executor;

use identity_core::crypto::SetSignature;
use identity_iota::did::DocumentDiff;
use identity_iota::did::IotaDID;
use identity_iota::did::IotaDocument;
use identity_iota::did::IotaVerificationMethod;
use identity_iota::tangle::Client;
use identity_iota::tangle::ClientMap;
use identity_iota::tangle::MessageId;
use identity_iota::tangle::TangleResolve;
use serde::Serialize;
use std::ops::Deref;
use std::sync::atomic::AtomicUsize;
use std::sync::atomic::Ordering;
use std::sync::Arc;

use crate::account::AccountBuilder;
use crate::error::Result;
use crate::events::create_identity;
use crate::events::Commit;
use crate::events::Context;
use crate::events::Event;
use crate::events::EventData;
use crate::events::Update;
use crate::identity::DIDLease;
use crate::identity::IdentitySetup;
use crate::identity::IdentityState;
use crate::identity::IdentityUpdater;
use crate::storage::Storage;
use crate::types::Generation;
use crate::types::KeyLocation;
use crate::Error;

use super::config::AccountSetup;
use super::config::AutoSave;
use super::AccountConfig;

/// An account manages one identity.
///
/// It handles private keys, writing to storage and
/// publishing to the Tangle.
#[derive(Debug)]
pub struct Account {
  config: AccountConfig,
  storage: Arc<dyn Storage>,
  client_map: Arc<ClientMap>,
  actions: AtomicUsize,
  did: IotaDID, // TODO: Get from state field
  state: IdentityState,
  did_lease: DIDLease,
}

impl Account {
  /// Creates a new [AccountBuilder].
  pub fn builder() -> AccountBuilder {
    AccountBuilder::new()
  }

  /// Creates an [`Account`] for an existing identity, if it exists in the [`Storage`].
  pub(crate) async fn load_identity(setup: AccountSetup, did: IotaDID) -> Result<Self> {
    // Ensure the did exists in storage
    let state = setup.storage.state(&did).await?.ok_or(Error::IdentityNotFound)?;

    let did_lease = setup.storage.lease_did(&did).await?;

    Self::with_setup(setup, did, state, did_lease).await
  }

  /// Creates a new `Account` instance with the given `config`.
  async fn with_setup(setup: AccountSetup, did: IotaDID, state: IdentityState, did_lease: DIDLease) -> Result<Self> {
    Ok(Self {
      config: setup.config,
      storage: setup.storage,
      client_map: setup.client_map,
      actions: AtomicUsize::new(0),
      state,
      did,
      did_lease,
    })
  }

  /// Returns a reference to the [Storage] implementation.
  pub fn storage(&self) -> &dyn Storage {
    self.storage.as_ref()
  }

  /// Returns whether auto-publish is enabled.
  pub fn autopublish(&self) -> bool {
    self.config.autopublish
  }

  /// Returns the auto-save configuration value.
  pub fn autosave(&self) -> AutoSave {
    self.config.autosave
  }

  /// Returns whether save-on-drop is enabled.
  pub fn dropsave(&self) -> bool {
    self.config.dropsave
  }

  /// Returns the total number of actions executed by this instance.
  pub fn actions(&self) -> usize {
    self.actions.load(Ordering::SeqCst)
  }

  /// Adds a pre-configured `Client` for Tangle interactions.
  pub fn set_client(&self, client: Client) {
    self.client_map.insert(client);
  }

  /// Returns the did of the managed identity.
  pub fn did(&self) -> &IotaDID {
    &self.did
  }

  // ===========================================================================
  // Identity
  // ===========================================================================

  /// Return a copy of the latest state of the identity
  pub fn state(&self) -> &IdentityState {
    &self.state
  }

  pub fn state_mut(&mut self) -> &mut IdentityState {
    &mut self.state
  }

  /// Resolves the DID Document associated with this `Account` from the Tangle.
  pub async fn resolve_identity(&self) -> Result<IotaDocument> {
    // Fetch the DID Document from the Tangle
    self.client_map.resolve(self.did()).await.map_err(Into::into)
  }

  /// Creates a new identity and returns an [`Account`] instance to manage it.
  /// The identity is stored locally in the [`Storage`] given in [`AccountSetup`], and published
  /// using the [`ClientMap`].
  ///
  /// See [`IdentityCreate`] to customize the identity creation.
  pub(crate) async fn create_identity(setup: AccountSetup, input: IdentitySetup) -> Result<Self> {
<<<<<<< HEAD
    let (did, did_lease, state): (IotaDID, DIDLease, IdentityState) =
      create_identity(input, setup.storage.as_ref()).await?;
=======
    let command = CreateIdentity {
      network: input.network,
      method_secret: input.method_secret,
      method_type: Self::key_to_method(input.key_type),
    };
>>>>>>> 459b1c97

    let account = Self::with_setup(setup, did, state, did_lease).await?;

    account.publish_integration_change(account.state()).await?;

    account.storage.set_state(account.did(), account.state()).await?;

    account.save(true).await?;

    Ok(account)
  }

  /// Returns the [`IdentityUpdater`] for this identity.
  ///
  /// On this type, various operations can be executed
  /// that modify an identity, such as creating services or methods.
  pub fn update_identity(&mut self) -> IdentityUpdater<'_> {
    IdentityUpdater::new(self)
  }

  /// Removes the identity from the local storage entirely.
  ///
  /// Note: This will remove all associated document updates and key material - recovery is NOT POSSIBLE!
  pub async fn delete_identity(self) -> Result<()> {
    // Remove all associated keys and events
    self.storage().purge(self.did()).await?;

    // Write the changes to disk
    self.save(false).await?;

    Ok(())
  }

  /// Signs `data` with the key specified by `fragment`.
  pub async fn sign<U>(&self, fragment: &str, target: &mut U) -> Result<()>
  where
    U: Serialize + SetSignature,
  {
    let state: &IdentityState = self.state();

    let method: &IotaVerificationMethod = state.as_document().resolve(fragment).ok_or(Error::MethodNotFound)?;

    let location: KeyLocation = state
      .method_location(method.key_type(), fragment.to_owned())
      .expect("TODO: fatal error");

    state.sign_data(self.did(), self.storage(), &location, target).await?;

    Ok(())
  }

  // ===========================================================================
  // Misc. Private
  // ===========================================================================
  pub(crate) async fn process_update(&mut self, update: Update, persist: bool) -> Result<()> {
    let did = self.did().to_owned();
    let storage = Arc::clone(&self.storage);

    update.process(&did, self.state_mut(), storage.as_ref()).await?;

    // TODO: publish

    Ok(())
  }

  async fn sign_self(
    &self,
    old_state: &IdentityState,
    new_state: &IdentityState,
    document: &mut IotaDocument,
  ) -> Result<()> {
    if new_state.integration_generation() == Generation::new() {
<<<<<<< HEAD
      // TODO: Verify correctness of using `authentication`
      let method: &IotaVerificationMethod = new_state.as_document().authentication();
      let location: KeyLocation = new_state
        .method_location(
          method.key_type(),
          method
            .id()
            .fragment()
            .expect("verification method did not have a fragment")
            .to_owned(),
        )
        .expect("TODO: fatal error");
=======
      let method: &TinyMethod = new_state.capability_invocation()?;
      let location: &KeyLocation = method.location();
>>>>>>> 459b1c97

      // Sign the DID Document with the current capability invocation method
      new_state
        .sign_data(self.did(), self.storage(), &location, document)
        .await?;
    } else {
<<<<<<< HEAD
      // TODO: Verify correctness of using `authentication`
      let method: &IotaVerificationMethod = old_state.as_document().authentication();
      // TODO: Fatal error if not found
      let location: KeyLocation = new_state.method_location(
        method.key_type(),
        method
          .id()
          .fragment()
          .expect("verification method did not have a fragment")
          .to_owned(),
      )?;
=======
      let method: &TinyMethod = old_state.capability_invocation()?;
      let location: &KeyLocation = method.location();
>>>>>>> 459b1c97

      // Sign the DID Document with the previous capability invocation method
      old_state
        .sign_data(self.did(), self.storage(), &location, document)
        .await?;
    }

    Ok(())
  }

  async fn publish_integration_change(&self, old_state: &IdentityState) -> Result<()> {
    let new_state: &IdentityState = self.state();

    let mut new_doc: IotaDocument = new_state.as_document().to_owned();

<<<<<<< HEAD
    self.sign_document(&old_state, new_state, &mut new_doc).await?;
=======
    let mut new_doc: IotaDocument = new_state.to_document()?;

    self.sign_self(old_state, new_state, &mut new_doc).await?;
>>>>>>> 459b1c97

    let message: MessageId = if self.config.testmode {
      MessageId::null()
    } else {
      self.client_map.publish_document(&new_doc).await?.into()
    };

    Ok(())
  }

  async fn publish_diff_change(&self, old_state: &IdentityState) -> Result<()> {
    let new_state: &IdentityState = self.state();

    let old_doc: IotaDocument = old_state.as_document().to_owned();
    let new_doc: IotaDocument = new_state.as_document().to_owned();

    let diff_id: &MessageId = old_state.diff_message_id();

    let mut diff: DocumentDiff = DocumentDiff::new(&old_doc, &new_doc, *diff_id)?;

<<<<<<< HEAD
    // TODO: Verify correctness of using `authentication`
    let method: &IotaVerificationMethod = old_state.as_document().authentication();
    // let location: &KeyLocation = method.location();

    let location: KeyLocation = old_state.method_location(
      method.key_type(),
      method
        .id()
        .fragment()
        .expect("verification method did not have a fragment")
        .to_owned(),
    )?;
=======
    // Sign the update using a capability invocation method.
    let method: &TinyMethod = old_state.capability_invocation()?;
    let location: &KeyLocation = method.location();
>>>>>>> 459b1c97

    old_state
      .sign_data(self.did(), self.storage(), &location, &mut diff)
      .await?;

    let message: MessageId = if self.config.testmode {
      MessageId::null()
    } else {
      self
        .client_map
        .publish_diff(old_state.this_message_id(), &diff)
        .await?
        .into()
    };

    Ok(())
  }

  #[doc(hidden)]
  pub async fn load_state(&self) -> Result<IdentityState> {
    // TODO: An account always holds a valid identity (after creation!),
    // so if None is returned, that's a broken invariant -> should be a fatal error.
    self.storage().state(self.did()).await?.ok_or(Error::IdentityNotFound)
  }

  async fn save(&self, force: bool) -> Result<()> {
    match self.config.autosave {
      AutoSave::Every => {
        self.storage().flush_changes().await?;
      }
      AutoSave::Batch(step) if force || (step != 0 && self.actions() % step == 0) => {
        self.storage().flush_changes().await?;
      }
      AutoSave::Batch(_) | AutoSave::Never => {}
    }

    Ok(())
  }

  /// Push all unpublished changes to the tangle in a single message.
  pub async fn publish_updates(&mut self) -> Result<()> {
    self.publish(true).await?;

    Ok(())
  }

  /// Publishes according to the autopublish configuration.
  async fn publish(&mut self, force: bool) -> Result<()> {
    if !force && !self.config.autopublish {
      return Ok(());
    }

    let old_state = self.load_state().await?;
    let new_state = self.state();

    match Publish::new(old_state.as_document(), new_state.as_document()) {
      Publish::Integration => self.publish_integration_change(&old_state).await?,
      Publish::Diff => self.publish_diff_change(&old_state).await?,
      Publish::None => {}
    }

    self.storage.set_state(self.did(), self.state()).await?;

    // TODO: true?
    self.save(false).await?;

    Ok(())
  }
}

impl Drop for Account {
  fn drop(&mut self) {
    if self.config.dropsave && self.actions() != 0 {
      // TODO: Handle Result (?)
      let _ = executor::block_on(self.storage().flush_changes());
    }
  }
}

// =============================================================================
// Publish
// =============================================================================

#[derive(Clone, Copy, Debug)]
pub(crate) enum Publish {
  None,
  Integration,
  Diff,
}

impl Publish {
  /// Determines whether an updated document needs to be published as an integration or diff message.
  pub(crate) fn new(old_doc: &IotaDocument, new_doc: &IotaDocument) -> Publish {
    if old_doc == new_doc {
      Publish::None
    } else if old_doc.as_document().capability_invocation() != new_doc.as_document().capability_invocation() {
      Publish::Integration
    } else {
      Publish::Diff
    }
  }
}<|MERGE_RESOLUTION|>--- conflicted
+++ resolved
@@ -13,7 +13,6 @@
 use identity_iota::tangle::MessageId;
 use identity_iota::tangle::TangleResolve;
 use serde::Serialize;
-use std::ops::Deref;
 use std::sync::atomic::AtomicUsize;
 use std::sync::atomic::Ordering;
 use std::sync::Arc;
@@ -21,10 +20,6 @@
 use crate::account::AccountBuilder;
 use crate::error::Result;
 use crate::events::create_identity;
-use crate::events::Commit;
-use crate::events::Context;
-use crate::events::Event;
-use crate::events::EventData;
 use crate::events::Update;
 use crate::identity::DIDLease;
 use crate::identity::IdentitySetup;
@@ -143,16 +138,8 @@
   ///
   /// See [`IdentityCreate`] to customize the identity creation.
   pub(crate) async fn create_identity(setup: AccountSetup, input: IdentitySetup) -> Result<Self> {
-<<<<<<< HEAD
     let (did, did_lease, state): (IotaDID, DIDLease, IdentityState) =
       create_identity(input, setup.storage.as_ref()).await?;
-=======
-    let command = CreateIdentity {
-      network: input.network,
-      method_secret: input.method_secret,
-      method_type: Self::key_to_method(input.key_type),
-    };
->>>>>>> 459b1c97
 
     let account = Self::with_setup(setup, did, state, did_lease).await?;
 
@@ -225,8 +212,7 @@
     document: &mut IotaDocument,
   ) -> Result<()> {
     if new_state.integration_generation() == Generation::new() {
-<<<<<<< HEAD
-      // TODO: Verify correctness of using `authentication`
+      // TODO: Use this: let method: &TinyMethod = new_state.capability_invocation()?;
       let method: &IotaVerificationMethod = new_state.as_document().authentication();
       let location: KeyLocation = new_state
         .method_location(
@@ -238,18 +224,13 @@
             .to_owned(),
         )
         .expect("TODO: fatal error");
-=======
-      let method: &TinyMethod = new_state.capability_invocation()?;
-      let location: &KeyLocation = method.location();
->>>>>>> 459b1c97
 
       // Sign the DID Document with the current capability invocation method
       new_state
         .sign_data(self.did(), self.storage(), &location, document)
         .await?;
     } else {
-<<<<<<< HEAD
-      // TODO: Verify correctness of using `authentication`
+      // TODO: Use this: let method: &TinyMethod = new_state.capability_invocation()?;
       let method: &IotaVerificationMethod = old_state.as_document().authentication();
       // TODO: Fatal error if not found
       let location: KeyLocation = new_state.method_location(
@@ -260,10 +241,6 @@
           .expect("verification method did not have a fragment")
           .to_owned(),
       )?;
-=======
-      let method: &TinyMethod = old_state.capability_invocation()?;
-      let location: &KeyLocation = method.location();
->>>>>>> 459b1c97
 
       // Sign the DID Document with the previous capability invocation method
       old_state
@@ -279,13 +256,7 @@
 
     let mut new_doc: IotaDocument = new_state.as_document().to_owned();
 
-<<<<<<< HEAD
-    self.sign_document(&old_state, new_state, &mut new_doc).await?;
-=======
-    let mut new_doc: IotaDocument = new_state.to_document()?;
-
     self.sign_self(old_state, new_state, &mut new_doc).await?;
->>>>>>> 459b1c97
 
     let message: MessageId = if self.config.testmode {
       MessageId::null()
@@ -306,10 +277,8 @@
 
     let mut diff: DocumentDiff = DocumentDiff::new(&old_doc, &new_doc, *diff_id)?;
 
-<<<<<<< HEAD
-    // TODO: Verify correctness of using `authentication`
+    // TODO: Use this: let method: &TinyMethod = new_state.capability_invocation()?;
     let method: &IotaVerificationMethod = old_state.as_document().authentication();
-    // let location: &KeyLocation = method.location();
 
     let location: KeyLocation = old_state.method_location(
       method.key_type(),
@@ -319,11 +288,6 @@
         .expect("verification method did not have a fragment")
         .to_owned(),
     )?;
-=======
-    // Sign the update using a capability invocation method.
-    let method: &TinyMethod = old_state.capability_invocation()?;
-    let location: &KeyLocation = method.location();
->>>>>>> 459b1c97
 
     old_state
       .sign_data(self.did(), self.storage(), &location, &mut diff)
