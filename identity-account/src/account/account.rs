--- conflicted
+++ resolved
@@ -14,11 +14,8 @@
 use identity_account_storage::identity::ChainState;
 use identity_account_storage::storage::Storage;
 use identity_account_storage::types::KeyLocation;
-<<<<<<< HEAD
+use identity_core::crypto::KeyType;
 use identity_core::crypto::ProofOptions;
-=======
-use identity_core::crypto::KeyType;
->>>>>>> 2cc8c70f
 use identity_core::crypto::SetSignature;
 use identity_iota::chain::DocumentChain;
 use identity_iota::document::ResolvedIotaDocument;
@@ -351,29 +348,8 @@
       None => signing_doc.default_signing_method()?,
     };
 
-<<<<<<< HEAD
-    let signing_key_location: KeyLocation = new_state.method_location(
-      signing_method.type_(),
-      // TODO: Should be a fatal error.
-      signing_method
-        .id()
-        .fragment()
-        .ok_or(Error::MethodMissingFragment)?
-        .to_owned(),
-    )?;
-
-    signing_state
-      .sign_data(
-        self.did(),
-        self.storage().deref(),
-        &signing_key_location,
-        document,
-        ProofOptions::default(),
-      )
-=======
-    self
-      .remote_sign_data(signing_doc.id(), signing_method, document, SignatureOptions::default())
->>>>>>> 2cc8c70f
+    self
+      .remote_sign_data(signing_doc.id(), signing_method, document, ProofOptions::default())
       .await?;
 
     Ok(())
@@ -499,29 +475,8 @@
       None => old_doc.default_signing_method()?,
     };
 
-<<<<<<< HEAD
-    let signing_key_location: KeyLocation = old_state.method_location(
-      signing_method.type_(),
-      // TODO: Should be a fatal error.
-      signing_method
-        .id()
-        .fragment()
-        .ok_or(Error::MethodMissingFragment)?
-        .to_owned(),
-    )?;
-
-    old_state
-      .sign_data(
-        self.did(),
-        self.storage().deref(),
-        &signing_key_location,
-        &mut diff,
-        ProofOptions::default(),
-      )
-=======
-    self
-      .remote_sign_data(old_doc.id(), signing_method, &mut diff, SignatureOptions::default())
->>>>>>> 2cc8c70f
+    self
+      .remote_sign_data(old_doc.id(), signing_method, &mut diff, ProofOptions::default())
       .await?;
 
     log::debug!(
@@ -566,7 +521,7 @@
     did: &IotaDID,
     method: &IotaVerificationMethod,
     data: &mut D,
-    options: SignatureOptions,
+    options: ProofOptions,
   ) -> crate::Result<()>
   where
     D: Serialize + SetSignature,
