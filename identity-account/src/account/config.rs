--- conflicted
+++ resolved
@@ -35,18 +35,10 @@
 
 /// Configuration for [`Account`][crate::account::Account]s.
 #[derive(Clone, Debug)]
-<<<<<<< HEAD
 pub struct AccountConfig {
   pub autosave: AutoSave,
   pub autopublish: bool,
   pub testmode: bool,
-  pub milestone: u32,
-=======
-pub(crate) struct AccountConfig {
-  pub(crate) autosave: AutoSave,
-  pub(crate) autopublish: bool,
-  pub(crate) testmode: bool,
->>>>>>> b56f9543
 }
 
 impl AccountConfig {
