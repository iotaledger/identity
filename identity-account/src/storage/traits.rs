--- conflicted
+++ resolved
@@ -27,18 +27,8 @@
       /// Sets the account password.
       async fn set_password(&self, password: EncryptionKey) -> Result<()>;
 
-<<<<<<< HEAD
       /// Write any unsaved changes to disk.
       async fn flush_changes(&self) -> Result<()>;
-
-      /// Attempt to obtain the exclusive permission to modify the given `did`.
-      /// The caller is expected to make no more modifications after the lease has been dropped.
-      /// Returns an [`IdentityInUse`][crate::Error::IdentityInUse] error if already leased.
-      async fn lease_did(&self, did: &IotaDID) -> Result<DIDLease>;
-=======
-  /// Creates a new keypair at the specified `location`
-  async fn key_new(&self, did: &IotaDID, location: &KeyLocation) -> Result<PublicKey>;
->>>>>>> a4b0ded0
 
       /// Creates a new keypair at the specified `location`
       async fn key_new(&self, did: &IotaDID, location: &KeyLocation) -> Result<PublicKey>;
@@ -76,68 +66,8 @@
   };
 }
 
-<<<<<<< HEAD
 #[cfg(feature = "wasm")]
 storage_trait!();
-=======
-#[async_trait::async_trait]
-impl Storage for Box<dyn Storage> {
-  async fn set_password(&self, password: EncryptionKey) -> Result<()> {
-    (**self).set_password(password).await
-  }
-
-  async fn flush_changes(&self) -> Result<()> {
-    (**self).flush_changes().await
-  }
-
-  async fn key_new(&self, did: &IotaDID, location: &KeyLocation) -> Result<PublicKey> {
-    (**self).key_new(did, location).await
-  }
-
-  async fn key_insert(&self, did: &IotaDID, location: &KeyLocation, private_key: PrivateKey) -> Result<PublicKey> {
-    (**self).key_insert(did, location, private_key).await
-  }
-
-  async fn key_get(&self, did: &IotaDID, location: &KeyLocation) -> Result<PublicKey> {
-    (**self).key_get(did, location).await
-  }
-
-  async fn key_del(&self, did: &IotaDID, location: &KeyLocation) -> Result<()> {
-    (**self).key_del(did, location).await
-  }
-
-  async fn key_sign(&self, did: &IotaDID, location: &KeyLocation, data: Vec<u8>) -> Result<Signature> {
-    (**self).key_sign(did, location, data).await
-  }
-
-  async fn key_exists(&self, did: &IotaDID, location: &KeyLocation) -> Result<bool> {
-    (**self).key_exists(did, location).await
-  }
-
-  async fn chain_state(&self, did: &IotaDID) -> Result<Option<ChainState>> {
-    (**self).chain_state(did).await
-  }
-
-  async fn set_chain_state(&self, did: &IotaDID, chain_state: &ChainState) -> Result<()> {
-    (**self).set_chain_state(did, chain_state).await
-  }
-
-  async fn state(&self, did: &IotaDID) -> Result<Option<IdentityState>> {
-    (**self).state(did).await
-  }
-
-  async fn set_state(&self, did: &IotaDID, state: &IdentityState) -> Result<()> {
-    (**self).set_state(did, state).await
-  }
-
-  async fn purge(&self, did: &IotaDID) -> Result<()> {
-    (**self).purge(did).await
-  }
-
-  async fn published_generation(&self, did: &IotaDID) -> Result<Option<Generation>> {
-    (**self).published_generation(did).await
-  }
->>>>>>> a4b0ded0
 
 #[cfg(not(feature = "wasm"))]
 storage_trait!(Send, Sync);