// Copyright 2020-2022 IOTA Stiftung
// SPDX-License-Identifier: Apache-2.0

use identity_core::crypto::PublicKey;

/// A digital signature and associated public key.
<<<<<<< HEAD
#[derive(Clone, Debug, Deserialize, Serialize)]
=======
#[derive(Clone, Debug, Deserialize)]
>>>>>>> b557e73c
pub struct Signature {
  pub(crate) pkey: PublicKey,
  pub(crate) data: Vec<u8>,
}

impl Signature {
  /// Creates a new `Signature`.
  pub const fn new(pkey: PublicKey, data: Vec<u8>) -> Self {
    Self { pkey, data }
  }

  /// Returns the public key used to verify this signature.
  pub fn pkey(&self) -> &PublicKey {
    &self.pkey
  }

  /// Returns the signature data as a slice of bytes.
  pub fn data(&self) -> &[u8] {
    &self.data
  }
}<|MERGE_RESOLUTION|>--- conflicted
+++ resolved
@@ -4,11 +4,7 @@
 use identity_core::crypto::PublicKey;
 
 /// A digital signature and associated public key.
-<<<<<<< HEAD
 #[derive(Clone, Debug, Deserialize, Serialize)]
-=======
-#[derive(Clone, Debug, Deserialize)]
->>>>>>> b557e73c
 pub struct Signature {
   pub(crate) pkey: PublicKey,
   pub(crate) data: Vec<u8>,
