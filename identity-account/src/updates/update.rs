--- conflicted
+++ resolved
@@ -1,15 +1,11 @@
 // Copyright 2020-2022 IOTA Stiftung
 // SPDX-License-Identifier: Apache-2.0
 
-<<<<<<< HEAD
 use crypto::keys::x25519;
 use crypto::signatures::ed25519;
-=======
 use log::debug;
 use log::trace;
 
-use identity_account_storage::identity::IdentityState;
->>>>>>> 0d68cdff
 use identity_account_storage::storage::Storage;
 use identity_account_storage::types::KeyLocation;
 use identity_core::common::Fragment;
@@ -263,11 +259,7 @@
       }
     }
 
-<<<<<<< HEAD
-    document.metadata.updated = Timestamp::now_utc();
-=======
-    state.document_mut().metadata.updated = Some(Timestamp::now_utc());
->>>>>>> 0d68cdff
+    document.metadata.updated = Some(Timestamp::now_utc());
 
     Ok(())
   }
