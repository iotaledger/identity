// Copyright 2020-2021 IOTA Stiftung
// SPDX-License-Identifier: Apache-2.0

use identity_account::account::Account;
use identity_account::account::Config;
use identity_account::error::Error;
use identity_account::error::Result;
use identity_account::events::Command;
use identity_account::events::CommandError;
use identity_account::identity::IdentityCreate;
use identity_account::identity::IdentityId;
use identity_account::identity::IdentitySnapshot;
use identity_account::identity::TinyMethod;
use identity_account::storage::MemStore;
use identity_account::types::Generation;
use identity_account::types::MethodSecret;
use identity_core::common::UnixTimestamp;
<<<<<<< HEAD
use identity_did::verification::MethodScope;
=======
use identity_core::crypto::KeyCollection;
use identity_core::crypto::KeyPair;
use identity_core::crypto::KeyType;
use identity_core::crypto::SecretKey;
>>>>>>> 6ad64b67
use identity_did::verification::MethodType;

async fn new_account() -> Result<Account> {
  let store: MemStore = MemStore::new();
  let config: Config = Config::new().testmode(true);

  Account::with_config(store, config).await
}

#[tokio::test]
async fn test_create_identity() -> Result<()> {
  let account: Account = new_account().await?;
  let identity: IdentityId = IdentityId::from_u32(1);
  let snapshot: IdentitySnapshot = account.load_snapshot(identity).await?;

  assert_eq!(snapshot.sequence(), Generation::new());
  assert_eq!(snapshot.id(), identity);
  assert!(snapshot.identity().did().is_none());
  assert_eq!(snapshot.identity().created(), UnixTimestamp::EPOCH);
  assert_eq!(snapshot.identity().updated(), UnixTimestamp::EPOCH);

  let command: Command = Command::CreateIdentity {
    network: None,
    authentication: MethodType::Ed25519VerificationKey2018,
  };

  account.process(identity, command, false).await?;

  let snapshot: IdentitySnapshot = account.load_snapshot(identity).await?;

  assert_eq!(snapshot.sequence(), Generation::from_u32(3));
  assert_eq!(snapshot.id(), identity);
  assert!(snapshot.identity().did().is_some());
  assert_ne!(snapshot.identity().created(), UnixTimestamp::EPOCH);
  assert_ne!(snapshot.identity().updated(), UnixTimestamp::EPOCH);

  Ok(())
}

#[tokio::test]
async fn test_create_identity_invalid_method() -> Result<()> {
  const TYPES: &[MethodType] = &[MethodType::MerkleKeyCollection2021];

  let account: Account = new_account().await?;
  let identity: IdentityId = IdentityId::from_u32(1);
  let snapshot: IdentitySnapshot = account.load_snapshot(identity).await?;

  // initial snapshot version = 0
  assert_eq!(snapshot.sequence(), Generation::new());

  for type_ in TYPES.iter().copied() {
    let command: Command = Command::CreateIdentity {
      network: None,
      authentication: type_,
    };

    let output: Result<()> = account.process(identity, command, false).await;

    assert!(matches!(
      output.unwrap_err(),
      Error::CommandError(CommandError::InvalidMethodType(_))
    ));

    let snapshot: IdentitySnapshot = account.load_snapshot(identity).await?;

    // version is still 0, no events have been committed
    assert_eq!(snapshot.sequence(), Generation::new());
  }

  Ok(())
}

#[tokio::test]
async fn test_create_identity_network() -> Result<()> {
  let account: Account = new_account().await?;

  // Create an identity with a valid network string
  let create_identity: IdentityCreate = IdentityCreate::new().network("test").key_type(KeyType::Ed25519);
  let snapshot: IdentitySnapshot = account.create_identity(create_identity).await?;

  // Ensure the identity creation was successful
  assert!(snapshot.identity().did().is_some());
  assert!(snapshot.identity().authentication().is_ok());

  Ok(())
}

#[tokio::test]
async fn test_create_identity_invalid_network() -> Result<()> {
  let account: Account = new_account().await?;

  // Attempt to create an identity with an invalid network string
  let create_identity: IdentityCreate = IdentityCreate::new()
    .network("Invalid=Network!")
    .key_type(KeyType::Ed25519);
  let result = account.create_identity(create_identity).await;

  // Ensure an `InvalidNetworkName` error is thrown
  assert!(matches!(
    result.unwrap_err(),
    Error::IotaError(identity_iota::Error::InvalidNetworkName(_)),
  ));

  Ok(())
}

#[tokio::test]
async fn test_create_identity_already_exists() -> Result<()> {
  let account: Account = new_account().await?;
  let identity: IdentityId = IdentityId::from_u32(1);
  let snapshot: IdentitySnapshot = account.load_snapshot(identity).await?;

  // initial snapshot version = 0
  assert_eq!(snapshot.sequence(), Generation::new());

  let command: Command = Command::CreateIdentity {
    network: None,
    authentication: MethodType::Ed25519VerificationKey2018,
  };

  account.process(identity, command.clone(), false).await?;

  let snapshot: IdentitySnapshot = account.load_snapshot(identity).await?;

  // version is now 3
  assert_eq!(snapshot.sequence(), Generation::from(3));

  let output: Result<()> = account.process(identity, command, false).await;

  assert!(matches!(
    output.unwrap_err(),
    Error::CommandError(CommandError::DocumentAlreadyExists),
  ));

  let snapshot: IdentitySnapshot = account.load_snapshot(identity).await?;

  // version is still 3, no events have been committed
  assert_eq!(snapshot.sequence(), Generation::from(3));

  Ok(())
}

#[tokio::test]
async fn test_create_identity_from_secret_key() -> Result<()> {
  let account: Account = new_account().await?;
  let account2: Account = new_account().await?;

  let identity: IdentityId = IdentityId::from_u32(1);

  let secret_key = KeyPair::new_ed25519()?.secret().clone();

  let id_create = IdentityCreate::new()
    .key_type(KeyType::Ed25519)
    .method_secret(MethodSecret::Ed25519(secret_key));

  account.create_identity(id_create.clone()).await?;
  account2.create_identity(id_create).await?;

  let ident = account.find_identity(identity).await.unwrap().unwrap();
  let ident2 = account.find_identity(identity).await.unwrap().unwrap();

  // The same secret key should result in the same did
  assert_eq!(ident.identity().did(), ident2.identity().did());
  assert_eq!(ident.identity().authentication()?, ident2.identity().authentication()?);

  Ok(())
}

#[tokio::test]
async fn test_create_identity_from_invalid_secret_key() -> Result<()> {
  let account: Account = new_account().await?;

  let secret_bytes: Box<[u8]> = Box::new([0; 33]);
  let secret_key: SecretKey = SecretKey::from(secret_bytes);

  let id_create = IdentityCreate::new()
    .key_type(KeyType::Ed25519)
    .method_secret(MethodSecret::Ed25519(secret_key));

  let err = account.create_identity(id_create).await.unwrap_err();

  assert!(matches!(err, Error::CommandError(CommandError::InvalidMethodSecret(_))));

  Ok(())
}

#[tokio::test]
async fn test_create_method() -> Result<()> {
  let account: Account = new_account().await?;
  let identity: IdentityId = IdentityId::from_u32(1);

  let command: Command = Command::CreateIdentity {
    network: None,
    authentication: MethodType::Ed25519VerificationKey2018,
  };

  account.process(identity, command, false).await?;

  let command: Command = Command::CreateMethod {
    scope: MethodScope::default(),
    type_: MethodType::Ed25519VerificationKey2018,
    fragment: "key-1".to_owned(),
  };

  account.process(identity, command, false).await?;

  let snapshot: IdentitySnapshot = account.load_snapshot(identity).await?;

  assert_eq!(snapshot.sequence(), Generation::from_u32(5));
  assert_eq!(snapshot.id(), identity);
  assert!(snapshot.identity().did().is_some());
  assert_ne!(snapshot.identity().created(), UnixTimestamp::EPOCH);
  assert_ne!(snapshot.identity().updated(), UnixTimestamp::EPOCH);
  assert_eq!(snapshot.identity().methods().len(), 2);

  let method: &TinyMethod = snapshot.identity().methods().fetch("key-1")?;

  assert_eq!(method.location().fragment(), "key-1");
  assert_eq!(method.location().method(), MethodType::Ed25519VerificationKey2018);

  Ok(())
}

#[tokio::test]
async fn test_create_method_reserved_fragment() -> Result<()> {
  let account: Account = new_account().await?;
  let identity: IdentityId = IdentityId::from_u32(1);

  let command: Command = Command::CreateIdentity {
    network: None,
    authentication: MethodType::Ed25519VerificationKey2018,
  };

  account.process(identity, command, false).await?;

  let command: Command = Command::CreateMethod {
    scope: MethodScope::default(),
    type_: MethodType::Ed25519VerificationKey2018,
    fragment: "_sign-123".to_owned(),
  };

  let snapshot: IdentitySnapshot = account.load_snapshot(identity).await?;

  // version is now 3
  assert_eq!(snapshot.sequence(), Generation::from_u32(3));

  let output: _ = account.process(identity, command, false).await;

  assert!(matches!(
    output.unwrap_err(),
    Error::CommandError(CommandError::InvalidMethodFragment(_)),
  ));

  let snapshot: IdentitySnapshot = account.load_snapshot(identity).await?;

  // version is still 3, no new events have been committed
  assert_eq!(snapshot.sequence(), Generation::from_u32(3));

  Ok(())
}

#[tokio::test]
async fn test_create_method_duplicate_fragment() -> Result<()> {
  let account: Account = new_account().await?;
  let identity: IdentityId = IdentityId::from_u32(1);

  let command: Command = Command::CreateIdentity {
    network: None,
    authentication: MethodType::Ed25519VerificationKey2018,
  };

  account.process(identity, command, false).await?;

  let command: Command = Command::CreateMethod {
    scope: MethodScope::default(),
    type_: MethodType::Ed25519VerificationKey2018,
    fragment: "key-1".to_owned(),
  };

  let snapshot: IdentitySnapshot = account.load_snapshot(identity).await?;
  assert_eq!(snapshot.sequence(), Generation::from_u32(3));

  account.process(identity, command.clone(), false).await?;

  let snapshot: IdentitySnapshot = account.load_snapshot(identity).await?;
  assert_eq!(snapshot.sequence(), Generation::from_u32(5));

  let output: _ = account.process(identity, command, false).await;

  assert!(matches!(
    output.unwrap_err(),
    Error::CommandError(CommandError::DuplicateKeyFragment(_)),
  ));

  let snapshot: IdentitySnapshot = account.load_snapshot(identity).await?;
  assert_eq!(snapshot.sequence(), Generation::from_u32(5));

  Ok(())
}

#[tokio::test]
async fn test_create_method_from_secret_key() -> Result<()> {
  let account: Account = new_account().await?;
  let identity: IdentityId = IdentityId::from_u32(1);

  let command: Command = Command::create_identity()
    .authentication(MethodType::Ed25519VerificationKey2018)
    .finish()
    .unwrap();

  account.process(identity, command, false).await?;

  let keypair = KeyPair::new_ed25519()?;

  let command: Command = Command::create_method()
    .type_(MethodType::Ed25519VerificationKey2018)
    .fragment("key-1")
    .method_secret(MethodSecret::Ed25519(keypair.secret().clone()))
    .finish()
    .unwrap();

  account.process(identity, command, false).await?;

  let snapshot: IdentitySnapshot = account.load_snapshot(identity).await?;

  let method: &TinyMethod = snapshot.identity().methods().fetch("key-1")?;

  let public_key = account.store().key_get(identity, method.location()).await?;

  assert_eq!(public_key.as_ref(), keypair.public().as_ref());

  Ok(())
}

#[tokio::test]
async fn test_create_method_from_invalid_secret_key() -> Result<()> {
  let account: Account = new_account().await?;
  let identity: IdentityId = IdentityId::from_u32(1);

  let command: Command = Command::create_identity()
    .authentication(MethodType::Ed25519VerificationKey2018)
    .finish()
    .unwrap();

  account.process(identity, command, false).await?;

  let secret_bytes: Box<[u8]> = Box::new([0; 33]);
  let secret_key = SecretKey::from(secret_bytes);

  let command: Command = Command::create_method()
    .type_(MethodType::Ed25519VerificationKey2018)
    .fragment("key-1")
    .method_secret(MethodSecret::Ed25519(secret_key))
    .finish()
    .unwrap();

  let err = account.process(identity, command, false).await.unwrap_err();

  assert!(matches!(err, Error::CommandError(CommandError::InvalidMethodSecret(_))));

  Ok(())
}

#[tokio::test]
async fn test_create_method_with_type_secret_mismatch() -> Result<()> {
  let account: Account = new_account().await?;
  let identity: IdentityId = IdentityId::from_u32(1);

  let command: Command = Command::create_identity()
    .authentication(MethodType::Ed25519VerificationKey2018)
    .finish()
    .unwrap();

  account.process(identity, command, false).await?;

  let secret_bytes: Box<[u8]> = Box::new([0; 32]);
  let secret_key = SecretKey::from(secret_bytes);

  let command: Command = Command::create_method()
    .type_(MethodType::MerkleKeyCollection2021)
    .fragment("key-1")
    .method_secret(MethodSecret::Ed25519(secret_key))
    .finish()
    .unwrap();

  let err = account.process(identity, command, false).await.unwrap_err();

  assert!(matches!(err, Error::CommandError(CommandError::InvalidMethodSecret(_))));

  let key_collection = KeyCollection::new_ed25519(4).unwrap();

  let command: Command = Command::create_method()
    .type_(MethodType::Ed25519VerificationKey2018)
    .fragment("key-2")
    .method_secret(MethodSecret::MerkleKeyCollection(key_collection))
    .finish()
    .unwrap();

  let err = account.process(identity, command, false).await.unwrap_err();

  assert!(matches!(err, Error::CommandError(CommandError::InvalidMethodSecret(_))));

  Ok(())
}

#[tokio::test]
async fn test_delete_method() -> Result<()> {
  let account: Account = new_account().await?;
  let identity: IdentityId = IdentityId::from_u32(1);

  let command: Command = Command::CreateIdentity {
    network: None,
    authentication: MethodType::Ed25519VerificationKey2018,
  };

  account.process(identity, command, false).await?;

  let command: Command = Command::CreateMethod {
    scope: MethodScope::default(),
    type_: MethodType::Ed25519VerificationKey2018,
    fragment: "key-1".to_owned(),
  };

  let snapshot: IdentitySnapshot = account.load_snapshot(identity).await?;
  assert_eq!(snapshot.sequence(), Generation::from_u32(3));

  account.process(identity, command, false).await?;

  let snapshot: IdentitySnapshot = account.load_snapshot(identity).await?;

  assert_eq!(snapshot.sequence(), Generation::from_u32(5));
  assert_eq!(snapshot.identity().methods().len(), 2);
  assert!(snapshot.identity().methods().contains("key-1"));
  assert!(snapshot.identity().methods().get("key-1").is_some());
  assert!(snapshot.identity().methods().fetch("key-1").is_ok());

  let command: Command = Command::DeleteMethod {
    fragment: "key-1".to_owned(),
  };

  account.process(identity, command, false).await?;

  let snapshot: IdentitySnapshot = account.load_snapshot(identity).await?;

  assert_eq!(snapshot.sequence(), Generation::from_u32(7));
  assert_eq!(snapshot.identity().methods().len(), 1);
  assert!(!snapshot.identity().methods().contains("key-1"));
  assert!(snapshot.identity().methods().get("key-1").is_none());
  assert!(snapshot.identity().methods().fetch("key-1").is_err());

  Ok(())
}<|MERGE_RESOLUTION|>--- conflicted
+++ resolved
@@ -15,14 +15,11 @@
 use identity_account::types::Generation;
 use identity_account::types::MethodSecret;
 use identity_core::common::UnixTimestamp;
-<<<<<<< HEAD
-use identity_did::verification::MethodScope;
-=======
 use identity_core::crypto::KeyCollection;
 use identity_core::crypto::KeyPair;
 use identity_core::crypto::KeyType;
 use identity_core::crypto::SecretKey;
->>>>>>> 6ad64b67
+use identity_did::verification::MethodScope;
 use identity_did::verification::MethodType;
 
 async fn new_account() -> Result<Account> {
@@ -46,6 +43,7 @@
 
   let command: Command = Command::CreateIdentity {
     network: None,
+    method_secret: None,
     authentication: MethodType::Ed25519VerificationKey2018,
   };
 
@@ -76,6 +74,7 @@
   for type_ in TYPES.iter().copied() {
     let command: Command = Command::CreateIdentity {
       network: None,
+      method_secret: None,
       authentication: type_,
     };
 
@@ -140,6 +139,7 @@
 
   let command: Command = Command::CreateIdentity {
     network: None,
+    method_secret: None,
     authentication: MethodType::Ed25519VerificationKey2018,
   };
 
@@ -216,6 +216,7 @@
 
   let command: Command = Command::CreateIdentity {
     network: None,
+    method_secret: None,
     authentication: MethodType::Ed25519VerificationKey2018,
   };
 
@@ -223,6 +224,7 @@
 
   let command: Command = Command::CreateMethod {
     scope: MethodScope::default(),
+    method_secret: None,
     type_: MethodType::Ed25519VerificationKey2018,
     fragment: "key-1".to_owned(),
   };
@@ -253,6 +255,7 @@
 
   let command: Command = Command::CreateIdentity {
     network: None,
+    method_secret: None,
     authentication: MethodType::Ed25519VerificationKey2018,
   };
 
@@ -260,6 +263,7 @@
 
   let command: Command = Command::CreateMethod {
     scope: MethodScope::default(),
+    method_secret: None,
     type_: MethodType::Ed25519VerificationKey2018,
     fragment: "_sign-123".to_owned(),
   };
@@ -291,6 +295,7 @@
 
   let command: Command = Command::CreateIdentity {
     network: None,
+    method_secret: None,
     authentication: MethodType::Ed25519VerificationKey2018,
   };
 
@@ -298,6 +303,7 @@
 
   let command: Command = Command::CreateMethod {
     scope: MethodScope::default(),
+    method_secret: None,
     type_: MethodType::Ed25519VerificationKey2018,
     fragment: "key-1".to_owned(),
   };
@@ -435,6 +441,7 @@
 
   let command: Command = Command::CreateIdentity {
     network: None,
+    method_secret: None,
     authentication: MethodType::Ed25519VerificationKey2018,
   };
 
@@ -442,6 +449,7 @@
 
   let command: Command = Command::CreateMethod {
     scope: MethodScope::default(),
+    method_secret: None,
     type_: MethodType::Ed25519VerificationKey2018,
     fragment: "key-1".to_owned(),
   };
