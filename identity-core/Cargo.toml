--- conflicted
+++ resolved
@@ -28,10 +28,7 @@
 
 [dependencies.iota-crypto]
 version = "0.5"
-<<<<<<< HEAD
-=======
 default-features = false
->>>>>>> 018f8060
 features = ["blake2b", "ed25519", "random", "sha"]
 
 [dev-dependencies]
