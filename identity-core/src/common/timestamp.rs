--- conflicted
+++ resolved
@@ -36,27 +36,19 @@
     Self(Self::truncate(Utc::now()))
   }
 
-<<<<<<< HEAD
   /// Returns the `Timestamp` as a Unix timestamp.
-=======
-  /// Returns the [`Timestamp`] as a Unix timestamp.
   #[allow(clippy::wrong_self_convention)]
->>>>>>> 24c24722
   pub fn to_unix(&self) -> i64 {
     self.0.timestamp()
   }
 
-<<<<<<< HEAD
   /// Creates a new `Timestamp` from the given Unix timestamp.
   pub fn from_unix(seconds: i64) -> Self {
     Self(DateTime::from_utc(NaiveDateTime::from_timestamp(seconds, 0), Utc))
   }
 
   /// Returns the `Timestamp` as an RFC 3339 `String`.
-=======
-  /// Returns the [`Timestamp`] as an RFC 3339 `String`.
   #[allow(clippy::wrong_self_convention)]
->>>>>>> 24c24722
   pub fn to_rfc3339(&self) -> String {
     self.0.to_rfc3339_opts(SecondsFormat::Secs, true)
   }
