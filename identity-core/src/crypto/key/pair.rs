// Copyright 2020-2022 IOTA Stiftung
// SPDX-License-Identifier: Apache-2.0

use std::convert::TryInto;

use crypto::keys::x25519;
use crypto::signatures::ed25519;
use zeroize::Zeroize;

use crate::crypto::key::ed25519::ed25519_private_try_from_bytes;
use crate::crypto::KeyType;
use crate::crypto::PrivateKey;
use crate::crypto::PublicKey;
use crate::crypto::X25519;
use crate::error::Result;

/// A convenient type for representing a pair of cryptographic keys.
// TODO: refactor with exact types for each key type? E.g. Ed25519KeyPair, X25519KeyPair etc.
//       Maybe a KeyPair trait with associated types? Might need typed key structs
//       like Ed25519Public, X25519Private etc. to avoid exposing pre-1.0 dependency types.
#[derive(Clone, Debug)]
pub struct KeyPair {
  type_: KeyType,
  public: PublicKey,
  private: PrivateKey,
}

impl KeyPair {
  /// Creates a new [`KeyPair`] with the given [`key type`][`KeyType`].
  pub fn new(type_: KeyType) -> Result<Self> {
    let (public, private): (PublicKey, PrivateKey) = match type_ {
      KeyType::Ed25519 => {
        let secret: ed25519::SecretKey = ed25519::SecretKey::generate()?;
        let public: ed25519::PublicKey = secret.public_key();

        let private: PrivateKey = secret.to_bytes().to_vec().into();
        let public: PublicKey = public.to_bytes().to_vec().into();

        (public, private)
      }
      KeyType::X25519 => {
        let secret: x25519::SecretKey = x25519::SecretKey::generate()?;
        let public: x25519::PublicKey = secret.public_key();

        let private: PrivateKey = secret.to_bytes().to_vec().into();
        let public: PublicKey = public.to_bytes().to_vec().into();
        (public, private)
      }
    };

    Ok(Self { type_, public, private })
  }

  /// Reconstructs a [`KeyPair`] from the bytes of a private key.
  ///
  /// The private key for [`Ed25519`][`KeyType::Ed25519`] must be a 32-byte seed in compliance
  /// with [RFC 8032](https://datatracker.ietf.org/doc/html/rfc8032#section-3.2).
  /// Other implementations often use another format. See [this blog post](https://blog.mozilla.org/warner/2011/11/29/ed25519-keys/) for further explanation.
  pub fn try_from_private_key_bytes(key_type: KeyType, private_key_bytes: &[u8]) -> Result<Self> {
    let (public, private) = match key_type {
      KeyType::Ed25519 => {
        let private_key: ed25519::SecretKey = ed25519_private_try_from_bytes(private_key_bytes)?;
        let public_key: ed25519::PublicKey = private_key.public_key();

        let private: PrivateKey = private_key.to_bytes().to_vec().into();
        let public: PublicKey = public_key.to_bytes().to_vec().into();
        (public, private)
      }
      KeyType::X25519 => {
        let private_key_bytes: [u8; X25519::PRIVATE_KEY_LENGTH] = private_key_bytes
          .try_into()
<<<<<<< HEAD
          .map_err(|_| crate::Error::InvalidKeyLength(private_key_bytes.len(), x25519::SECRET_KEY_LENGTH))?;
=======
          .map_err(|_| crate::Error::InvalidKeyLength(private_key_bytes.len(), X25519::PRIVATE_KEY_LENGTH))?;
>>>>>>> 0d68cdff
        let private_key: x25519::SecretKey = x25519::SecretKey::from_bytes(private_key_bytes);
        let public_key: x25519::PublicKey = private_key.public_key();

        let private: PrivateKey = private_key.to_bytes().to_vec().into();
        let public: PublicKey = public_key.to_bytes().to_vec().into();
        (public, private)
      }
    };

    Ok(Self {
      type_: key_type,
      public,
      private,
    })
  }

  /// Returns the [`type`][`KeyType`] of the `KeyPair` object.
  pub const fn type_(&self) -> KeyType {
    self.type_
  }

  /// Returns a reference to the [`PublicKey`] object.
  pub const fn public(&self) -> &PublicKey {
    &self.public
  }

  /// Returns a reference to the [`PrivateKey`] object.
  pub const fn private(&self) -> &PrivateKey {
    &self.private
  }
}

impl Drop for KeyPair {
  fn drop(&mut self) {
    self.public.zeroize();
    self.private.zeroize();
  }
}

impl Zeroize for KeyPair {
  fn zeroize(&mut self) {
    self.public.zeroize();
    self.private.zeroize();
  }
}

impl From<(KeyType, PublicKey, PrivateKey)> for KeyPair {
  fn from(other: (KeyType, PublicKey, PrivateKey)) -> Self {
    Self {
      type_: other.0,
      public: other.1,
      private: other.2,
    }
  }
}

#[cfg(test)]
mod tests {
  use super::*;

  #[test]
  fn test_new_ed25519() {
    let keypair: KeyPair = KeyPair::new(KeyType::Ed25519).unwrap();
    assert_eq!(keypair.type_(), KeyType::Ed25519);
    assert_eq!(keypair.public().as_ref().len(), 32);
    assert_eq!(keypair.private().as_ref().len(), 32);
  }

  #[test]
  fn test_new_x25519() {
    let keypair: KeyPair = KeyPair::new(KeyType::X25519).unwrap();
    assert_eq!(keypair.type_(), KeyType::X25519);
    assert_eq!(keypair.public().as_ref().len(), 32);
    assert_eq!(keypair.private().as_ref().len(), 32);
  }

  #[test]
  fn test_try_from_private_key_bytes() {
    for key_type in [KeyType::Ed25519, KeyType::X25519] {
      let keypair: KeyPair = KeyPair::new(key_type).unwrap();
      let reconstructed: KeyPair = KeyPair::try_from_private_key_bytes(key_type, keypair.private.as_ref()).unwrap();
      assert_eq!(keypair.private.as_ref(), reconstructed.private.as_ref());
      assert_eq!(keypair.public.as_ref(), reconstructed.public.as_ref());
    }
  }
}<|MERGE_RESOLUTION|>--- conflicted
+++ resolved
@@ -69,11 +69,7 @@
       KeyType::X25519 => {
         let private_key_bytes: [u8; X25519::PRIVATE_KEY_LENGTH] = private_key_bytes
           .try_into()
-<<<<<<< HEAD
-          .map_err(|_| crate::Error::InvalidKeyLength(private_key_bytes.len(), x25519::SECRET_KEY_LENGTH))?;
-=======
           .map_err(|_| crate::Error::InvalidKeyLength(private_key_bytes.len(), X25519::PRIVATE_KEY_LENGTH))?;
->>>>>>> 0d68cdff
         let private_key: x25519::SecretKey = x25519::SecretKey::from_bytes(private_key_bytes);
         let public_key: x25519::PublicKey = private_key.public_key();
 
