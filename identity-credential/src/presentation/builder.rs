--- conflicted
+++ resolved
@@ -137,11 +137,7 @@
   use identity_core::common::Url;
   use identity_core::convert::FromJson;
   use identity_core::crypto::KeyPair;
-<<<<<<< HEAD
-  use identity_core::utils::encode_b58;
   use identity_did::did::CoreDID;
-=======
->>>>>>> 781bc974
   use identity_did::did::DID;
   use identity_did::document::CoreDocument;
   use identity_did::document::DocumentBuilder;
