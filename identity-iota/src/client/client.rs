--- conflicted
+++ resolved
@@ -110,15 +110,9 @@
       .message()
       .with_index(document.id().tag())
       .with_data(document.to_json()?.into_bytes());
-<<<<<<< HEAD
 
     let message = message_builder.finish().await?;
 
-=======
-
-    let message = message_builder.finish().await?;
-
->>>>>>> 0ee3646d
     Ok(message.id().0)
   }
 
@@ -153,12 +147,9 @@
     // Fetch all messages for the auth chain.
     let messages: Messages = self.read_messages(did.tag()).await?;
     let auth: AuthChain = AuthChain::try_from_messages(did, &messages.messages)?;
-<<<<<<< HEAD
-=======
 
     // Check if there is any query given and return
     let skip_diff: bool = did.query_pairs().any(|(key, value)| key == "diff" && value == "false");
->>>>>>> 0ee3646d
 
     let diff: DiffChain = if skip_diff {
       DiffChain::new()
