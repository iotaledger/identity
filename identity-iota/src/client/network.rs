// Copyright 2020-2021 IOTA Stiftung
// SPDX-License-Identifier: Apache-2.0

use identity_core::common::Url;

use crate::did::DID;

const MAIN_NETWORK_NAME: &str = "main";
const TEST_NETWORK_NAME: &str = "test";

lazy_static! {
  static ref EXPLORER_MAIN: Url = Url::parse("https://explorer.iota.org/chrysalis").unwrap();
  static ref EXPLORER_TEST: Url = Url::parse("https://explorer.iota.org/chrysalis").unwrap();
  static ref NODE_MAIN: Url = Url::parse("https://api.lb-0.testnet.chrysalis2.com:443").unwrap();
  static ref NODE_TEST: Url = Url::parse("https://api.lb-0.testnet.chrysalis2.com:443").unwrap();
}

/// The Tangle network to use (`Mainnet` or `Testnet`).
#[derive(Clone, Copy, Debug, Hash, PartialEq, Eq, PartialOrd, Ord)]
pub enum Network {
  Mainnet,
  Testnet,
}

impl Network {
  /// Parses the provided string to a `Network`.
  ///
  /// If the input is `"test"` then `Testnet` is returned, otherwise `Mainnet` is returned.
  pub fn from_name(string: &str) -> Self {
    match string {
      TEST_NETWORK_NAME => Self::Testnet,
      _ => Self::Mainnet,
    }
  }

<<<<<<< HEAD
  /// Returns true if this network is the same network as the DID.
=======
  /// Returns the `Network` the `DID` is associated with.
  pub fn from_did(did: &DID) -> Self {
    Self::from_name(did.network())
  }

>>>>>>> 766cad6d
  pub fn matches_did(self, did: &DID) -> bool {
    did.network() == self.as_str()
  }

  /// Returns the default node URL of the Tangle network.
  pub fn node_url(self) -> &'static Url {
    match self {
      Self::Mainnet => &*NODE_MAIN,
      Self::Testnet => &*NODE_TEST,
    }
  }

  /// Returns the web explorer URL of the Tangle network.
  pub fn explorer_url(self) -> &'static Url {
    match self {
      Self::Mainnet => &*EXPLORER_MAIN,
      Self::Testnet => &*EXPLORER_TEST,
    }
  }

  /// Returns the name of the network as a static `str`.
  pub const fn as_str(self) -> &'static str {
    match self {
      Self::Mainnet => MAIN_NETWORK_NAME,
      Self::Testnet => TEST_NETWORK_NAME,
    }
  }
}

impl Default for Network {
  /// The default `Network` is the `Mainnet`.
  fn default() -> Self {
    Network::Mainnet
  }
}

#[cfg(test)]
mod tests {
  use super::*;

  #[test]
  fn test_from_name() {
    assert_eq!(Network::from_name("test"), Network::Testnet);
    assert_eq!(Network::from_name("main"), Network::Mainnet);
    assert_eq!(Network::from_name("anything"), Network::Mainnet);
  }

  #[test]
  fn test_matches_did() {
    let did: DID = DID::new(b"").unwrap();
    assert!(Network::matches_did(Network::Mainnet, &did));
    assert!(!Network::matches_did(Network::Testnet, &did));

    let did: DID = DID::with_network(b"", "test").unwrap();
    assert!(Network::matches_did(Network::Testnet, &did));
    assert!(!Network::matches_did(Network::Mainnet, &did));
  }
}<|MERGE_RESOLUTION|>--- conflicted
+++ resolved
@@ -33,15 +33,12 @@
     }
   }
 
-<<<<<<< HEAD
-  /// Returns true if this network is the same network as the DID.
-=======
   /// Returns the `Network` the `DID` is associated with.
   pub fn from_did(did: &DID) -> Self {
     Self::from_name(did.network())
   }
 
->>>>>>> 766cad6d
+  /// Returns true if this network is the same network as the DID.
   pub fn matches_did(self, did: &DID) -> bool {
     did.network() == self.as_str()
   }
