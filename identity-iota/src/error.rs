--- conflicted
+++ resolved
@@ -53,13 +53,10 @@
   NoExplorerURLSet,
   #[error("Invalid Explorer Url")]
   InvalidExplorerURL,
-<<<<<<< HEAD
-  #[error("Unable to Check Message Inclusion in the Tangle")]
-  MessageInclusionNotChecked,
-=======
   #[error("compression error")]
   CompressionError,
   #[error("invalid message flags")]
   InvalidMessageFlags,
->>>>>>> 70cddef7
+  #[error("Unable to Check Message Inclusion in the Tangle")]
+  MessageInclusionNotChecked,
 }