// Copyright 2020-2021 IOTA Stiftung
// SPDX-License-Identifier: Apache-2.0
<<<<<<< HEAD
use identity_did::verification::MethodType;
=======

use identity_did::verification::MethodRef;
>>>>>>> 0000b866
use identity_did::verification::VerificationMethod;

use crate::document::IotaDocument;

/// Determines whether an updated document needs to be published as an integration or diff message.
#[derive(Clone, Copy, Debug)]
pub enum PublishType {
  Integration,
  Diff,
}

impl PublishType {
  /// Compares two versions of a document and returns whether it needs to be published
  /// as an integration or diff message. If `None` is returned, no update is required.
  ///
  /// Note: A newly created document must always be published as an integration message, and
  /// this method does not handle this case.
  pub fn new(old_doc: &IotaDocument, new_doc: &IotaDocument) -> Option<PublishType> {
    if old_doc == new_doc {
      return None;
    }

    let old_capability_invocation_set: Vec<Option<&VerificationMethod>> = old_doc.extract_signing_keys();
    let new_capability_invocation_set: Vec<Option<&VerificationMethod>> = new_doc.extract_signing_keys();

    if old_capability_invocation_set != new_capability_invocation_set {
      Some(PublishType::Integration)
    } else {
      Some(PublishType::Diff)
    }
  }
<<<<<<< HEAD
=======

  fn extract_signing_keys(document: &IotaDocument) -> Vec<Option<&VerificationMethod>> {
    document
      .core_document()
      .capability_invocation()
      .iter()
      .map(|method_ref| match method_ref {
        MethodRef::Embed(method) => Some(method),
        MethodRef::Refer(did_url) => document.core_document().resolve_method(did_url),
      })
      .filter(|method| {
        if let Some(method) = method {
          IotaDocument::is_signing_method_type(method.key_type())
        } else {
          true
        }
      })
      .collect()
  }
>>>>>>> 0000b866
}

#[cfg(test)]
mod test {
  use identity_core::crypto::merkle_key::Sha256;
  use identity_core::crypto::KeyCollection;
  use identity_core::crypto::KeyPair;
  use identity_did::did::DID;
  use identity_did::verification::MethodScope;

  use crate::document::IotaVerificationMethod;
  use crate::Result;

  use super::*;

  // Returns a document with an embedded capability invocation method, and a generic verification method,
  // that also has as an attached capability invocation verification relationship.
  fn document() -> IotaDocument {
    let initial_keypair: KeyPair = KeyPair::new_ed25519().unwrap();
    let method: IotaVerificationMethod = IotaVerificationMethod::from_keypair(&initial_keypair, "embedded").unwrap();

    let mut old_doc: IotaDocument = IotaDocument::from_verification_method(method).unwrap();

    let keypair: KeyPair = KeyPair::new_ed25519().unwrap();
    let method2: IotaVerificationMethod =
      IotaVerificationMethod::from_did(old_doc.id().to_owned(), keypair.type_(), keypair.public(), "generic").unwrap();

    let method3_url = method2.id();

    old_doc.insert_method(method2, MethodScope::VerificationMethod).unwrap();
    old_doc
      .attach_method_relationship(
        method3_url,
        identity_did::verification::MethodRelationship::CapabilityInvocation,
      )
      .unwrap();

    old_doc
  }

  #[test]
  fn test_publish_type_insert_new_embedded_capability_invocation_method() -> Result<()> {
    let old_doc = document();

    assert!(matches!(PublishType::new(&old_doc, &old_doc), None));

    let mut new_doc = old_doc.clone();

    let keypair: KeyPair = KeyPair::new_ed25519()?;
    let method2: IotaVerificationMethod =
      IotaVerificationMethod::from_did(old_doc.id().to_owned(), keypair.type_(), keypair.public(), "test-2")?;

    new_doc
      .insert_method(method2, MethodScope::capability_invocation())
      .unwrap();

    assert!(matches!(
      PublishType::new(&old_doc, &new_doc),
      Some(PublishType::Integration)
    ));

    Ok(())
  }

  #[test]
  fn test_publish_type_update_key_material_of_existing_embedded_method() -> Result<()> {
    let old_doc = document();

    let mut new_doc = old_doc.clone();

    let keypair: KeyPair = KeyPair::new_ed25519()?;
    let verif_method2: IotaVerificationMethod =
      IotaVerificationMethod::from_did(new_doc.id().to_owned(), keypair.type_(), keypair.public(), "embedded")?;

    new_doc
      .remove_method(new_doc.id().to_url().join("#embedded").unwrap())
      .unwrap();
    new_doc
      .insert_method(verif_method2, MethodScope::capability_invocation())
      .unwrap();

    assert!(matches!(
      PublishType::new(&old_doc, &new_doc),
      Some(PublishType::Integration)
    ));

    Ok(())
  }

  #[test]
  fn test_publish_type_update_key_material_of_existing_generic_method() -> Result<()> {
    let old_doc = document();

    let mut new_doc = old_doc.clone();

    let keypair: KeyPair = KeyPair::new_ed25519()?;
    let method_updated: IotaVerificationMethod =
      IotaVerificationMethod::from_did(new_doc.id().to_owned(), keypair.type_(), keypair.public(), "generic")?;

    assert!(unsafe {
      new_doc
        .core_document_mut()
        .verification_method_mut()
        .update(method_updated.into())
    });

    assert!(matches!(
      PublishType::new(&old_doc, &new_doc),
      Some(PublishType::Integration)
    ));

    Ok(())
  }

  #[test]
  fn test_publish_type_add_non_capability_invocation_method() -> Result<()> {
    let old_doc = document();

    let mut new_doc = old_doc.clone();

    let keypair: KeyPair = KeyPair::new_ed25519()?;
    let verif_method2: IotaVerificationMethod =
      IotaVerificationMethod::from_did(new_doc.id().to_owned(), keypair.type_(), keypair.public(), "test-2")?;

    new_doc
      .insert_method(verif_method2, MethodScope::authentication())
      .unwrap();

    assert!(matches!(PublishType::new(&old_doc, &new_doc), Some(PublishType::Diff)));

    Ok(())
  }

  #[test]
  fn test_publish_type_add_non_capability_invocation_relationship() -> Result<()> {
    let old_doc = document();

    let mut new_doc = old_doc.clone();

    let method_url = new_doc.resolve_method("generic").unwrap().id();

    new_doc
      .attach_method_relationship(
        method_url,
        identity_did::verification::MethodRelationship::AssertionMethod,
      )
      .unwrap();

    assert!(matches!(PublishType::new(&old_doc, &new_doc), Some(PublishType::Diff)));

    Ok(())
  }

  #[test]
  fn test_publish_type_update_method_with_non_update_method_type() -> Result<()> {
    let old_doc = document();

    let mut new_doc = old_doc.clone();

    let collection = KeyCollection::new_ed25519(8)?;
    let method: IotaVerificationMethod =
      IotaVerificationMethod::create_merkle_key::<Sha256>(new_doc.id().to_owned(), &collection, "merkle")?;

    new_doc.insert_method(method, MethodScope::authentication()).unwrap();

    assert!(matches!(PublishType::new(&old_doc, &new_doc), Some(PublishType::Diff)));

    Ok(())
  }

  #[test]
  fn test_publish_type_update_method_with_non_update_method_type2() -> Result<()> {
    let mut old_doc = document();

    let collection = KeyCollection::new_ed25519(8)?;
    let method: IotaVerificationMethod =
      IotaVerificationMethod::create_merkle_key::<Sha256>(old_doc.id().to_owned(), &collection, "merkle")?;

    old_doc
      .insert_method(method, MethodScope::capability_invocation())
      .unwrap();

    let mut new_doc = old_doc.clone();

    // Replace the key collection.
    let new_collection = KeyCollection::new_ed25519(8)?;

    let method_new: IotaVerificationMethod =
      IotaVerificationMethod::create_merkle_key::<Sha256>(new_doc.id().to_owned(), &new_collection, "merkle")?;

    assert!(unsafe {
      new_doc
        .core_document_mut()
        .capability_invocation_mut()
        .update(method_new.into())
    });

    assert!(matches!(PublishType::new(&old_doc, &new_doc), Some(PublishType::Diff)));

    Ok(())
  }
}<|MERGE_RESOLUTION|>--- conflicted
+++ resolved
@@ -1,11 +1,6 @@
 // Copyright 2020-2021 IOTA Stiftung
 // SPDX-License-Identifier: Apache-2.0
-<<<<<<< HEAD
-use identity_did::verification::MethodType;
-=======
-
-use identity_did::verification::MethodRef;
->>>>>>> 0000b866
+
 use identity_did::verification::VerificationMethod;
 
 use crate::document::IotaDocument;
@@ -37,28 +32,6 @@
       Some(PublishType::Diff)
     }
   }
-<<<<<<< HEAD
-=======
-
-  fn extract_signing_keys(document: &IotaDocument) -> Vec<Option<&VerificationMethod>> {
-    document
-      .core_document()
-      .capability_invocation()
-      .iter()
-      .map(|method_ref| match method_ref {
-        MethodRef::Embed(method) => Some(method),
-        MethodRef::Refer(did_url) => document.core_document().resolve_method(did_url),
-      })
-      .filter(|method| {
-        if let Some(method) = method {
-          IotaDocument::is_signing_method_type(method.key_type())
-        } else {
-          true
-        }
-      })
-      .collect()
-  }
->>>>>>> 0000b866
 }
 
 #[cfg(test)]
