--- conflicted
+++ resolved
@@ -39,16 +39,14 @@
 # Enables support for reading/writing from the IOTA Tangle
 iota = ["identifier", "credential", "identity-iota"]
 
-<<<<<<< HEAD
-# Enables support for Did Communication
-comm = ["identifier","credential","identity-comm"]
-=======
 # Enables Web Assembly support
 wasm = ["identity-iota/wasm"]
 
 # Enables support for secure storage of DID Documents
 account = ["identity-account"]
->>>>>>> a425f983
+
+# Enables support for Did Communication
+comm = ["identifier", "credential", "identity-comm"]
 
 [package.metadata.docs.rs]
 # To build locally:
