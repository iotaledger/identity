--- conflicted
+++ resolved
@@ -12,20 +12,12 @@
 documentation = "https://identity.docs.iota.org"
 
 [dependencies]
-<<<<<<< HEAD
 identity-account = { version = "=0.3.0", path = "../identity-account", optional = true }
+identity-comm = { version = "=0.3.0", path = "../identity-comm", optional = true }
 identity-core = { version = "=0.3.0", path = "../identity-core" }
 identity-credential = { version = "=0.3.0", path = "../identity-credential", optional = true }
 identity-did = { version = "=0.3.0", path = "../identity-did", optional = true }
 identity-iota = { version = "=0.3.0", path = "../identity-iota", optional = true }
-=======
-identity-account = { version = "=0.2.0", path = "../identity-account", optional = true }
-identity-core = { version = "=0.2.0", path = "../identity-core" }
-identity-credential = { version = "=0.2.0", path = "../identity-credential", optional = true }
-identity-did = { version = "=0.2.0", path = "../identity-did", optional = true }
-identity-iota = { version = "=0.2.0", path = "../identity-iota", optional = true }
-identity-comm = { version = "=0.2.0", path = "../identity-comm", optional = true }
->>>>>>> 904251be
 
 [dev-dependencies]
 criterion = { version = "0.3" }
