--- conflicted
+++ resolved
@@ -1,8 +1,6 @@
-<<<<<<< HEAD
 use identity_common::uri::Uri;
-=======
 use identity_diff::Diff;
->>>>>>> 9da68a4a
+
 use serde::{
     de::{self, Deserialize, Deserializer, Visitor},
     ser::{Serialize, Serializer},
