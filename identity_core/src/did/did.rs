--- conflicted
+++ resolved
@@ -33,21 +33,7 @@
 
     pub const SECURITY_CONTEXT: &'static str = "https://w3id.org/security/v1";
 
-<<<<<<< HEAD
-    pub const PARAMS: [&'static str; 7] = [
-        "hl",
-        "service",
-        "version-id",
-        "version-time",
-        "relative-ref",
-        "initial-state",
-        "transform-keys",
-    ];
-
-    /// Initializes the DID struct with the filled out fields. Also runs from to validate the fields.
-=======
     /// Initializes the DID struct with the filled out fields. Also runs parse_from_str to validate the fields.
->>>>>>> ac7a6f0d
     pub fn init(self) -> crate::Result<DID> {
         let did = DID {
             method_name: self.method_name,
