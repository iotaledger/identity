[package]
name = "identity_credential"
version = "0.7.0-alpha.4"
authors = ["IOTA Stiftung"]
edition = "2021"
homepage.workspace = true
keywords = ["iota", "tangle", "identity"]
license.workspace = true
readme = "./README.md"
repository.workspace = true
rust-version.workspace = true
description = "An implementation of the Verifiable Credentials standard."

[dependencies]
dataurl = { version = "0.1.2", default-features = false, optional = true }
erased-serde = { version = "0.3.21", default-features = false, features = ["std"], optional = true }
flate2 = { version = "1.0.23", default-features = false, features = ["rust_backend"], optional = true }
identity_core = { version = "=0.7.0-alpha.4", path = "../identity_core", default-features = false }
identity_did = { version = "=0.7.0-alpha.4", path = "../identity_did", default-features = false }
identity_document = { version = "=0.7.0-alpha.4", path = "../identity_document", default-features = false }
identity_verification = { version = "=0.7.0-alpha.4", path = "../identity_verification", default-features = false }
itertools = { version = "0.10", default-features = false, features = ["use_std"], optional = true }
lazy_static = { version = "1.4", default-features = false }
roaring = { version = "0.9.0", default-features = false, optional = true }
serde.workspace = true
serde_repr = { version = "0.1", default-features = false, optional = true }
<<<<<<< HEAD
strum = { version = "0.24.0", default-features = false, features = ["std", "derive"] }
thiserror = { version = "1.0", default-features = false }
indexmap = { version = "1.7", default-features = false, features = ["std", "serde-1"] }
reqwest = { version = "0.11", default-features = false, features = ["default-tls", "json"], optional = true }
url = { version = "2.2", default-features = false }
=======
strum.workspace = true
thiserror.workspace = true
>>>>>>> 132926f1

[dev-dependencies]
proptest = { version = "1.0.0", default-features = false, features = ["std"] }
serde_json = { version = "1.0", default-features = false }
tokio = { version = "1.17.0", default-features = false, features = ["rt-multi-thread", "macros"] }

[package.metadata.docs.rs]
# To build locally:
# RUSTDOCFLAGS="--cfg docsrs" cargo +nightly doc --all-features --no-deps --workspace --open
all-features = true
rustdoc-args = ["--cfg", "docsrs"]

[features]
<<<<<<< HEAD
default = ["revocation-bitmap", "validator", "domain-linkage-fetch"]
revocation-bitmap = ["identity_did/revocation-bitmap"]
validator = ["dep:itertools", "dep:erased-serde", "dep:serde_repr"]
domain-linkage-fetch = ["dep:reqwest"]
=======
default = ["revocation-bitmap", "validator", "credential", "presentation"]
credential = []
presentation = ["credential"]
revocation-bitmap = ["dep:dataurl", "dep:flate2", "dep:roaring"]
validator = ["dep:itertools", "dep:erased-serde", "dep:serde_repr", "credential", "presentation"]
>>>>>>> 132926f1
<|MERGE_RESOLUTION|>--- conflicted
+++ resolved
@@ -24,16 +24,11 @@
 roaring = { version = "0.9.0", default-features = false, optional = true }
 serde.workspace = true
 serde_repr = { version = "0.1", default-features = false, optional = true }
-<<<<<<< HEAD
-strum = { version = "0.24.0", default-features = false, features = ["std", "derive"] }
-thiserror = { version = "1.0", default-features = false }
+strum.workspace = true
+thiserror.workspace = true
 indexmap = { version = "1.7", default-features = false, features = ["std", "serde-1"] }
 reqwest = { version = "0.11", default-features = false, features = ["default-tls", "json"], optional = true }
 url = { version = "2.2", default-features = false }
-=======
-strum.workspace = true
-thiserror.workspace = true
->>>>>>> 132926f1
 
 [dev-dependencies]
 proptest = { version = "1.0.0", default-features = false, features = ["std"] }
@@ -47,15 +42,9 @@
 rustdoc-args = ["--cfg", "docsrs"]
 
 [features]
-<<<<<<< HEAD
-default = ["revocation-bitmap", "validator", "domain-linkage-fetch"]
-revocation-bitmap = ["identity_did/revocation-bitmap"]
-validator = ["dep:itertools", "dep:erased-serde", "dep:serde_repr"]
-domain-linkage-fetch = ["dep:reqwest"]
-=======
-default = ["revocation-bitmap", "validator", "credential", "presentation"]
+default = ["revocation-bitmap", "validator", "credential", "presentation", "domain-linkage-fetch"]
 credential = []
 presentation = ["credential"]
 revocation-bitmap = ["dep:dataurl", "dep:flate2", "dep:roaring"]
 validator = ["dep:itertools", "dep:erased-serde", "dep:serde_repr", "credential", "presentation"]
->>>>>>> 132926f1
+domain-linkage-fetch = ["dep:reqwest"]