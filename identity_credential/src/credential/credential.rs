--- conflicted
+++ resolved
@@ -5,10 +5,7 @@
 use core::fmt::Formatter;
 
 use identity_core::convert::ToJson;
-<<<<<<< HEAD
-=======
 #[cfg(feature = "jpt-bbs-plus")]
->>>>>>> c69566c3
 use jsonprooftoken::jpt::claims::JptClaims;
 use once_cell::sync::Lazy;
 use serde::Deserialize;
@@ -180,15 +177,9 @@
       .map_err(|err| Error::JwtClaimsSetSerializationError(err.into()))
   }
 
-<<<<<<< HEAD
-  //TODO: ZKP - new method serialization for credential. The CredentialJwtClaims can be reused
-  ///Serializes the [`Credential`] as a JPT claims set
-  pub fn serialize_jpt(&self, custom_claims: Option<Object>) -> Result<JptClaims> 
-=======
   ///Serializes the [`Credential`] as a JPT claims set
   #[cfg(feature = "jpt-bbs-plus")]
   pub fn serialize_jpt(&self, custom_claims: Option<Object>) -> Result<JptClaims>
->>>>>>> c69566c3
   where
     T: ToOwned<Owned = T> + serde::Serialize + serde::de::DeserializeOwned,
   {
