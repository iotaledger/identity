--- conflicted
+++ resolved
@@ -101,14 +101,6 @@
   /// Indicates that the credential has been revoked.
   #[error("credential has been revoked")]
   Revoked,
-<<<<<<< HEAD
-  /// Indicates that the JWP representation of an issued credential or presentation could not be decoded.
-  #[error("could not decode jwp")]
-  JwpDecodingError(#[source] jsonprooftoken::errors::CustomError),
-  /// Indicates that the verfication of the JWP has failed
-  #[error("could not verify jwp")]
-  JwpProofVerificationError(#[source] jsonprooftoken::errors::CustomError),
-=======
 
   //TODO: ZKP - new errors for jwp
   /// Indicates that the credential's timeframe interval is not valid
@@ -118,12 +110,10 @@
   /// Indicates that the JWP representation of an issued credential or presentation could not be decoded.
   #[error("could not decode jwp")]
   JwpDecodingError(#[source] jsonprooftoken::errors::CustomError),
-  
   /// Indicates that the verfication of the JWP has failed
   #[error("could not verify jwp")]
   JwpProofVerificationError(#[source] jsonprooftoken::errors::CustomError),
   
->>>>>>> 7b1c82c4
   /// Indicates that the credential has been suspended.
   #[error("credential has been suspended")]
   Suspended,
