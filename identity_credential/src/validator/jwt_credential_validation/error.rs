--- conflicted
+++ resolved
@@ -101,9 +101,7 @@
   /// Indicates that the credential has been revoked.
   #[error("credential has been revoked")]
   Revoked,
-<<<<<<< HEAD
-
-
+  
   //TODO: ZKP - new errors for jwp
   /// Indicates that the JWP representation of an issued credential or presentation could not be decoded.
   #[error("could not decode jwp")]
@@ -113,11 +111,9 @@
   #[error("could not verify jwp")]
   JwpProofVerificationError(#[source] jsonprooftoken::errors::CustomError),
   
-=======
   /// Indicates that the credential has been suspended.
   #[error("credential has been suspended")]
   Suspended,
->>>>>>> 2252c8bb
 }
 
 /// Specifies whether an error is related to a credential issuer or the presentation holder.
