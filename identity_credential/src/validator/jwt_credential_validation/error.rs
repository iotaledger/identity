--- conflicted
+++ resolved
@@ -101,7 +101,6 @@
   /// Indicates that the credential has been revoked.
   #[error("credential has been revoked")]
   Revoked,
-<<<<<<< HEAD
 
 
   //TODO: ZKP - new errors for jwp
@@ -113,11 +112,9 @@
   #[error("could not verify jwp")]
   JwpProofVerificationError(#[source] jsonprooftoken::errors::CustomError),
   
-=======
   /// Indicates that the credential has been suspended.
   #[error("credential has been suspended")]
   Suspended,
->>>>>>> 2252c8bb
 }
 
 /// Specifies whether an error is related to a credential issuer or the presentation holder.
