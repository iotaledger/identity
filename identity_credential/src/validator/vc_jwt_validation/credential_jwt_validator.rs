--- conflicted
+++ resolved
@@ -212,8 +212,7 @@
     // that process for potentially every document in `trusted_issuers`.
 
     // Start decoding the credential
-<<<<<<< HEAD
-    let decoded: JwsValidationItem<'_> = Self::decode(credential)?;
+    let decoded: JwsValidationItem<'_> = Self::decode(credential.as_str())?;
 
     let nonce: Option<&str> = options.nonce.as_deref();
     // Validate the nonce
@@ -222,9 +221,6 @@
         identity_verification::jose::error::Error::InvalidParam("invalid nonce value"),
       ));
     }
-=======
-    let decoded: JwsValidationItem<'_> = Self::decode(credential.as_str(), options.crits.as_deref())?;
->>>>>>> 9c0c0710
 
     // Parse the `kid` to a DID Url which should be the identifier of a verification method in a trusted issuer's DID
     // document TODO: Consider factoring this section into a private method that the (future) PresentationValidator
