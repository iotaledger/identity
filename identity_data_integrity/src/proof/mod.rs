--- conflicted
+++ resolved
@@ -1,14 +1,8 @@
 // Copyright 2020-2022 IOTA Stiftung
 // SPDX-License-Identifier: Apache-2.0
 
-<<<<<<< HEAD
-// mod proof_options;
-mod purpose;
-pub use purpose::ProofPurpose;
-=======
 mod data_integrity;
-mod proof_options;
+mod options;
 
 pub use data_integrity::*;
-pub use proof_options::*;
->>>>>>> 6b53172b
+pub use options::*;