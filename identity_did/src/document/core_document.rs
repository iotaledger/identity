--- conflicted
+++ resolved
@@ -783,11 +783,7 @@
   {
     let public_key: Vec<u8> = method.data().try_decode()?;
 
-<<<<<<< HEAD
-    // TODO: We need to figure out whether we want to keep this method.
-=======
     // TODO: Update this method to reflect the new APIs.
->>>>>>> 3c3d5c6e
     if method.type_() == &MethodType::ED25519_VERIFICATION_KEY_2018 {
       JcsEd25519::<Ed25519>::verify_signature(data, &public_key)?;
     } else {
