--- conflicted
+++ resolved
@@ -1057,14 +1057,8 @@
     detached_payload: Option<&'jws [u8]>,
     signature_verifier: &T,
     options: &JwsVerificationOptions,
-<<<<<<< HEAD
-  ) -> Result<Token<'jws>> {
+  ) -> Result<DecodedJws<'jws>> {
     let validation_item = Decoder::new()
-=======
-  ) -> Result<DecodedJws<'jws>> {
-    let nonce = options.nonce.as_deref();
-    let validation_item = Decoder::new_with_crits(options.crits.as_deref().unwrap_or_default())
->>>>>>> 9c0c0710
       .decode_compact_serialization(jws.as_bytes(), detached_payload)
       .map_err(Error::JwsVerificationError)?;
 
