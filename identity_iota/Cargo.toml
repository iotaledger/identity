[package]
name = "identity_iota"
version = "0.6.0"
authors = ["IOTA Stiftung"]
edition = "2021"
homepage = "https://www.iota.org"
keywords = ["iota", "tangle", "identity", "did", "ssi"]
license = "Apache-2.0"
readme = "./README.md"
repository = "https://github.com/iotaledger/identity.rs"
rust-version = "1.60"
description = "Framework for Self-Sovereign Identity with IOTA DID."

[dependencies]
identity_agent = { version = "=0.6.0", path = "../identity_agent", default-features = false, optional = true }
identity_core = { version = "=0.6.0", path = "../identity_core", default-features = false }
identity_credential = { version = "=0.6.0", path = "../identity_credential", features = ["validator"], default-features = false }
identity_did = { version = "=0.6.0", path = "../identity_did", default-features = false }
<<<<<<< HEAD
=======
identity_iota_client = { version = "=0.6.0", path = "../identity_iota_client", default-features = false }
identity_iota_core = { version = "=0.6.0", path = "../identity_iota_core", default-features = false }
identity_resolver = { version = "=0.6.0", path = "../identity_resolver", default-features = false }
>>>>>>> 0908e120

[dev-dependencies]
tokio = { version = "1.17.0", features = ["full"] }

[features]
<<<<<<< HEAD
default = ["revocation-bitmap"]

# Enables revocation with `RevocationBitmap2022`.
revocation-bitmap = ["identity_credential/revocation-bitmap"]
=======
default = ["account", "stronghold", "send-sync-storage", "unstable-encryption", "revocation-bitmap"]

# Enables support for secure storage of DID Documents
account = ["identity_account", "identity_account_storage"]

# Enables support for stronghold storage.
stronghold = ["identity_account/stronghold", "identity_account_storage/stronghold"]

# Enables support for DID Communication
# comm = ["identity_comm"]

# TODO: After merging the refactor (#1000), add "identity_resolver/iota" to the `iota-client` feature.

# Enables `Send` + `Sync` bounds for the Storage trait.
send-sync-storage = ["identity_account_storage/send-sync-storage"]

# Exposes Storage `test_suite` module.
storage-test-suite = ["identity_account_storage/storage-test-suite"]

# Enables revocation with `RevocationBitmap2022`.
revocation-bitmap = [
  "identity_account?/revocation-bitmap",
  "identity_resolver/revocation-bitmap",
  "identity_iota_client/revocation-bitmap",
  "identity_credential/revocation-bitmap",
]

# Enables encryption and decryption functionality.
# Breaking changes to types and functions behind this flag are not covered by semver.
unstable-encryption = ["identity_account/encryption"]
>>>>>>> 0908e120

# Enables support for the unstable identity agent.
# Breaking changes to types and functions behind this flag are not covered by semver.
unstable-agent = ["dep:identity_agent"]

[package.metadata.docs.rs]
# To build locally:
# RUSTDOCFLAGS="--cfg docsrs" cargo +nightly doc --all-features --no-deps --workspace --open
all-features = true
rustdoc-args = ["--cfg", "docsrs"]<|MERGE_RESOLUTION|>--- conflicted
+++ resolved
@@ -16,54 +16,18 @@
 identity_core = { version = "=0.6.0", path = "../identity_core", default-features = false }
 identity_credential = { version = "=0.6.0", path = "../identity_credential", features = ["validator"], default-features = false }
 identity_did = { version = "=0.6.0", path = "../identity_did", default-features = false }
-<<<<<<< HEAD
-=======
-identity_iota_client = { version = "=0.6.0", path = "../identity_iota_client", default-features = false }
-identity_iota_core = { version = "=0.6.0", path = "../identity_iota_core", default-features = false }
 identity_resolver = { version = "=0.6.0", path = "../identity_resolver", default-features = false }
->>>>>>> 0908e120
 
 [dev-dependencies]
 tokio = { version = "1.17.0", features = ["full"] }
 
 [features]
-<<<<<<< HEAD
 default = ["revocation-bitmap"]
-
-# Enables revocation with `RevocationBitmap2022`.
-revocation-bitmap = ["identity_credential/revocation-bitmap"]
-=======
-default = ["account", "stronghold", "send-sync-storage", "unstable-encryption", "revocation-bitmap"]
-
-# Enables support for secure storage of DID Documents
-account = ["identity_account", "identity_account_storage"]
-
-# Enables support for stronghold storage.
-stronghold = ["identity_account/stronghold", "identity_account_storage/stronghold"]
-
-# Enables support for DID Communication
-# comm = ["identity_comm"]
 
 # TODO: After merging the refactor (#1000), add "identity_resolver/iota" to the `iota-client` feature.
 
-# Enables `Send` + `Sync` bounds for the Storage trait.
-send-sync-storage = ["identity_account_storage/send-sync-storage"]
-
-# Exposes Storage `test_suite` module.
-storage-test-suite = ["identity_account_storage/storage-test-suite"]
-
 # Enables revocation with `RevocationBitmap2022`.
-revocation-bitmap = [
-  "identity_account?/revocation-bitmap",
-  "identity_resolver/revocation-bitmap",
-  "identity_iota_client/revocation-bitmap",
-  "identity_credential/revocation-bitmap",
-]
-
-# Enables encryption and decryption functionality.
-# Breaking changes to types and functions behind this flag are not covered by semver.
-unstable-encryption = ["identity_account/encryption"]
->>>>>>> 0908e120
+revocation-bitmap = ["identity_credential/revocation-bitmap", "identity_resolver/revocation-bitmap"]
 
 # Enables support for the unstable identity agent.
 # Breaking changes to types and functions behind this flag are not covered by semver.
