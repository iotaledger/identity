//! Publish new did document and read it from the tangle
//! cargo run --example publish

use identity_crypto::KeyPair;
use identity_iota::{
<<<<<<< HEAD
    did::IotaDocument,
    error::Result,
    io::TangleWriter,
    network::{Network, NodeList},
=======
    client::{Client, ClientBuilder},
    did::{IotaDID, IotaDocument},
    error::Result,
    helpers::create_ed25519_key,
    network::Network,
>>>>>>> 91ba6463
};

#[smol_potat::main]
async fn main() -> Result<()> {
    let client: Client = ClientBuilder::new()
        .node("http://localhost:14265")
        .node("https://nodes.thetangle.org:443")
        .node("https://iotanode.us:14267")
        .node("https://pow.iota.community:443")
        .network(Network::Mainnet)
        .build()?;

    // Create keypair/DID document
    let (mut document, keypair): (IotaDocument, KeyPair) = IotaDocument::generate_ed25519("key-1", None)?;

    // Sign the document with the authentication method secret
    document.sign(keypair.secret())?;

    // Ensure the document proof is valid
    assert!(document.verify().is_ok());

    println!("DID: {}", document.did());

    let response = client.create_document(&document).send().await?;

    println!("DID document published: {}", client.transaction_url(&response.tail));

    Ok(())
}<|MERGE_RESOLUTION|>--- conflicted
+++ resolved
@@ -3,18 +3,10 @@
 
 use identity_crypto::KeyPair;
 use identity_iota::{
-<<<<<<< HEAD
+    client::{Client, ClientBuilder},
     did::IotaDocument,
     error::Result,
-    io::TangleWriter,
-    network::{Network, NodeList},
-=======
-    client::{Client, ClientBuilder},
-    did::{IotaDID, IotaDocument},
-    error::Result,
-    helpers::create_ed25519_key,
     network::Network,
->>>>>>> 91ba6463
 };
 
 #[smol_potat::main]
