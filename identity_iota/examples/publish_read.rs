--- conflicted
+++ resolved
@@ -30,12 +30,6 @@
     let bs58_auth_key = bs58::encode(keypair.public()).into_string();
 
     // Create, sign and publish DID document to the Tangle
-<<<<<<< HEAD
-    let did_document = create_document(bs58_auth_key.clone())?;
-    println!("DID: {}", did_document.derive_did());
-    let signed_doc = sign_document(&keypair, did_document.clone())?;
-    let tail_transaction = tangle_writer.write_document(&signed_doc).await?;
-=======
     let mut did_document = create_document(bs58_auth_key)?;
 
     sign_document(&mut did_document, &keypair)?;
@@ -44,7 +38,6 @@
         .write_json(did_document.derive_did(), &did_document)
         .await?;
 
->>>>>>> 645d9723
     println!(
         "DID document published: https://comnet.thetangle.org/transaction/{}",
         tail_transaction.as_i8_slice().trytes().expect("Couldn't get Trytes")
@@ -89,17 +82,6 @@
 async fn create_diff(did_document: DIDDocument, keypair: &identity_crypto::KeyPair) -> crate::Result<DIDDiff> {
     // updated doc and publish diff
     let mut new = did_document.clone();
-<<<<<<< HEAD
-    let public_key = PublicKey {
-        id: DID::from("did:iota:123456789abcdefghij#keys-1")?,
-        // id: "did:iota:123456789abcdefghij#keys-1".into(),
-        key_type: "RsaVerificationKey2018".into(),
-        controller: DID::from("did:iota:com:123456789abcdefghij")?,
-        key_data: KeyData::Base58("H3C2AVvLMv6gmMNam3uVAjZpfkcJCwDwnZn6z3wXmqPV".into()),
-        ..Default::default()
-    }
-    .init();
-=======
 
     let public_key = PublicKeyBuilder::default()
         .id("did:iota:123456789abcdefghij#keys-1".parse()?)
@@ -111,7 +93,6 @@
         .build()
         .unwrap();
 
->>>>>>> 645d9723
     new.update_public_key(public_key);
     new.update_time();
 
