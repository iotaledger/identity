use identity_core::{
    common::{Object, Timestamp},
    did::{DIDDocument, DID},
    diff::Diff as _,
    key::{KeyData, KeyRelation},
};
use iota::{
    client::{FindTransactionsResponse, GetTrytesResponse},
    transaction::{
        bundled::{Address, BundledTransaction, BundledTransactionField as _},
        Vertex as _,
    },
};
use serde_json::from_str;

use std::collections::BTreeMap;

use crate::{
<<<<<<< HEAD
    did::{create_address, create_diff_address, method_id, DIDDiff},
=======
    did::{
        deprecated::{create_address, method_id},
        DIDDiff,
    },
>>>>>>> 42495ba6
    error::{DocumentError, Error, Result, TransactionError},
    network::{Network, NodeList},
    types::{TangleDiff, TangleDoc},
    utils::{encode_trits, trytes_to_utf8, txn_hash_trytes},
};

type Bundles = BTreeMap<String, Vec<BundledTransaction>>;
type Content = BTreeMap<String, String>;

#[derive(Debug)]
pub struct TangleReader {
    client: iota::Client,
    network: Network,
}

impl TangleReader {
    pub fn new(nodelist: &NodeList) -> Result<Self> {
        let mut builder: iota::ClientBuilder = iota::ClientBuilder::new();

        for node in nodelist.nodes() {
            builder = builder.node(node)?;
        }

        builder = builder.network(nodelist.network().into());

        Ok(Self {
            client: builder.build()?,
            network: nodelist.network(),
        })
    }

    pub async fn fetch(&self, did: &DID) -> Result<Content> {
        let address: Address = create_address(&did)?;
        let mut document_data = self.fetch_data(address).await?;
        let documents = Self::extract_documents(&did, &document_data)?;
        //Get diff address from latest auth_key
        let latest_auth_key = documents[0]
            .data
            .resolve_key(0, KeyRelation::Authentication)
            .ok_or(Error::InvalidAuthenticationKey)?;
        let auth_key_bytes = match &latest_auth_key.key_data() {
            KeyData::PublicKeyBase58(key) => key.as_bytes(),
            _ => return Err(Error::InvalidAuthenticationKey),
        };
        let diff_address = create_diff_address(&auth_key_bytes)?;
        let mut diff_data = self.fetch_data(diff_address).await?;
        document_data.append(&mut diff_data);
        Ok(document_data)
    }

    pub async fn fetch_data(&self, address: Address) -> Result<Content> {
        let response: FindTransactionsResponse = self.client.find_transactions().addresses(&[address]).send().await?;

        let content: GetTrytesResponse = self.client.get_trytes(&response.hashes).await?;

        if content.trytes.is_empty() {
            return Err(Error::InvalidTransaction(TransactionError::MissingTrytes));
        }

        let bundles: Bundles = Self::index_bundles(content.trytes);

        if bundles.is_empty() {
            return Err(Error::InvalidTransaction(TransactionError::MissingBundle));
        }

        let content: Content = Self::index_content(bundles)?;

        if content.is_empty() {
            return Err(Error::InvalidTransaction(TransactionError::MissingContent));
        }

        Ok(content)
    }

    pub async fn fetch_latest(&self, did: &DID) -> Result<(TangleDoc, Object)> {
        let messages: Content = self.fetch(did).await?;

        let mut documents: Vec<TangleDoc> = Self::extract_documents(did, &messages)?;

        if documents.is_empty() {
            return Err(Error::InvalidDocument(DocumentError::MissingPayload));
        }

        let diffs: Vec<TangleDiff> = Self::extract_diffs(did, &messages)?;

        // We checked above if the `documents` vec was empty - this should not fail.
        let mut latest: TangleDoc = documents.remove(0);
        let mut metadata: Object = Object::new();

        for (index, diff) in diffs.into_iter().enumerate() {
            let updated: &Timestamp = if let Some(updated) = latest.data.updated.as_ref() {
                updated
            } else {
                return Err(Error::InvalidDocument(DocumentError::MissingUpdated));
            };

            if diff.data.proof.created > *updated {
                latest.data = latest.data.merge(DIDDocument::get_diff_from_str(&diff.data.diff)?)?;
                metadata.insert(format!("hash:diff:{}", index), diff.hash.into());
            }
        }

        metadata.insert("hash:doc".into(), latest.hash.as_str().into());

        Ok((latest, metadata))
    }

    pub fn extract_documents<'a>(did: &DID, content: &'a Content) -> Result<Vec<TangleDoc>> {
        let mid: &str = method_id(did)?;

        let mut documents: Vec<TangleDoc> = content
            .iter()
            .filter_map(|(hash, payload)| {
                from_str::<DIDDocument>(payload)
                    .ok()
                    .filter(|document| matches!(method_id(document.did()), Ok(id) if id == mid))
                    .map(|data| TangleDoc {
                        data,
                        hash: hash.into(),
                    })
            })
            .collect();

        // Sort documents by updated timestamp in descending order
        documents.sort_by(|a, b| b.data.updated.cmp(&a.data.updated));

        Ok(documents)
    }

    pub fn extract_diffs<'a>(did: &DID, content: &'a Content) -> Result<Vec<TangleDiff>> {
        let mid: &str = method_id(did)?;

        let mut diffs: Vec<TangleDiff> = content
            .iter()
            .filter_map(|(hash, payload)| {
                from_str::<DIDDiff>(payload)
                    .ok()
                    .filter(|diff| matches!(method_id(&diff.id), Ok(id) if id == mid))
                    .map(|data| TangleDiff {
                        data,
                        hash: hash.into(),
                    })
            })
            .collect();

        // Sort diffs by timestamp in ascending order
        diffs.sort_by(|a, b| a.data.proof.created.cmp(&b.data.proof.created));

        Ok(diffs)
    }

    fn index_bundles(txns: Vec<BundledTransaction>) -> Bundles {
        let mut bundles: Bundles = BTreeMap::new();
        let mut overflow: BTreeMap<String, BundledTransaction> = BTreeMap::new();

        for txn in txns {
            // Distinguish between tail transactions, because the content can be
            // changed at reattachments.
            if txn.is_tail() {
                bundles.insert(txn_hash_trytes(&txn), vec![txn]);
            } else {
                overflow.insert(txn_hash_trytes(&txn), txn);
            }
        }

        for txns in bundles.values_mut() {
            for index in 0..Self::bundle_idx(txns) {
                let hash: String = encode_trits(txns[index].trunk().to_inner());

                if let Some(trunk) = overflow.get(&hash) {
                    txns.push(trunk.clone());
                } else {
                    println!("[+] Missing Trunk Transaction: {}", hash);
                }
            }
        }

        // Remove incomplete bundles
        bundles
            .into_iter()
            .filter(|(_, txns)| txns.len() == Self::bundle_idx(&txns) + 1)
            .collect()
    }

    fn index_content(bundles: Bundles) -> Result<Content> {
        bundles
            .into_iter()
            .map(|(hash, txns)| {
                let trytes: String = txns.iter().map(|txn| encode_trits(txn.payload().to_inner())).collect();

                trytes_to_utf8(&trytes).map(|trytes| (hash, trytes))
            })
            .collect()
    }

    fn bundle_idx(txns: &[BundledTransaction]) -> usize {
        txns.get(0).map(|txn| *txn.last_index().to_inner()).expect("infallible")
    }
}<|MERGE_RESOLUTION|>--- conflicted
+++ resolved
@@ -16,15 +16,12 @@
 use std::collections::BTreeMap;
 
 use crate::{
-<<<<<<< HEAD
-    did::{create_address, create_diff_address, method_id, DIDDiff},
-=======
     did::{
         deprecated::{create_address, method_id},
         DIDDiff,
     },
->>>>>>> 42495ba6
     error::{DocumentError, Error, Result, TransactionError},
+    helpers::create_diff_address,
     network::{Network, NodeList},
     types::{TangleDiff, TangleDoc},
     utils::{encode_trits, trytes_to_utf8, txn_hash_trytes},
