use core::slice::from_ref;
use identity_core::{
    did::{DIDDocument, DID},
    key::KeyData,
};
use iota::{
    client::{AttachToTangleResponse, GTTAResponse, Transfer},
    crypto::ternary::Hash,
    transaction::bundled::{Bundle, BundledTransaction},
};
use serde::Serialize;
use serde_json::to_string;
use std::{thread, time::Duration};

use crate::{
<<<<<<< HEAD
    did::{create_address, create_diff_address},
=======
    did::deprecated::create_address,
>>>>>>> 42495ba6
    error::{DocumentError, Error, Result, TransactionError},
    network::{Network, NodeList},
    utils::{create_address_from_trits, encode_trits, txn_hash},
};

/// Tipselection depth
const TS_DEPTH: u8 = 2;

/// Fixed-address used for faster transaction confirmation times
const PROMOTION: &str = "PROMOTEADDRESSPROMOTEADDRESSPROMOTEADDRESSPROMOTEADDRESSPROMOTEADDRESSPROMOTEADDR";

#[derive(Debug)]
pub struct Config {
    confirm_delay: Duration,
    promote_delay: Duration,
    promote_limit: usize,
}

impl Config {
    const DEFAULT_CONFIRM_DELAY: Duration = Duration::from_secs(10);
    const DEFAULT_PROMOTE_DELAY: Duration = Duration::from_secs(10);
    const DEFAULT_PROMOTE_LIMIT: usize = 20;

    pub const fn new() -> Self {
        Self {
            confirm_delay: Self::DEFAULT_CONFIRM_DELAY,
            promote_delay: Self::DEFAULT_PROMOTE_DELAY,
            promote_limit: Self::DEFAULT_PROMOTE_LIMIT,
        }
    }
}

#[derive(Debug)]
pub struct TangleWriter {
    client: iota::Client,
    config: Config,
    network: Network,
}

impl TangleWriter {
    pub fn new(nodelist: &NodeList) -> Result<Self> {
        let mut builder: iota::ClientBuilder = iota::ClientBuilder::new();

        for node in nodelist.nodes() {
            builder = builder.node(node)?;
        }

        builder = builder.network(nodelist.network().into());

        Ok(Self {
            client: builder.build()?,
            network: nodelist.network(),
            config: Config::new(),
        })
    }

    pub async fn write_document(&self, document: &DIDDocument) -> Result<Hash> {
        self.write_json(document.did(), document).await
    }

    pub async fn write_json<T>(&self, did: &DID, data: &T) -> Result<Hash>
    where
        T: Serialize,
    {
        let txn: Hash = self.publish_json(did, data).await?;

        println!("[+] Transaction > {}", encode_trits(txn.as_trits()));

        let mut tries: usize = 0;

        thread::sleep(self.config.confirm_delay);

        while !self.is_confirmed(&txn).await? {
            println!("[+] Promoting > {}", encode_trits(txn.as_trits()));

            tries += 1;
            thread::sleep(self.config.promote_delay);

            if tries >= self.config.promote_limit {
                return Err(Error::InvalidTransaction(TransactionError::Unconfirmable));
            }

            self.promote(&txn).await?;
        }

        Ok(txn)
    }

    pub async fn publish_json<T>(&self, did: &DID, data: &T) -> Result<Hash>
    where
        T: Serialize,
    {
        // Ensure the correct network is selected
        if !self.network.matches_did(did) {
            return Err(Error::InvalidDocument(DocumentError::NetworkMismatch));
        }

        // Build the transfer to push the serialized data to the tangle.
        let transfer: Transfer = Transfer {
            address: create_address(&did)?,
            value: 0,
            message: Some(to_string(&data).map_err(identity_core::Error::EncodeJSON)?),
            tag: None,
        };

        // Dispatch the transfer to the network
        let bundle: Vec<BundledTransaction> = self.client.send(None).transfers(vec![transfer]).send().await?;

        // Extract the tail transaction from the response.
        let tail: &BundledTransaction = bundle
            .iter()
            .find(|txn| txn.is_tail())
            .ok_or_else(|| Error::InvalidTransaction(TransactionError::InvalidBundle))?;

        Ok(txn_hash(tail))
    }

    // Accept only diffs and use the did from there so you don't need to provide it additionally? Same for DID documents
    pub async fn publish_diff_json<T>(&self, did: &DID, auth_key: &KeyData, data: &T) -> Result<Hash>
    where
        T: Serialize,
    {
        // Ensure the correct network is selected
        if !self.network.matches_did(did) {
            return Err(Error::InvalidDocument(DocumentError::NetworkMismatch));
        }

        // TODO: replace this when other signatures are supported and maybe move it to create_diff_address
        let auth_key_bytes = match &auth_key {
            KeyData::PublicKeyBase58(key) => key.as_bytes(),
            _ => return Err(Error::InvalidAuthenticationKey),
        };

        // Build the transfer to push the serialized data to the tangle.
        let transfer: Transfer = Transfer {
            address: create_diff_address(&auth_key_bytes)?,
            value: 0,
            message: Some(to_string(&data).map_err(identity_core::Error::EncodeJSON)?),
            tag: None,
        };

        // Dispatch the transfer to the network
        let bundle: Vec<BundledTransaction> = self.client.send(None).transfers(vec![transfer]).send().await?;

        // Extract the tail transaction from the response.
        let tail: &BundledTransaction = bundle
            .iter()
            .find(|txn| txn.is_tail())
            .ok_or_else(|| Error::InvalidTransaction(TransactionError::InvalidBundle))?;

        Ok(txn_hash(tail))
    }

    async fn promote(&self, txn: &Hash) -> Result<String> {
        let transfer: Transfer = Transfer {
            address: create_address_from_trits(PROMOTION)?,
            value: 0,
            message: None,
            tag: None,
        };

        let transfers: Bundle = self
            .client
            .prepare_transfers(None)
            .transfers(vec![transfer])
            .build()
            .await?;

        let tips: GTTAResponse = self.client.get_transactions_to_approve().depth(TS_DEPTH).send().await?;
        let tail: &BundledTransaction = transfers.tail();

        let trytes: AttachToTangleResponse = self
            .client
            .attach_to_tangle()
            .trunk_transaction(&txn)
            .branch_transaction(&tips.branch_transaction)
            .trytes(from_ref(tail))
            .send()
            .await?;

        self.client.broadcast_transactions(&trytes.trytes).await?;

        Ok(encode_trits(tail.bundle().as_trits()))
    }

    async fn is_confirmed(&self, txn: &Hash) -> Result<bool> {
        self.client
            .get_inclusion_states()
            .transactions(from_ref(txn))
            .send()
            .await
            .map_err(Into::into)
            .map(|states| states.states.as_slice() == [true])
    }
}<|MERGE_RESOLUTION|>--- conflicted
+++ resolved
@@ -13,12 +13,9 @@
 use std::{thread, time::Duration};
 
 use crate::{
-<<<<<<< HEAD
-    did::{create_address, create_diff_address},
-=======
     did::deprecated::create_address,
->>>>>>> 42495ba6
     error::{DocumentError, Error, Result, TransactionError},
+    helpers::create_diff_address,
     network::{Network, NodeList},
     utils::{create_address_from_trits, encode_trits, txn_hash},
 };
