[package]
name = "identity_iota_core"
version = "1.6.0-alpha"
authors.workspace = true
edition.workspace = true
homepage.workspace = true
keywords = ["iota", "tangle", "utxo", "identity"]
license.workspace = true
readme = "./README.md"
repository.workspace = true
description = "An IOTA Ledger integration for the IOTA DID Method."

[dependencies]
anyhow = "1.0.75"
async-trait = { version = "0.1.81", default-features = false, optional = true }
cfg-if = "1.0.0"
futures = { version = "0.3", default-features = false }
identity_core = { version = "=1.6.0-alpha", path = "../identity_core", default-features = false }
identity_credential = { version = "=1.6.0-alpha", path = "../identity_credential", default-features = false, features = ["validator"] }
identity_did = { version = "=1.6.0-alpha", path = "../identity_did", default-features = false }
identity_document = { version = "=1.6.0-alpha", path = "../identity_document", default-features = false }
identity_verification = { version = "=1.6.0-alpha", path = "../identity_verification", default-features = false }
num-derive = { version = "0.4", default-features = false }
num-traits = { version = "0.2", default-features = false, features = ["std"] }
once_cell = { version = "1.18", default-features = false, features = ["std"] }
prefix-hex = { version = "0.7", default-features = false }
ref-cast = { version = "1.0.14", default-features = false }
serde.workspace = true
serde_json.workspace = true
strum.workspace = true
thiserror.workspace = true

# for feature `iota-client`
bcs = { version = "0.1.4", optional = true }
fastcrypto = { git = "https://github.com/MystenLabs/fastcrypto", rev = "2f502fd8570fe4e9cff36eea5bbd6fef22002898", package = "fastcrypto", optional = true }
identity_eddsa_verifier = { version = "=1.6.0-alpha", path = "../identity_eddsa_verifier", optional = true }
identity_jose = { version = "=1.6.0-alpha", path = "../identity_jose", optional = true }
iota-crypto = { version = "0.23", optional = true }
itertools = { version = "0.13.0", optional = true }
phf = { version = "0.11.2", features = ["macros"] }
rand = { version = "0.8.5", optional = true }
secret-storage = { git = "https://github.com/iotaledger/secret-storage.git", tag = "v0.3.0", default-features = false, optional = true }
serde-aux = { version = "4.5.0", optional = true }

[target.'cfg(not(target_arch = "wasm32"))'.dependencies]
identity_iota_interaction = { version = "=1.6.0-alpha", path = "../identity_iota_interaction", optional = true }
iota-config = { git = "https://github.com/iotaledger/iota.git", package = "iota-config", tag = "v0.11.6-rc", optional = true }
iota-sdk = { git = "https://github.com/iotaledger/iota.git", package = "iota-sdk", tag = "v0.11.6-rc", optional = true }
move-core-types = { git = "https://github.com/iotaledger/iota.git", package = "move-core-types", tag = "v0.11.6-rc", optional = true }
shared-crypto = { git = "https://github.com/iotaledger/iota.git", package = "shared-crypto", tag = "v0.11.6-rc", optional = true }
tokio = { version = "1.43", default-features = false, features = ["macros", "sync", "rt", "process"] }

[target.'cfg(target_arch = "wasm32")'.dependencies]
identity_iota_interaction = { version = "=1.6.0-alpha", path = "../identity_iota_interaction", default-features = false, optional = true }
tokio = { version = "1.43", default-features = false, features = ["sync"] }
# Dependency iota_interaction_ts is always used on wasm32 platform. It is not controlled by the "iota-client" feature
# because it's unclear how to implement this. wasm32 build will most probably always use the "iota-client" feature
# so this seems to be tolerable for now.
iota_interaction_ts = { version = "=1.6.0-alpha", path = "../bindings/wasm/iota_interaction_ts" }

[dev-dependencies]
iota-crypto = { version = "0.23", default-features = false, features = ["bip39", "bip39-en"] }
proptest = { version = "1.0.0", default-features = false, features = ["std"] }

# for feature iota-client tests
<<<<<<< HEAD
identity_iota_core = { path = ".", features = ["iota-client", "keytool", "send-sync"] } # enable for e2e tests
=======
identity_iota_core = { path = ".", features = ["iota-client", "keytool"] } # enable for e2e tests
>>>>>>> b31741fc
identity_storage = { path = "../identity_storage", features = ["send-sync-storage", "storage-signer", "keytool"] }
lazy_static = "1.5.0"
serial_test = "3.1.1"

[package.metadata.docs.rs]
# To build locally:
# RUSTDOCFLAGS="--cfg docsrs" cargo +nightly doc --all-features --no-deps --workspace --open
all-features = true
rustdoc-args = ["--cfg", "docsrs"]

[features]
default = ["iota-client", "revocation-bitmap", "send-sync"]
# Enables the IOTA Client related components, and dependencies.
iota-client = [
  "dep:async-trait",
  "dep:bcs",
  "dep:fastcrypto",
  "dep:identity_eddsa_verifier",
  "dep:identity_iota_interaction",
  "dep:identity_jose",
  "dep:iota-config",
  "dep:iota-crypto",
  "dep:iota-sdk",
  "dep:itertools",
  "dep:move-core-types",
  "dep:rand",
  "dep:secret-storage",
  "dep:serde-aux",
]

# Enables revocation with `RevocationBitmap2022`.
revocation-bitmap = ["identity_credential/revocation-bitmap"]

# Enables `Send` + `Sync` bounds for the storage and client interaction traits.
send-sync = ["send-sync-storage", "send-sync-client-ext", "identity_iota_interaction/send-sync-transaction"]
# Enables `Send` + `Sync` bounds for the storage traits.
send-sync-storage = ["secret-storage?/send-sync-storage"]
# Enables `Send` + `Sync` bounds for IOTA client interaction traits.
send-sync-client-ext = []
keytool = [
  "identity_iota_interaction/keytool",
  "identity_storage/keytool",
  "iota_interaction_ts/keytool",
  "iota-client",
]

[lints]
workspace = true<|MERGE_RESOLUTION|>--- conflicted
+++ resolved
@@ -63,11 +63,7 @@
 proptest = { version = "1.0.0", default-features = false, features = ["std"] }
 
 # for feature iota-client tests
-<<<<<<< HEAD
-identity_iota_core = { path = ".", features = ["iota-client", "keytool", "send-sync"] } # enable for e2e tests
-=======
 identity_iota_core = { path = ".", features = ["iota-client", "keytool"] } # enable for e2e tests
->>>>>>> b31741fc
 identity_storage = { path = "../identity_storage", features = ["send-sync-storage", "storage-signer", "keytool"] }
 lazy_static = "1.5.0"
 serial_test = "3.1.1"
