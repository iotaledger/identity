--- conflicted
+++ resolved
@@ -63,24 +63,9 @@
 rustdoc-args = ["--cfg", "docsrs"]
 
 [features]
-<<<<<<< HEAD
-default = [
-  "client",
-  "iota-client",
-  "kinesis-client",
-  "revocation-bitmap",
-  "send-sync-client-ext",
-]
-# Exposes the IotaIdentityClient and IotaIdentityClientExt traits.
-client = ["dep:async-trait"]
-# client = ["dep:async-trait"]
-# Client for rebased.
-kinesis-client = [
-=======
 default = ["iota-client", "revocation-bitmap", "send-sync-client-ext"]
 # Enables the IOTA Client related components, and dependencies.
 iota-client = [
->>>>>>> a080ec64
   "dep:async-trait",
   "dep:bcs",
   "dep:fastcrypto",
