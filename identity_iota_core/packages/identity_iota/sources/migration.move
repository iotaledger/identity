--- conflicted
+++ resolved
@@ -1,12 +1,7 @@
 module identity_iota::migration {
     use identity_iota::{migration_registry::MigrationRegistry, identity};
-<<<<<<< HEAD
     use stardust::{alias::Alias, alias_output::AliasOutput};
-    use iota::{coin, iota::IOTA};
-=======
-    use stardust::{alias::Alias, alias_output::{AliasOutput, extract_assets}};
-    use iota::{coin, clock::Clock};
->>>>>>> b93128b9
+    use iota::{coin, iota::IOTA, clock::Clock};
 
     const ENotADidOutput: u64 = 1;
 
@@ -41,35 +36,24 @@
         identity_addr
     }
 
-<<<<<<< HEAD
-    /// Migrates a legacy `AliasOutput` containing a DID Document to an `Identity`.
-    public fun migrate_alias_output(
-        alias_output: AliasOutput<IOTA>, 
-        migration_registry: &mut MigrationRegistry, 
-=======
     /// Creates a new `Identity` from an Iota 1.0 legacy `AliasOutput` containing a DID Document.
     public fun migrate_alias_output(
-        alias_output: AliasOutput,
+        alias_output: AliasOutput<IOTA>,
         migration_registry: &mut MigrationRegistry,
         creation_timestamp: u64,
         clock: &Clock,
->>>>>>> b93128b9
         ctx: &mut TxContext
     ) {
         // Extract required data from output.
         let (iota, native_tokens, alias_data) = alias_output.extract_assets();
 
-<<<<<<< HEAD
-        let identity_addr = migrate_alias(alias_data, migration_registry, ctx);
-=======
-        let doc_addr = migrate_alias(
+        let identity_addr = migrate_alias(
             alias_data,
             migration_registry,
             creation_timestamp,
             clock,
             ctx
         );
->>>>>>> b93128b9
 
         let coin = coin::from_balance(iota, ctx);
         transfer::public_transfer(coin, identity_addr);
@@ -80,42 +64,18 @@
 
 #[test_only]
 module identity_iota::migration_tests {
-<<<<<<< HEAD
-    use iota::{test_scenario, balance, bag, iota::IOTA};
+    use iota::{test_scenario, balance, bag, iota::IOTA, clock};
     use stardust::alias_output::{Self, AliasOutput};
-=======
-    use iota::{test_scenario, clock};
-    use stardust::alias_output::{create_empty_for_testing, AliasOutput, attach_alias};
->>>>>>> b93128b9
     use identity_iota::identity::{Identity};
     use identity_iota::migration::migrate_alias_output;
     use stardust::alias::{Self, Alias};
     use identity_iota::migration_registry::{MigrationRegistry, init_testing};
     use identity_iota::multicontroller::ControllerCap;
 
-<<<<<<< HEAD
     fun create_did_alias(ctx: &mut TxContext): Alias {
         let sender = ctx.sender();
         alias::create_for_testing(
             sender,
-=======
-    #[test]
-    fun test_migration_of_legacy_did_output() {
-        let controller_a = @0x1;
-        let mut scenario = test_scenario::begin(controller_a);
-        let clock = clock::create_for_testing(scenario.ctx());
-
-        let alias_output = create_empty_for_testing(scenario.ctx());
-        transfer::public_transfer(alias_output, controller_a);
-
-        scenario.next_tx(controller_a);
-        let mut alias_output = scenario.take_from_sender<AliasOutput>();
-
-        scenario.next_tx(controller_a);
-
-        let alias: Alias = create_with_state_metadata_for_testing(
-            option::none(),
->>>>>>> b93128b9
             1,
             option::some(b"DID"),
             option::some(sender),
@@ -139,6 +99,7 @@
     fun test_migration_of_legacy_did_output() {
         let controller_a = @0x1;
         let mut scenario = test_scenario::begin(controller_a);
+        let clock = clock::create_for_testing(scenario.ctx());
         
         let (did_output, alias_id) = create_empty_did_output(scenario.ctx());
 
@@ -147,17 +108,7 @@
         scenario.next_tx(controller_a);
         let mut registry = scenario.take_shared<MigrationRegistry>();
 
-<<<<<<< HEAD
-        migrate_alias_output(did_output, &mut registry, scenario.ctx());
-=======
-        migrate_alias_output(
-            alias_output,
-            &mut registry,
-            0,
-            &clock,
-            scenario.ctx()
-        );
->>>>>>> b93128b9
+        migrate_alias_output(did_output, &mut registry, clock.timestamp_ms(), &clock, scenario.ctx());
 
         scenario.next_tx(controller_a);
         let identity = scenario.take_shared<Identity>();
