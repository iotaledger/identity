--- conflicted
+++ resolved
@@ -328,18 +328,14 @@
     })
   }
 
-<<<<<<< HEAD
   async fn execute_transaction<S>(
-=======
-  async fn execute_transaction<S: Signer<IotaKeySignature> + OptionalSync>(
->>>>>>> f7ffc941
     &self,
     tx_bcs: ProgrammableTransactionBcs,
     gas_budget: Option<u64>,
     signer: &S,
   ) -> Result<IotaTransactionBlockResponseAdaptedTraitObj, Self::Error>
   where
-    S: Signer<IotaKeySignature> + Sync,
+    S: Signer<IotaKeySignature> + OptionalSync,
   {
     let tx = bcs::from_bytes::<ProgrammableTransaction>(tx_bcs.as_slice())?;
     let response = self.sdk_execute_transaction(tx, gas_budget, signer).await?;
