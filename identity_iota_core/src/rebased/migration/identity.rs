--- conflicted
+++ resolved
@@ -188,9 +188,6 @@
     client
       .find_object_for_address::<DelegationToken, _>(address, |token| token.controller_of() == self.id())
       .await
-<<<<<<< HEAD
-      .map_err(Error::from)
-=======
       .map(|maybe_delegate| maybe_delegate.map(ControllerToken::from))
       .map_err(|e| {
         Error::Identity(format!(
@@ -198,7 +195,6 @@
           self.id()
         ))
       })
->>>>>>> bd8a041c
   }
 
   /// Returns a [ControllerToken], owned by `client`'s sender address, that grants access to this Identity.
