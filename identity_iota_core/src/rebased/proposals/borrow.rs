--- conflicted
+++ resolved
@@ -148,18 +148,7 @@
   }
 }
 
-<<<<<<< HEAD
-/// A transaction to execute a borrow proposal.
-pub struct ExecuteBorrowTx<'i, B> {
-  identity: &'i mut OnChainIdentity,
-  borrow_action: B,
-  proposal_id: ObjectID,
-}
-
-impl<'i> ExecuteBorrowTx<'i, BorrowAction> {
-=======
 impl<'i> UserDrivenTx<'i, BorrowAction> {
->>>>>>> f5d229a5
   /// Defines how the borrowed assets should be used.
   pub fn with_intent<F>(self, intent_fn: F) -> UserDrivenTx<'i, BorrowActionWithIntent<F>>
   where
