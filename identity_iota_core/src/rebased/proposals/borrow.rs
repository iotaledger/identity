// Copyright 2020-2024 IOTA Stiftung
// SPDX-License-Identifier: Apache-2.0

use std::collections::HashMap;
use std::marker::PhantomData;

<<<<<<< HEAD
use crate::rebased::client::IdentityClientReadOnly;
use crate::rebased::iota::move_calls;
=======
use crate::iota_interaction_adapter::IdentityMoveCallsAdapter;
use crate::rebased::client::CoreClientReadOnly;
use crate::rebased::iota::package::identity_package_id;
>>>>>>> 7c2b63e1
use crate::rebased::migration::ControllerToken;

use product_core::core_client::CoreClientReadOnly;
use product_core::transaction::transaction_builder::Transaction;
use product_core::transaction::transaction_builder::TransactionBuilder;
use product_core::transaction::ProtoTransaction;
use serde::Deserialize;
use tokio::sync::Mutex;

use crate::rebased::migration::Proposal;
use crate::rebased::Error;
use async_trait::async_trait;
use iota_interaction::rpc_types::IotaExecutionStatus;
use iota_interaction::rpc_types::IotaObjectData;
use iota_interaction::rpc_types::IotaTransactionBlockEffects;
use iota_interaction::rpc_types::IotaTransactionBlockEffectsAPI as _;
use iota_interaction::types::base_types::ObjectID;
use iota_interaction::types::transaction::Argument;
use iota_interaction::types::transaction::ProgrammableTransaction;
use iota_interaction::types::TypeTag;
use iota_interaction::MoveType;
use iota_interaction::OptionalSync;
use serde::Serialize;

use super::CreateProposal;
use super::OnChainIdentity;
use super::ProposalBuilder;
use super::ProposalT;
use super::UserDrivenTx;

cfg_if::cfg_if! {
    if #[cfg(target_arch = "wasm32")] {
      use iota_interaction::types::programmable_transaction_builder::ProgrammableTransactionBuilder as Ptb;
      /// Instances of BorrowIntentFnT can be used as user-provided function to describe how
      /// a borrowed assets shall be used.
      pub trait BorrowIntentFnT: FnOnce(&mut Ptb, &HashMap<ObjectID, (Argument, IotaObjectData)>) {}
      impl<T> BorrowIntentFnT for T where T: FnOnce(&mut Ptb, &HashMap<ObjectID, (Argument, IotaObjectData)>) {}
      /// Boxed dynamic trait object of {@link BorrowIntentFnT}
      #[allow(unreachable_pub)]
      pub type BorrowIntentFn = Box<dyn BorrowIntentFnT + Send>;
    } else {
      use iota_interaction::types::programmable_transaction_builder::ProgrammableTransactionBuilder as Ptb;
      /// Instances of BorrowIntentFnT can be used as user-provided function to describe how
      /// a borrowed assets shall be used.
      pub trait BorrowIntentFnT: FnOnce(&mut Ptb, &HashMap<ObjectID, (Argument, IotaObjectData)>) {}
      impl<T> BorrowIntentFnT for T where T: FnOnce(&mut Ptb, &HashMap<ObjectID, (Argument, IotaObjectData)>) {}
      /// Boxed dynamic trait object of {@link BorrowIntentFnT}
      #[allow(unreachable_pub)]
      pub type BorrowIntentFn = Box<dyn BorrowIntentFnT + Send>;
    }
}

/// Action used to borrow in transaction [OnChainIdentity]'s assets.
#[derive(Deserialize, Serialize)]
pub struct BorrowAction<F = BorrowIntentFn> {
  objects: Vec<ObjectID>,
  #[serde(skip, default = "Mutex::default")]
  intent_fn: Mutex<Option<F>>,
}

impl<F> Default for BorrowAction<F> {
  fn default() -> Self {
    BorrowAction {
      objects: vec![],
      intent_fn: Mutex::new(None),
    }
  }
}

/// A [`BorrowAction`] coupled with a user-provided function to describe how
/// the borrowed assets shall be used.
pub struct BorrowActionWithIntent<F>(BorrowAction<F>)
where
  F: BorrowIntentFnT;

impl MoveType for BorrowAction {
  fn move_type(package: ObjectID) -> TypeTag {
    use std::str::FromStr;

    TypeTag::from_str(&format!("{package}::borrow_proposal::Borrow")).expect("valid move type")
  }
}

impl<F> BorrowAction<F> {
  /// Adds an object to the lists of objects that will be borrowed when executing
  /// this action in a proposal.
  pub fn borrow_object(&mut self, object_id: ObjectID) {
    self.objects.push(object_id);
  }

  /// Adds many objects. See [`BorrowAction::borrow_object`] for more details.
  pub fn borrow_objects<I>(&mut self, objects: I)
  where
    I: IntoIterator<Item = ObjectID>,
  {
    objects.into_iter().for_each(|obj_id| self.borrow_object(obj_id));
  }

  async fn take_intent(&self) -> Option<F> {
    self.intent_fn.lock().await.take()
  }

  fn plug_intent<I>(self, intent_fn: I) -> BorrowActionWithIntent<I>
  where
    I: BorrowIntentFnT,
  {
    let action = BorrowAction {
      objects: self.objects,
      intent_fn: Mutex::new(Some(intent_fn)),
    };
    BorrowActionWithIntent(action)
  }
}

impl<'i, 'c, F> ProposalBuilder<'i, 'c, BorrowAction<F>> {
  /// Adds an object to the list of objects that will be borrowed when executing this action.
  pub fn borrow(mut self, object_id: ObjectID) -> Self {
    self.action.borrow_object(object_id);
    self
  }
  /// Adds many objects. See [`BorrowAction::borrow_object`] for more details.
  pub fn borrow_objects<I>(self, objects: I) -> Self
  where
    I: IntoIterator<Item = ObjectID>,
  {
    objects.into_iter().fold(self, |builder, obj| builder.borrow(obj))
  }

  /// Specifies how to use the borrowed assets. This is only useful if the sender of this
  /// transaction has enough voting power to execute this proposal right-away.
  pub fn with_intent<F1>(self, intent_fn: F1) -> ProposalBuilder<'i, 'c, BorrowAction<F1>>
  where
    F1: FnOnce(&mut Ptb, &HashMap<ObjectID, (Argument, IotaObjectData)>),
  {
    let ProposalBuilder {
      identity,
      expiration,
      controller_token,
      action: BorrowAction { objects, .. },
    } = self;
    let intent_fn = Mutex::new(Some(intent_fn));
    ProposalBuilder {
      identity,
      expiration,
      controller_token,
      action: BorrowAction { objects, intent_fn },
    }
  }
}

#[cfg_attr(not(feature = "send-sync"), async_trait(?Send))]
#[cfg_attr(feature = "send-sync", async_trait)]
impl<F> ProposalT for Proposal<BorrowAction<F>>
where
  F: BorrowIntentFnT + Send + Sync,
{
  type Action = BorrowAction<F>;
  type Output = ();

  async fn create<'i, C>(
    action: Self::Action,
    expiration: Option<u64>,
    identity: &'i mut OnChainIdentity,
    controller_token: &ControllerToken,
    client: &C,
  ) -> Result<TransactionBuilder<CreateProposal<'i, Self::Action>>, Error>
  where
    C: CoreClientReadOnly + OptionalSync,
  {
    if identity.id() != controller_token.controller_of() {
      return Err(Error::Identity(format!(
        "token {} doesn't grant access to identity {}",
        controller_token.id(),
        identity.id()
      )));
    }

    let package = identity_package_id(client).await?;
    let identity_ref = client
      .get_object_ref_by_id(identity.id())
      .await?
      .expect("identity exists on-chain");
    let controller_cap_ref = controller_token.controller_ref(client).await?;
    let can_execute = identity
      .controller_voting_power(controller_token.controller_id())
      .expect("is a controller of identity")
      >= identity.threshold();
    let maybe_intent_fn = action.intent_fn.into_inner();
    let chained_execution = can_execute && maybe_intent_fn.is_some();
    let tx = if chained_execution {
      // Construct a list of `(ObjectRef, TypeTag)` from the list of objects to send.
      let object_data_list = {
        let mut object_data_list = vec![];
        for obj_id in action.objects {
          let object_data = super::obj_data_for_id(client, obj_id)
            .await
            .map_err(|e| Error::TransactionBuildingFailed(e.to_string()))?;
          object_data_list.push(object_data);
        }
        object_data_list
      };
      move_calls::identity::create_and_execute_borrow(
        identity_ref,
        controller_cap_ref,
        object_data_list,
        maybe_intent_fn.unwrap(),
        expiration,
        package,
      )
    } else {
<<<<<<< HEAD
      move_calls::identity::propose_borrow(
        identity_ref,
        controller_cap_ref,
        action.objects,
        expiration,
        client.package_id(),
      )
=======
      IdentityMoveCallsAdapter::propose_borrow(identity_ref, controller_cap_ref, action.objects, expiration, package)
>>>>>>> 7c2b63e1
    }
    .map_err(|e| Error::TransactionBuildingFailed(e.to_string()))?;

    Ok(TransactionBuilder::new(CreateProposal {
      identity,
      ptb: bcs::from_bytes(&tx)?,
      chained_execution,
      _action: PhantomData,
    }))
  }

  async fn into_tx<'i, C>(
    self,
    identity: &'i mut OnChainIdentity,
    controller_token: &ControllerToken,
    _client: &C,
  ) -> Result<UserDrivenTx<'i, Self::Action>, Error> {
    if identity.id() != controller_token.controller_of() {
      return Err(Error::Identity(format!(
        "token {} doesn't grant access to identity {}",
        controller_token.id(),
        identity.id()
      )));
    }

    let proposal_id = self.id();
    let borrow_action = self.into_action();

    Ok(UserDrivenTx::new(
      identity,
      controller_token.id(),
      borrow_action,
      proposal_id,
    ))
  }

  fn parse_tx_effects(effects: &IotaTransactionBlockEffects) -> Result<Self::Output, Error> {
    if let IotaExecutionStatus::Failure { error } = effects.status() {
      return Err(Error::TransactionUnexpectedResponse(error.clone()));
    }

    Ok(())
  }
}

impl<'i, F> UserDrivenTx<'i, BorrowAction<F>> {
  /// Defines how the borrowed assets should be used.
  pub fn with_intent<F1>(self, intent_fn: F1) -> UserDrivenTx<'i, BorrowActionWithIntent<F1>>
  where
    F1: BorrowIntentFnT,
  {
    UserDrivenTx::new(
      self.identity,
      self.controller_token,
      self.action.plug_intent(intent_fn),
      self.proposal_id,
    )
  }
}

impl<'i, F> ProtoTransaction for UserDrivenTx<'i, BorrowAction<F>> {
  type Input = BorrowIntentFn;
  type Tx = TransactionBuilder<UserDrivenTx<'i, BorrowActionWithIntent<BorrowIntentFn>>>;

  fn with(self, input: Self::Input) -> Self::Tx {
    TransactionBuilder::new(self.with_intent(input))
  }
}

impl<F> UserDrivenTx<'_, BorrowActionWithIntent<F>>
where
  F: BorrowIntentFnT,
{
  async fn make_ptb(
    &self,
    client: &(impl CoreClientReadOnly + OptionalSync),
  ) -> Result<ProgrammableTransaction, Error> {
    let Self {
      identity,
      action: borrow_action,
      proposal_id,
      controller_token,
      ..
    } = self;
    let identity_ref = client
      .get_object_ref_by_id(identity.id())
      .await?
      .expect("identity exists on-chain");
    let controller_token = client.get_object_by_id::<ControllerToken>(*controller_token).await?;
    let controller_token_ref = controller_token.controller_ref(client).await?;

    // Construct a list of `(ObjectRef, TypeTag)` from the list of objects to send.
    let object_data_list = {
      let mut object_data_list = vec![];
      for obj_id in borrow_action.0.objects.iter() {
        let object_data = super::obj_data_for_id(client, *obj_id)
          .await
          .map_err(|e| Error::TransactionBuildingFailed(e.to_string()))?;
        object_data_list.push(object_data);
      }
      object_data_list
    };

<<<<<<< HEAD
    let tx = move_calls::identity::execute_borrow(
=======
    let package = identity_package_id(client).await?;
    let tx = IdentityMoveCallsAdapter::execute_borrow(
>>>>>>> 7c2b63e1
      identity_ref,
      controller_token_ref,
      *proposal_id,
      object_data_list,
      borrow_action
        .0
        .take_intent()
        .await
        .expect("BorrowActionWithIntent makes sure intent_fn is there"),
      package,
    )
    .map_err(|e| Error::TransactionBuildingFailed(e.to_string()))?;

    Ok(bcs::from_bytes(&tx)?)
  }
}

#[cfg_attr(not(feature = "send-sync"), async_trait(?Send))]
#[cfg_attr(feature = "send-sync", async_trait)]
impl<F> Transaction for UserDrivenTx<'_, BorrowActionWithIntent<F>>
where
  F: BorrowIntentFnT + Send,
{
  type Output = ();
  type Error = Error;

  async fn build_programmable_transaction<C>(&self, client: &C) -> Result<ProgrammableTransaction, Self::Error>
  where
    C: CoreClientReadOnly + OptionalSync,
  {
    self.cached_ptb.get_or_try_init(|| self.make_ptb(client)).await.cloned()
  }

  async fn apply<C>(
    self,
    effects: IotaTransactionBlockEffects,
    _client: &C,
  ) -> (Result<Self::Output, Self::Error>, IotaTransactionBlockEffects)
  where
    C: CoreClientReadOnly + OptionalSync,
  {
    if let IotaExecutionStatus::Failure { error } = effects.status() {
      return (Err(Error::TransactionUnexpectedResponse(error.clone())), effects);
    }

    (Ok(()), effects)
  }
}<|MERGE_RESOLUTION|>--- conflicted
+++ resolved
@@ -4,14 +4,9 @@
 use std::collections::HashMap;
 use std::marker::PhantomData;
 
-<<<<<<< HEAD
-use crate::rebased::client::IdentityClientReadOnly;
 use crate::rebased::iota::move_calls;
-=======
-use crate::iota_interaction_adapter::IdentityMoveCallsAdapter;
-use crate::rebased::client::CoreClientReadOnly;
 use crate::rebased::iota::package::identity_package_id;
->>>>>>> 7c2b63e1
+
 use crate::rebased::migration::ControllerToken;
 
 use product_core::core_client::CoreClientReadOnly;
@@ -222,17 +217,7 @@
         package,
       )
     } else {
-<<<<<<< HEAD
-      move_calls::identity::propose_borrow(
-        identity_ref,
-        controller_cap_ref,
-        action.objects,
-        expiration,
-        client.package_id(),
-      )
-=======
-      IdentityMoveCallsAdapter::propose_borrow(identity_ref, controller_cap_ref, action.objects, expiration, package)
->>>>>>> 7c2b63e1
+      move_calls::identity::propose_borrow(identity_ref, controller_cap_ref, action.objects, expiration, package)
     }
     .map_err(|e| Error::TransactionBuildingFailed(e.to_string()))?;
 
@@ -335,13 +320,8 @@
       }
       object_data_list
     };
-
-<<<<<<< HEAD
+    let package = identity_package_id(client).await?;
     let tx = move_calls::identity::execute_borrow(
-=======
-    let package = identity_package_id(client).await?;
-    let tx = IdentityMoveCallsAdapter::execute_borrow(
->>>>>>> 7c2b63e1
       identity_ref,
       controller_token_ref,
       *proposal_id,
