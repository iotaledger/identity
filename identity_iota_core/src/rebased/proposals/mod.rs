// Copyright 2020-2024 IOTA Stiftung
// SPDX-License-Identifier: Apache-2.0

mod borrow;
mod config_change;
mod controller;
mod send;
mod update_did_doc;
mod upgrade;

use std::marker::PhantomData;
use std::ops::Deref;
use std::ops::DerefMut;

<<<<<<< HEAD
use crate::rebased::client::IdentityClientReadOnly;
use crate::rebased::iota::move_calls;
=======
use crate::iota_interaction_adapter::IdentityMoveCallsAdapter;

use identity_iota_interaction::IdentityMoveCalls;
use identity_iota_interaction::IotaClientTrait;
use identity_iota_interaction::OptionalSend;
use identity_iota_interaction::OptionalSync;
use tokio::sync::OnceCell;

>>>>>>> 7c2b63e1
use crate::rebased::migration::get_identity;
use async_trait::async_trait;
pub use borrow::*;
pub use config_change::*;
pub use controller::*;
use iota_interaction::rpc_types::IotaExecutionStatus;
use iota_interaction::rpc_types::IotaObjectData;
use iota_interaction::rpc_types::IotaObjectDataOptions;
use iota_interaction::rpc_types::IotaTransactionBlockEffects;
use iota_interaction::rpc_types::IotaTransactionBlockEffectsAPI as _;
use iota_interaction::types::base_types::ObjectID;
use iota_interaction::types::base_types::ObjectRef;
use iota_interaction::types::base_types::ObjectType;
use iota_interaction::types::transaction::ProgrammableTransaction;
use iota_interaction::types::TypeTag;
use iota_interaction::IotaClientTrait;
use iota_interaction::OptionalSend;
use iota_interaction::OptionalSync;
use product_core::core_client::CoreClientReadOnly;
use product_core::transaction::transaction_builder::Transaction;
use product_core::transaction::transaction_builder::TransactionBuilder;
use product_core::transaction::ProtoTransaction;
use tokio::sync::OnceCell;

pub use send::*;
use serde::de::DeserializeOwned;
pub use update_did_doc::*;
pub use upgrade::*;

use crate::rebased::migration::OnChainIdentity;
use crate::rebased::migration::Proposal;
use crate::rebased::Error;
use iota_interaction::MoveType;

<<<<<<< HEAD
=======
use super::client::CoreClientReadOnly;
use super::iota::package::identity_package_id;
>>>>>>> 7c2b63e1
use super::migration::ControllerToken;

/// Interface that allows the creation and execution of an [`OnChainIdentity`]'s [`Proposal`]s.
#[cfg_attr(not(feature = "send-sync"), async_trait(?Send))]
#[cfg_attr(feature = "send-sync", async_trait)]
pub trait ProposalT: Sized {
  /// The [`Proposal`] action's type.
  type Action;
  /// The output of the [`Proposal`]
  type Output;

  /// Creates a new [`Proposal`] with the provided action and expiration.
  async fn create<'i, C>(
    action: Self::Action,
    expiration: Option<u64>,
    identity: &'i mut OnChainIdentity,
    controller_token: &ControllerToken,
    client: &C,
  ) -> Result<TransactionBuilder<CreateProposal<'i, Self::Action>>, Error>
  where
    C: CoreClientReadOnly + OptionalSync;

  /// Converts the [`Proposal`] into a transaction that can be executed.
  async fn into_tx<'i, C>(
    self,
    identity: &'i mut OnChainIdentity,
    controller_token: &ControllerToken,
    client: &C,
  ) -> Result<impl ProtoTransaction, Error>
  where
    C: CoreClientReadOnly + OptionalSync;

  /// Parses the transaction's effects and returns the output of the [`Proposal`].
  fn parse_tx_effects(effects: &IotaTransactionBlockEffects) -> Result<Self::Output, Error>;
}

impl<A> Proposal<A>
where
  Proposal<A>: ProposalT<Action = A>,
  A: MoveType + OptionalSend + OptionalSync,
{
  /// Creates a new [ApproveProposal] for the provided [`Proposal`].
  pub fn approve<'i>(
    &mut self,
    identity: &'i OnChainIdentity,
    controller_token: &ControllerToken,
  ) -> Result<TransactionBuilder<ApproveProposal<'_, 'i, A>>, Error> {
    ApproveProposal::new(self, identity, controller_token).map(TransactionBuilder::new)
  }
}

/// A builder for creating a [`Proposal`].
#[derive(Debug)]
pub struct ProposalBuilder<'i, 'c, A> {
  identity: &'i mut OnChainIdentity,
  controller_token: &'c ControllerToken,
  expiration: Option<u64>,
  action: A,
}

impl<A> Deref for ProposalBuilder<'_, '_, A> {
  type Target = A;
  fn deref(&self) -> &Self::Target {
    &self.action
  }
}

impl<A> DerefMut for ProposalBuilder<'_, '_, A> {
  fn deref_mut(&mut self) -> &mut Self::Target {
    &mut self.action
  }
}

impl<'i, 'c, A> ProposalBuilder<'i, 'c, A> {
  pub(crate) fn new(identity: &'i mut OnChainIdentity, controller_token: &'c ControllerToken, action: A) -> Self {
    Self {
      identity,
      controller_token,
      expiration: None,
      action,
    }
  }

  /// Sets the expiration epoch for the [`Proposal`].
  pub fn expiration_epoch(mut self, exp: u64) -> Self {
    self.expiration = Some(exp);
    self
  }

  /// Creates a [`Proposal`] with the provided arguments. If `forbid_chained_execution` is set to `true`,
  /// the [`Proposal`] won't be executed even if creator alone has enough voting power.
  pub async fn finish<C>(self, client: &C) -> Result<TransactionBuilder<CreateProposal<'i, A>>, Error>
  where
    Proposal<A>: ProposalT<Action = A>,
    C: CoreClientReadOnly + OptionalSync,
  {
    let Self {
      action,
      expiration,
      controller_token,
      identity,
    } = self;

    Proposal::<A>::create(action, expiration, identity, controller_token, client).await
  }
}

#[derive(Debug)]
/// The result of creating a [`Proposal`]. When a [`Proposal`] is executed
/// in the same transaction as its creation, a [`ProposalResult::Executed`] is
/// returned. [`ProposalResult::Pending`] otherwise.
pub enum ProposalResult<P: ProposalT> {
  /// A [`Proposal`] that has yet to be executed.
  Pending(P),
  /// A [`Proposal`]'s execution output.
  Executed(P::Output),
}

/// A transaction to create a [`Proposal`].
#[derive(Debug)]
pub struct CreateProposal<'i, A> {
  identity: &'i mut OnChainIdentity,
  chained_execution: bool,
  ptb: ProgrammableTransaction,
  _action: PhantomData<A>,
}

impl<A> CreateProposal<'_, A> {
  /// Returns this [Transaction]'s [ProgrammableTransaction].
  pub fn ptb(&self) -> &ProgrammableTransaction {
    &self.ptb
  }
}

#[cfg_attr(not(feature = "send-sync"), async_trait(?Send))]
#[cfg_attr(feature = "send-sync", async_trait)]
impl<A> Transaction for CreateProposal<'_, A>
where
  Proposal<A>: ProposalT<Action = A> + DeserializeOwned,
  A: OptionalSend + OptionalSync,
{
  type Output = ProposalResult<Proposal<A>>;
  type Error = Error;

  async fn build_programmable_transaction<C>(&self, _client: &C) -> Result<ProgrammableTransaction, Error>
  where
    C: CoreClientReadOnly + OptionalSync,
  {
    Ok(self.ptb.clone())
  }

  async fn apply<C>(
    self,
    effects: IotaTransactionBlockEffects,
    client: &C,
  ) -> (Result<Self::Output, Error>, IotaTransactionBlockEffects)
  where
    C: CoreClientReadOnly + OptionalSync,
  {
    let Self {
      identity,
      chained_execution,
      ..
    } = self;

    if let IotaExecutionStatus::Failure { error } = effects.status() {
      return (Err(Error::TransactionUnexpectedResponse(error.clone())), effects);
    }

    // Identity has been changed regardless of whether the proposal has been executed
    // or simply created. Refetch it, to sync it with its on-chain state.
    match get_identity(client, identity.id()).await {
      Ok(maybe_identity) => *identity = maybe_identity.expect("This identity already exists on-chain"),
      Err(e) => return (Err(e), effects),
    }

    if chained_execution {
      // The proposal has been created and executed right-away. Parse its effects.
      let apply_result = Proposal::<A>::parse_tx_effects(&effects).map(ProposalResult::Executed);
      (apply_result, effects)
    } else {
      // 2 objects are created, one is the Bag's Field and the other is our Proposal. Proposal is not owned by the bag,
      // but the field is.
      let proposals_bag_id = identity.multicontroller().proposals_bag_id();
      let proposal_id = effects
        .created()
        .iter()
        .find(|obj_ref| obj_ref.owner != proposals_bag_id)
        .expect("tx was successful")
        .object_id();

      let apply_result = client
        .get_object_by_id(proposal_id)
        .await
        .map_err(Error::from)
        .map(ProposalResult::Pending);

      (apply_result, effects)
    }
  }
}

/// A transaction to execute a [`Proposal`].
#[derive(Debug)]
pub struct ExecuteProposal<'i, A> {
  ptb: ProgrammableTransaction,
  identity: &'i mut OnChainIdentity,
  _action: PhantomData<A>,
}

impl<A> ExecuteProposal<'_, A> {
  /// Returns this [Transaction]'s [ProgrammableTransaction].
  pub fn ptb(&self) -> &ProgrammableTransaction {
    &self.ptb
  }
}

#[cfg_attr(not(feature = "send-sync"), async_trait(?Send))]
#[cfg_attr(feature = "send-sync", async_trait)]
impl<A> Transaction for ExecuteProposal<'_, A>
where
  Proposal<A>: ProposalT<Action = A>,
  A: OptionalSend + OptionalSync,
{
  type Output = <Proposal<A> as ProposalT>::Output;
  type Error = Error;

  async fn build_programmable_transaction<C>(&self, _client: &C) -> Result<ProgrammableTransaction, Error>
  where
    C: CoreClientReadOnly + OptionalSync,
  {
    Ok(self.ptb.clone())
  }
  async fn apply<C>(
    self,
    effects: IotaTransactionBlockEffects,
    client: &C,
  ) -> (Result<Self::Output, Error>, IotaTransactionBlockEffects)
  where
    C: CoreClientReadOnly + OptionalSync,
  {
    let Self { identity, .. } = self;

    if let IotaExecutionStatus::Failure { error } = effects.status() {
      return (Err(Error::TransactionUnexpectedResponse(error.clone())), effects);
    }

    match get_identity(client, identity.id()).await {
      Ok(maybe_identity) => *identity = maybe_identity.expect("This identity already exists on-chain"),
      Err(e) => return (Err(e), effects),
    }

    (Proposal::<A>::parse_tx_effects(&effects), effects)
  }
}

/// A transaction to approve a [`Proposal`].
#[derive(Debug)]
pub struct ApproveProposal<'p, 'i, A> {
  proposal: &'p mut Proposal<A>,
  identity: &'i OnChainIdentity,
  controller_token: ControllerToken,
  cached_ptb: OnceCell<ProgrammableTransaction>,
}

impl<'p, 'i, A> ApproveProposal<'p, 'i, A> {
  /// Creates a new [Transaction] to approve `identity`'s `proposal`.
  pub fn new(
    proposal: &'p mut Proposal<A>,
    identity: &'i OnChainIdentity,
    controller_token: &ControllerToken,
  ) -> Result<Self, Error> {
    if identity.id() != controller_token.controller_of() {
      return Err(Error::Identity(format!(
        "token {} doesn't grant access to identity {}",
        controller_token.id(),
        identity.id()
      )));
    }

    Ok(Self {
      proposal,
      identity,
      controller_token: controller_token.clone(),
      cached_ptb: OnceCell::new(),
    })
  }
}
impl<A: MoveType> ApproveProposal<'_, '_, A> {
  async fn make_ptb<C>(&self, client: &C) -> Result<ProgrammableTransaction, Error>
  where
    C: CoreClientReadOnly + OptionalSync,
  {
    let Self {
      proposal,
      identity,
      controller_token,
      ..
    } = self;
    let identity_ref = client
      .get_object_ref_by_id(identity.id())
      .await?
      .ok_or_else(|| Error::Identity(format!("identity {} doesn't exist", identity.id())))?;
    let controller_cap = controller_token.controller_ref(client).await?;
<<<<<<< HEAD
    let tx =
      move_calls::identity::approve_proposal::<A>(identity_ref.clone(), controller_cap, proposal.id(), self.package)?;
=======
    let package = identity_package_id(client).await?;
    let tx = <IdentityMoveCallsAdapter as IdentityMoveCalls>::approve_proposal::<A>(
      identity_ref.clone(),
      controller_cap,
      proposal.id(),
      package,
    )?;
>>>>>>> 7c2b63e1

    Ok(bcs::from_bytes(&tx)?)
  }
}

#[cfg_attr(not(feature = "send-sync"), async_trait(?Send))]
#[cfg_attr(feature = "send-sync", async_trait)]
impl<A> Transaction for ApproveProposal<'_, '_, A>
where
  Proposal<A>: ProposalT<Action = A>,
  A: MoveType + OptionalSend + OptionalSync,
{
  type Output = ();
  type Error = Error;

  async fn build_programmable_transaction<C>(&self, client: &C) -> Result<ProgrammableTransaction, Self::Error>
  where
    C: CoreClientReadOnly + OptionalSync,
  {
    self.cached_ptb.get_or_try_init(|| self.make_ptb(client)).await.cloned()
  }
  async fn apply<C>(
    self,
    effects: IotaTransactionBlockEffects,
    _client: &C,
  ) -> (Result<Self::Output, Self::Error>, IotaTransactionBlockEffects)
  where
    C: CoreClientReadOnly + OptionalSync,
  {
    if let IotaExecutionStatus::Failure { error } = effects.status() {
      return (Err(Error::TransactionUnexpectedResponse(error.clone())), effects);
    }

    let proposal_was_updated = effects
      .mutated()
      .iter()
      .any(|obj| obj.object_id() == self.proposal.id());
    if proposal_was_updated {
      let vp = self
        .identity
        .controller_voting_power(self.controller_token.controller_id())
        .expect("is identity's controller");
      *self.proposal.votes_mut() = self.proposal.votes() + vp;
      (Ok(()), effects)
    } else {
      (
        Err(Error::TransactionUnexpectedResponse(format!(
          "proposal {} wasn't updated in this transaction",
          self.proposal.id()
        ))),
        effects,
      )
    }
  }
}

async fn obj_data_for_id(client: &impl CoreClientReadOnly, obj_id: ObjectID) -> anyhow::Result<IotaObjectData> {
  use anyhow::Context;

  client
    .client_adapter()
    .read_api()
    .get_object_with_options(obj_id, IotaObjectDataOptions::default().with_type().with_owner())
    .await?
    .into_object()
    .context("no iota object in response")
}

async fn obj_ref_and_type_for_id(
  client: &impl CoreClientReadOnly,
  obj_id: ObjectID,
) -> anyhow::Result<(ObjectRef, TypeTag)> {
  let res = obj_data_for_id(client, obj_id).await?;
  let obj_ref = res.object_ref();
  let obj_type = match res.object_type().expect("object type is requested") {
    ObjectType::Package => anyhow::bail!("a move package cannot be sent"),
    ObjectType::Struct(type_) => type_.into(),
  };

  Ok((obj_ref, obj_type))
}

/// A transaction that requires user input in order to be executed.
pub struct UserDrivenTx<'i, A> {
  identity: &'i mut OnChainIdentity,
  controller_token: ObjectID,
  action: A,
  proposal_id: ObjectID,
  cached_ptb: OnceCell<ProgrammableTransaction>,
}

impl<'i, A> UserDrivenTx<'i, A> {
  fn new(identity: &'i mut OnChainIdentity, controller_token: ObjectID, action: A, proposal_id: ObjectID) -> Self {
    Self {
      identity,
      controller_token,
      action,
      proposal_id,
      cached_ptb: OnceCell::new(),
    }
  }
}<|MERGE_RESOLUTION|>--- conflicted
+++ resolved
@@ -12,19 +12,7 @@
 use std::ops::Deref;
 use std::ops::DerefMut;
 
-<<<<<<< HEAD
-use crate::rebased::client::IdentityClientReadOnly;
 use crate::rebased::iota::move_calls;
-=======
-use crate::iota_interaction_adapter::IdentityMoveCallsAdapter;
-
-use identity_iota_interaction::IdentityMoveCalls;
-use identity_iota_interaction::IotaClientTrait;
-use identity_iota_interaction::OptionalSend;
-use identity_iota_interaction::OptionalSync;
-use tokio::sync::OnceCell;
-
->>>>>>> 7c2b63e1
 use crate::rebased::migration::get_identity;
 use async_trait::async_trait;
 pub use borrow::*;
@@ -54,16 +42,12 @@
 pub use update_did_doc::*;
 pub use upgrade::*;
 
+use super::iota::package::identity_package_id;
 use crate::rebased::migration::OnChainIdentity;
 use crate::rebased::migration::Proposal;
 use crate::rebased::Error;
 use iota_interaction::MoveType;
 
-<<<<<<< HEAD
-=======
-use super::client::CoreClientReadOnly;
-use super::iota::package::identity_package_id;
->>>>>>> 7c2b63e1
 use super::migration::ControllerToken;
 
 /// Interface that allows the creation and execution of an [`OnChainIdentity`]'s [`Proposal`]s.
@@ -368,18 +352,9 @@
       .await?
       .ok_or_else(|| Error::Identity(format!("identity {} doesn't exist", identity.id())))?;
     let controller_cap = controller_token.controller_ref(client).await?;
-<<<<<<< HEAD
-    let tx =
-      move_calls::identity::approve_proposal::<A>(identity_ref.clone(), controller_cap, proposal.id(), self.package)?;
-=======
     let package = identity_package_id(client).await?;
-    let tx = <IdentityMoveCallsAdapter as IdentityMoveCalls>::approve_proposal::<A>(
-      identity_ref.clone(),
-      controller_cap,
-      proposal.id(),
-      package,
-    )?;
->>>>>>> 7c2b63e1
+
+    let tx = move_calls::identity::approve_proposal::<A>(identity_ref.clone(), controller_cap, proposal.id(), package)?;
 
     Ok(bcs::from_bytes(&tx)?)
   }
