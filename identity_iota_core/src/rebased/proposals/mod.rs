// Copyright 2020-2024 IOTA Stiftung
// SPDX-License-Identifier: Apache-2.0

mod borrow;
mod config_change;
mod deactivate_did;
mod send;
mod update_did_doc;
<<<<<<< HEAD
mod controller;
=======
mod upgrade;
>>>>>>> a970f259

use std::marker::PhantomData;
use std::ops::Deref;
use std::ops::DerefMut;

use crate::rebased::client::IdentityClientReadOnly;
use crate::rebased::client::IotaKeySignature;
use crate::rebased::migration::get_identity;
use crate::rebased::sui::move_calls;
use crate::rebased::transaction::ProtoTransaction;
use async_trait::async_trait;
pub use borrow::*;
pub use config_change::*;
pub use upgrade::*;
pub use deactivate_did::*;
pub use controller::*;
use iota_sdk::rpc_types::IotaExecutionStatus;
use iota_sdk::rpc_types::IotaObjectData;
use iota_sdk::rpc_types::IotaObjectDataOptions;
use iota_sdk::rpc_types::IotaTransactionBlockEffectsAPI;
use iota_sdk::rpc_types::IotaTransactionBlockResponse;
use iota_sdk::types::base_types::ObjectID;
use iota_sdk::types::base_types::ObjectRef;
use iota_sdk::types::base_types::ObjectType;
use iota_sdk::types::transaction::ProgrammableTransaction;
use iota_sdk::types::TypeTag;
use secret_storage::Signer;
pub use send::*;
use serde::de::DeserializeOwned;
pub use update_did_doc::*;

use crate::rebased::client::IdentityClient;
use crate::rebased::migration::OnChainIdentity;
use crate::rebased::migration::Proposal;
use crate::rebased::transaction::Transaction;
use crate::rebased::transaction::TransactionOutput;
use crate::rebased::utils::MoveType;
use crate::rebased::Error;

/// Interface that allows the creation and execution of an [`OnChainIdentity`]'s [`Proposal`]s.
#[async_trait]
pub trait ProposalT {
  /// The [`Proposal`] action's type.
  type Action;
  type Output;

  async fn create<'i, S>(
    action: Self::Action,
    expiration: Option<u64>,
    identity: &'i mut OnChainIdentity,
    client: &IdentityClient<S>,
  ) -> Result<CreateProposalTx<'i, Self::Action>, Error>
  where
    S: Signer<IotaKeySignature> + Sync;

  async fn into_tx<'i, S>(
    self,
    identity: &'i mut OnChainIdentity,
    client: &IdentityClient<S>,
  ) -> Result<impl ProtoTransaction, Error>
  where
    S: Signer<IotaKeySignature> + Sync;

  fn parse_tx_effects(tx_response: &IotaTransactionBlockResponse) -> Result<Self::Output, Error>;
}

impl<A> Proposal<A> {
  pub fn approve<'i>(&mut self, identity: &'i OnChainIdentity) -> ApproveProposalTx<'_, 'i, A> {
    ApproveProposalTx {
      proposal: self,
      identity,
    }
  }
}

#[derive(Debug)]
pub struct ProposalBuilder<'i, A> {
  identity: &'i mut OnChainIdentity,
  expiration: Option<u64>,
  action: A,
}

impl<'i, A> Deref for ProposalBuilder<'i, A> {
  type Target = A;
  fn deref(&self) -> &Self::Target {
    &self.action
  }
}

impl<'i, A> DerefMut for ProposalBuilder<'i, A> {
  fn deref_mut(&mut self) -> &mut Self::Target {
    &mut self.action
  }
}

impl<'i, A> ProposalBuilder<'i, A> {
  pub(crate) fn new(identity: &'i mut OnChainIdentity, action: A) -> Self {
    Self {
      identity,
      expiration: None,
      action,
    }
  }

  pub fn expiration_epoch(mut self, exp: u64) -> Self {
    self.expiration = Some(exp);
    self
  }

  /// Creates a [`Proposal`] with the provided arguments. If `forbid_chained_execution` is set to `true`,
  /// the [`Proposal`] won't be executed even if creator alone has enough voting power.
  pub async fn finish<S>(self, client: &IdentityClient<S>) -> Result<CreateProposalTx<'i, A>, Error>
  where
    Proposal<A>: ProposalT<Action = A>,
    S: Signer<IotaKeySignature> + Sync,
  {
    let Self {
      action,
      expiration,
      identity,
    } = self;
    Proposal::<A>::create(action, expiration, identity, client).await
  }
}

#[derive(Debug)]
/// The result of creating a [`Proposal`]. When a [`Proposal`] is executed
/// in the same transaction as its creation, a [`ProposalResult::Executed`] is
/// returned. [`ProposalResult::Pending`] otherwise.
pub enum ProposalResult<P: ProposalT> {
  /// A [`Proposal`] that has yet to be executed.
  Pending(P),
  /// A [`Proposal`]'s execution output.
  Executed(P::Output),
}

#[derive(Debug)]
pub struct CreateProposalTx<'i, A> {
  identity: &'i mut OnChainIdentity,
  tx: ProgrammableTransaction,
  chained_execution: bool,
  _action: PhantomData<A>,
}

#[async_trait]
impl<'i, A> Transaction for CreateProposalTx<'i, A>
where
  Proposal<A>: ProposalT<Action = A> + DeserializeOwned,
  A: Send,
{
  type Output = ProposalResult<Proposal<A>>;

  async fn execute_with_opt_gas<S>(
    self,
    gas_budget: Option<u64>,
    client: &IdentityClient<S>,
  ) -> Result<TransactionOutput<ProposalResult<Proposal<A>>>, Error>
  where
    S: Signer<IotaKeySignature> + Sync,
  {
    let Self {
      identity,
      tx,
      chained_execution,
      ..
    } = self;
    let tx_response = client.execute_transaction(tx, gas_budget).await?;
    let tx_effects_status = tx_response
      .effects
      .as_ref()
      .ok_or_else(|| Error::TransactionUnexpectedResponse("missing transaction's effects".to_string()))?
      .status();

    if let IotaExecutionStatus::Failure { error } = tx_effects_status {
      return Err(Error::TransactionUnexpectedResponse(error.clone()));
    }

    // Identity has been changed regardless of whether the proposal has been executed
    // or simply created. Refetch it, to sync it with its on-chain state.
    *identity = get_identity(client, identity.id())
      .await?
      .expect("identity exists on-chain");

    if chained_execution {
      // The proposal has been created and executed right-away. Parse its effects.
      Proposal::<A>::parse_tx_effects(&tx_response).map(ProposalResult::Executed)
    } else {
      // 2 objects are created, one is the Bag's Field and the other is our Proposal. Proposal is not owned by the bag,
      // but the field is.
      let proposals_bag_id = identity.multicontroller().proposals_bag_id();
      let proposal_id = tx_response
        .effects
        .as_ref()
        .ok_or_else(|| Error::TransactionUnexpectedResponse("transaction had no effects".to_string()))?
        .created()
        .iter()
        .find(|obj_ref| obj_ref.owner != proposals_bag_id)
        .expect("tx was successful")
        .object_id();

      client.get_object_by_id(proposal_id).await.map(ProposalResult::Pending)
    }
    .map(move |output| TransactionOutput {
      output,
      response: tx_response,
    })
  }
}

#[derive(Debug)]
pub struct ExecuteProposalTx<'i, A> {
  tx: ProgrammableTransaction,
  identity: &'i mut OnChainIdentity,
  _action: PhantomData<A>,
}

#[async_trait]
impl<'i, A> Transaction for ExecuteProposalTx<'i, A>
where
  Proposal<A>: ProposalT<Action = A>,
  A: Send,
{
  type Output = <Proposal<A> as ProposalT>::Output;
  async fn execute_with_opt_gas<S>(
    self,
    gas_budget: Option<u64>,
    client: &IdentityClient<S>,
  ) -> Result<TransactionOutput<Self::Output>, Error>
  where
    S: Signer<IotaKeySignature> + Sync,
  {
    let Self { identity, tx, .. } = self;
    let tx_response = client.execute_transaction(tx, gas_budget).await?;
    let tx_effects_status = tx_response
      .effects
      .as_ref()
      .ok_or_else(|| Error::TransactionUnexpectedResponse("missing effects".to_string()))?;

    if let IotaExecutionStatus::Failure { error } = tx_effects_status.status() {
      Err(Error::TransactionUnexpectedResponse(error.clone()))
    } else {
      *identity = get_identity(client, identity.id())
        .await?
        .expect("identity exists on-chain");

      Proposal::<A>::parse_tx_effects(&tx_response).map(move |output| TransactionOutput {
        output,
        response: tx_response,
      })
    }
  }
}

#[derive(Debug)]
pub struct ApproveProposalTx<'p, 'i, A> {
  proposal: &'p mut Proposal<A>,
  identity: &'i OnChainIdentity,
}

#[async_trait]
impl<'p, 'i, A> Transaction for ApproveProposalTx<'p, 'i, A>
where
  Proposal<A>: ProposalT<Action = A>,
  A: MoveType + Send,
{
  type Output = ();
  async fn execute_with_opt_gas<S>(
    self,
    gas_budget: Option<u64>,
    client: &IdentityClient<S>,
  ) -> Result<TransactionOutput<Self::Output>, Error>
  where
    S: Signer<IotaKeySignature> + Sync,
  {
    let Self { proposal, identity, .. } = self;
    let identity_ref = client.get_object_ref_by_id(identity.id()).await?.unwrap();
    let controller_cap = identity.get_controller_cap(client).await?;
    let tx = move_calls::identity::proposal::approve::<A>(
      identity_ref.clone(),
      controller_cap,
      proposal.id(),
      client.package_id(),
    )?;

    let response = client.execute_transaction(tx, gas_budget).await?;
    let tx_effects_status = response
      .effects
      .as_ref()
      .ok_or_else(|| Error::TransactionUnexpectedResponse("missing effects".to_string()))?;

    if let IotaExecutionStatus::Failure { error } = tx_effects_status.status() {
      return Err(Error::TransactionUnexpectedResponse(error.clone()));
    }

    let vp = identity
      .controller_voting_power(controller_cap.0)
      .expect("is identity's controller");
    *proposal.votes_mut() = proposal.votes() + vp;

    Ok(TransactionOutput { output: (), response })
  }
}

async fn obj_data_for_id(client: &IdentityClientReadOnly, obj_id: ObjectID) -> anyhow::Result<IotaObjectData> {
  use anyhow::Context;

  client
    .read_api()
    .get_object_with_options(obj_id, IotaObjectDataOptions::default().with_type().with_owner())
    .await?
    .into_object()
    .context("no iota object in response")
}

async fn obj_ref_and_type_for_id(
  client: &IdentityClientReadOnly,
  obj_id: ObjectID,
) -> anyhow::Result<(ObjectRef, TypeTag)> {
  let res = obj_data_for_id(client, obj_id).await?;
  let obj_ref = res.object_ref();
  let obj_type = match res.object_type().expect("object type is requested") {
    ObjectType::Package => anyhow::bail!("a move package cannot be sent"),
    ObjectType::Struct(type_) => type_.into(),
  };

  Ok((obj_ref, obj_type))
}

/// A transaction that requires user input in order to be executed.
pub struct UserDrivenTx<'i, A> {
  identity: &'i mut OnChainIdentity,
  action: A,
  proposal_id: ObjectID,
}<|MERGE_RESOLUTION|>--- conflicted
+++ resolved
@@ -6,11 +6,8 @@
 mod deactivate_did;
 mod send;
 mod update_did_doc;
-<<<<<<< HEAD
 mod controller;
-=======
 mod upgrade;
->>>>>>> a970f259
 
 use std::marker::PhantomData;
 use std::ops::Deref;
