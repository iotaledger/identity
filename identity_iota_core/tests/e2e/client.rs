// Copyright 2020-2024 IOTA Stiftung
// SPDX-License-Identifier: Apache-2.0

use std::ops::Deref;

use crate::common::get_client as get_test_client;
use identity_iota_core::rebased::migration;
use identity_iota_core::rebased::transaction::Transaction;
use identity_iota_core::IotaDocument;

#[tokio::test]
async fn can_create_an_identity() -> anyhow::Result<()> {
  let test_client = get_test_client().await?;
  let identity_client = test_client.new_user_client().await?;

<<<<<<< HEAD
  let identity = identity_client
    .create_identity(TEST_DOC)
=======
  let _identity = identity_client
    .create_identity(IotaDocument::new(identity_client.network()))
>>>>>>> d8911a48
    .finish()
    .execute(&identity_client)
    .await?
    .output;

  let did = identity.deref().id();
  assert_eq!(did.network_str(), identity_client.network().as_ref());

  Ok(())
}

#[tokio::test]
async fn can_resolve_a_new_identity() -> anyhow::Result<()> {
  let test_client = get_test_client().await?;
  let identity_client = test_client.new_user_client().await?;

  let new_identity = identity_client
    .create_identity(IotaDocument::new(identity_client.network()))
    .finish()
    .execute(&identity_client)
    .await?
    .output;

  let identity = migration::get_identity(&identity_client, new_identity.id()).await?;

  assert!(identity.is_some());

  Ok(())
}<|MERGE_RESOLUTION|>--- conflicted
+++ resolved
@@ -13,13 +13,8 @@
   let test_client = get_test_client().await?;
   let identity_client = test_client.new_user_client().await?;
 
-<<<<<<< HEAD
   let identity = identity_client
-    .create_identity(TEST_DOC)
-=======
-  let _identity = identity_client
     .create_identity(IotaDocument::new(identity_client.network()))
->>>>>>> d8911a48
     .finish()
     .execute(&identity_client)
     .await?
