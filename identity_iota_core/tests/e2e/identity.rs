// Copyright 2020-2024 IOTA Stiftung
// SPDX-License-Identifier: Apache-2.0
use crate::common;
use crate::common::get_funded_test_client;
use crate::common::get_key_data;
use crate::common::TestClient;
use crate::common::TEST_COIN_TYPE;
use crate::common::TEST_GAS_BUDGET;
use identity_iota_core::rebased::client::get_object_id_from_did;
use identity_iota_core::rebased::migration::has_previous_version;
use identity_iota_core::rebased::migration::ControllerToken;
use identity_iota_core::rebased::migration::DelegationToken;
use identity_iota_core::rebased::migration::Identity;
use identity_iota_core::rebased::proposals::ProposalResult;
use identity_iota_core::IotaDID;
use identity_iota_core::IotaDocument;
use identity_jose::jwk::ToJwk as _;
use identity_verification::MethodScope;
use identity_verification::VerificationMethod;
use iota_interaction::KeytoolSigner;
use iota_sdk::rpc_types::IotaObjectData;
use iota_sdk::rpc_types::IotaTransactionBlockEffectsAPI;
use iota_sdk::types::base_types::ObjectID;
use iota_sdk::types::base_types::SequenceNumber;
use iota_sdk::types::object::Owner;
use iota_sdk::types::transaction::ObjectArg;
use iota_sdk::types::TypeTag;
use iota_sdk::types::IOTA_FRAMEWORK_PACKAGE_ID;
use move_core_types::ident_str;
use product_core::core_client::CoreClient;
use product_core::core_client::CoreClientReadOnly;
use secret_storage::Signer as _;

#[tokio::test]
async fn identity_deactivation_works() -> anyhow::Result<()> {
  let test_client = get_funded_test_client().await?;
  let identity_client = test_client.new_user_client().await?;

  let mut identity = identity_client
    .create_identity(IotaDocument::new(identity_client.network()))
    .finish()
    .build_and_execute(&identity_client)
    .await?
    .output;

  let controller_token = identity
    .get_controller_token(&identity_client)
    .await?
    .expect("this address is a controller");

  identity
    .deactivate_did(&controller_token)
    .finish(&identity_client)
    .await?
    .build_and_execute(&identity_client)
    .await?;

  assert!(identity.did_document().metadata.deactivated == Some(true));

  Ok(())
}

#[tokio::test]
async fn updating_onchain_identity_did_doc_with_single_controller_works() -> anyhow::Result<()> {
  let test_client = get_funded_test_client().await?;
  let identity_client = test_client.new_user_client().await?;

  let mut newly_created_identity = identity_client
    .create_identity(IotaDocument::new(identity_client.network()))
    .finish()
    .with_gas_budget(TEST_GAS_BUDGET)
    .build_and_execute(&identity_client)
    .await?
    .output;

  let updated_did_doc = {
    let did = IotaDID::parse(format!("did:iota:{}", newly_created_identity.id()))?;
    let mut doc = IotaDocument::new_with_id(did.clone());
    doc.insert_method(
      VerificationMethod::new_from_jwk(
        did,
        identity_client.signer().public_key().await?.to_jwk()?,
        Some(identity_client.signer().key_id().as_str()),
      )?,
      MethodScope::VerificationMethod,
    )?;
    doc
  };

  let controller_token = newly_created_identity
    .get_controller_token(&identity_client)
    .await?
    .expect("this address is a controller");

  newly_created_identity
    .update_did_document(updated_did_doc, &controller_token)
    .finish(&identity_client)
    .await?
    .build_and_execute(&identity_client)
    .await?;

  Ok(())
}

#[tokio::test]
async fn approving_proposal_works() -> anyhow::Result<()> {
  let test_client = get_funded_test_client().await?;
  let alice_client = test_client.new_user_client().await?;
  let bob_client = test_client.new_user_client().await?;

  let mut identity = alice_client
    .create_identity(IotaDocument::new(alice_client.network()))
    .controller(alice_client.sender_address(), 1)
    .controller(bob_client.sender_address(), 1)
    .threshold(2)
    .finish()
    .build_and_execute(&alice_client)
    .await?
    .output;
  let did_doc = {
    let did = IotaDID::parse(format!("did:iota:{}", identity.id()))?;
    let mut doc = IotaDocument::new_with_id(did.clone());
    doc.insert_method(
      VerificationMethod::new_from_jwk(
        did,
        alice_client.signer().public_key().await?.to_jwk()?,
        Some(alice_client.signer().key_id().as_str()),
      )?,
      MethodScope::VerificationMethod,
    )?;
    doc
  };

  let alice_token = identity
    .get_controller_token(&alice_client)
    .await?
    .expect("alice is a controller");
  let ProposalResult::Pending(mut proposal) = identity
    .update_did_document(did_doc, &alice_token)
    .finish(&alice_client)
    .await?
    .build_and_execute(&alice_client)
    .await?
    .output
  else {
    anyhow::bail!("the proposal is executed");
  };
  let bob_token = identity
    .get_controller_token(&bob_client)
    .await?
    .expect("bob is a controller");
  proposal
    .approve(&identity, &bob_token)?
    .build_and_execute(&bob_client)
    .await?;

  assert_eq!(proposal.votes(), 2);

  Ok(())
}

#[tokio::test]
async fn adding_controller_works() -> anyhow::Result<()> {
  let test_client = get_funded_test_client().await?;
  let alice_client = test_client.new_user_client().await?;
  let bob_client = test_client.new_user_client().await?;

  let mut identity = alice_client
    .create_identity(IotaDocument::new(alice_client.network()))
    .finish()
    .build_and_execute(&alice_client)
    .await?
    .output;

  let alice_token = identity
    .get_controller_token(&alice_client)
    .await?
    .expect("alice is a controller");
  // Alice proposes to add Bob as a controller. Since Alice has enough voting power the proposal
  // is executed directly after creation.
  identity
    .update_config(&alice_token)
    .add_controller(bob_client.sender_address(), 1)
    .finish(&alice_client)
    .await?
    .build_and_execute(&alice_client)
    .await?;

  let _bob_token = identity
    .get_controller_token(&bob_client)
    .await?
    .expect("bob is a controller");

  Ok(())
}

#[tokio::test]
async fn can_get_historical_identity_data() -> anyhow::Result<()> {
  let test_client = get_funded_test_client().await?;
  let identity_client = test_client.new_user_client().await?;

  let mut newly_created_identity = identity_client
    .create_identity(IotaDocument::new(identity_client.network()))
    .finish()
    .with_gas_budget(TEST_GAS_BUDGET)
    .build_and_execute(&identity_client)
    .await?
    .output;

  let did = IotaDID::parse(format!("did:iota:{}", newly_created_identity.id()))?;
  let updated_did_doc = {
    let mut doc = IotaDocument::new_with_id(did.clone());
    let (_, key_id, public_key_jwk, _) = get_key_data().await?;
    doc.insert_method(
      VerificationMethod::new_from_jwk(did.clone(), public_key_jwk, Some(key_id.as_str()))?,
      MethodScope::VerificationMethod,
    )?;
    doc
  };

  let token = newly_created_identity
    .get_controller_token(&identity_client)
    .await?
    .expect("is a controller");
  newly_created_identity
    .update_did_document(updated_did_doc, &token)
    .finish(&identity_client)
    .await?
    .with_gas_budget(TEST_GAS_BUDGET)
    .build_and_execute(&identity_client)
    .await?;

  let Identity::FullFledged(updated_identity) = identity_client.get_identity(get_object_id_from_did(&did)?).await?
  else {
    anyhow::bail!("resolved identity should be an onchain identity");
  };

  let history = updated_identity.get_history(&identity_client, None, None).await?;

  // test check for previous version
  let has_previous_version_responses: Vec<bool> = history
    .iter()
    .map(has_previous_version)
    .collect::<Result<Vec<bool>, identity_iota_core::rebased::Error>>()?;
  assert_eq!(has_previous_version_responses, vec![true, false]);

  let versions: Vec<SequenceNumber> = history.iter().map(|elem| elem.version).collect();
  let version_numbers: Vec<usize> = versions.iter().map(|v| (*v).into()).collect();

  // Check that we have 2 versions (original and updated)
  assert_eq!(version_numbers.len(), 2);
  // Check that versions are in descending order (newest to oldest)
  assert!(
    version_numbers[0] > version_numbers[1],
    "versions should be in descending order"
  );

  // paging:
  //   you can either loop until no result is returned
  let mut result_index = 0;
  let mut current_item: Option<&IotaObjectData> = None;
  let mut history: Vec<IotaObjectData>;
  loop {
    history = updated_identity
      .get_history(&identity_client, current_item, Some(1))
      .await?;
    if history.is_empty() {
      break;
    }
    current_item = history.first();
    assert_eq!(current_item.unwrap().version, *versions.get(result_index).unwrap());
    result_index += 1;
  }

  //   or check before fetching next page
  let mut result_index = 0;
  let mut current_item: Option<&IotaObjectData> = None;
  let mut history: Vec<IotaObjectData>;
  loop {
    history = updated_identity
      .get_history(&identity_client, current_item, Some(1))
      .await?;

    current_item = history.first();
    assert_eq!(current_item.unwrap().version, *versions.get(result_index).unwrap());
    result_index += 1;

    if !has_previous_version(current_item.unwrap())? {
      break;
    }
  }

  Ok(())
}

#[tokio::test]
async fn send_proposal_works() -> anyhow::Result<()> {
  let test_client = get_funded_test_client().await?;
  let identity_client = test_client.new_user_client().await?;

  let mut identity = identity_client
    .create_identity(IotaDocument::new(identity_client.network()))
    .finish()
    .with_gas_budget(TEST_GAS_BUDGET)
    .build_and_execute(&identity_client)
    .await?
    .output;
  let identity_address = identity.id().into();
  let token = identity
    .get_controller_token(&identity_client)
    .await?
    .expect("is a controller");

  // Let's give the identity 2 coins in order to have something to move.
  let coin1 = common::get_test_coin(identity_address, &identity_client).await?;
  let coin2 = common::get_test_coin(identity_address, &identity_client).await?;

  // Let's propose the send of those two coins to the identity_client's address.
  let ProposalResult::Executed(_) = identity
    .send_assets(&token)
    .object(coin1, identity_client.sender_address())
    .object(coin2, identity_client.sender_address())
    .finish(&identity_client)
    .await?
    .build_and_execute(&identity_client)
    .await?
    .output
  else {
    panic!("the controller has enough voting power and the proposal should have been executed");
  };

  // Assert that identity_client's address now owns those coins.
  identity_client
    .find_owned_ref(TEST_COIN_TYPE.clone(), |obj| obj.object_id == coin1)
    .await?
    .expect("coin1 was transfered to this address");

  identity_client
    .find_owned_ref(TEST_COIN_TYPE.clone(), |obj| obj.object_id == coin2)
    .await?
    .expect("coin2 was transfered to this address");

  Ok(())
}

#[tokio::test]
async fn borrow_proposal_works() -> anyhow::Result<()> {
  let test_client = get_funded_test_client().await?;
  let identity_client = test_client.new_user_client().await?;

  let mut identity = identity_client
    .create_identity(IotaDocument::new(identity_client.network()))
    .finish()
    .build_and_execute(&identity_client)
    .await?
    .output;
  let identity_address = identity.id().into();

  let token = identity
    .get_controller_token(&identity_client)
    .await?
    .expect("is a controller");

  let coin1 = common::get_test_coin(identity_address, &identity_client).await?;
  let coin2 = common::get_test_coin(identity_address, &identity_client).await?;

  // Let's propose the borrow of those two coins to the identity_client's address.
  let ProposalResult::Executed(_) = identity
    .borrow_assets(&token)
    .borrow(coin1)
    .borrow(coin2)
    .with_intent(move |ptb, objs| {
      ptb.programmable_move_call(
        IOTA_FRAMEWORK_PACKAGE_ID,
        ident_str!("coin").into(),
        ident_str!("value").into(),
        vec![TypeTag::Bool],
        vec![objs.get(&coin1).expect("coin1 data is borrowed").0],
      );
    })
    .finish(&identity_client)
    .await?
    .build_and_execute(&identity_client)
    .await?
    .output
  else {
    panic!("controller has enough voting power and proposal should have been executed");
  };

  Ok(())
}

#[tokio::test]
async fn controller_execution_works() -> anyhow::Result<()> {
  let test_client = get_funded_test_client().await?;
  let identity_client = test_client.new_user_client().await?;

  let mut identity = identity_client
    .create_identity(IotaDocument::new(identity_client.network()))
    .finish()
    .build_and_execute(&identity_client)
    .await?
    .output;
  let identity_address = identity.id().into();

  // Create a second identity owned by the first.
  let identity2 = identity_client
    .create_identity(IotaDocument::new(identity_client.network()))
    .controller(identity_address, 1)
    .threshold(1)
    .finish()
    .build_and_execute(&identity_client)
    .await?
    .output;

  // Let's find identity's controller cap for identity2.
  let controller_cap = identity_client
    .find_owned_ref_for_address(
      identity_address,
      format!("{}::controller::ControllerCap", identity_client.package_id()).parse()?,
      |_| true,
    )
    .await?
    .expect("identity is a controller of identity2");

  let identity2_ref = identity_client.get_object_ref_by_id(identity2.id()).await?.unwrap();
  let Owner::Shared { initial_shared_version } = identity2_ref.owner else {
    panic!("identity2 is shared")
  };

  let token = identity
    .get_controller_token(&identity_client)
    .await?
    .expect("is a controller");
  // Perform an action on `identity2` as a controller of `identity`.
  let result = identity
    .controller_execution(controller_cap.0, &token)
    .with_intent(|ptb, controller_cap| {
      let identity2 = ptb
        .obj(ObjectArg::SharedObject {
          id: identity2_ref.object_id(),
          initial_shared_version,
          mutable: true,
        })
        .unwrap();

      let token_to_revoke = ptb.pure(ObjectID::ZERO).unwrap();

      ptb.programmable_move_call(
        identity_client.package_id(),
        ident_str!("identity").into(),
        ident_str!("revoke_token").into(),
        vec![],
        vec![identity2, *controller_cap, token_to_revoke],
      );
    })
    .finish(&identity_client)
    .await?
    .build_and_execute(&identity_client)
    .await?;

  assert!(result.response.status_ok().unwrap());
  assert!(matches!(result.output, ProposalResult::Executed(_)));

  Ok(())
}

#[tokio::test]
async fn identity_delete_did_works() -> anyhow::Result<()> {
  let client = get_funded_test_client().await?;
  let mut identity = client
    .create_identity(IotaDocument::new(client.network()))
<<<<<<< HEAD
    .finish(&client)
    .build_and_execute::<TestClient, KeytoolSigner>(&client)
=======
    .finish()
    .build_and_execute::<KeytoolSigner, TestClient>(&client)
>>>>>>> 7c2b63e1
    .await?
    .output;
  let did = identity.did_document().id().clone();
  let controller_token = identity.get_controller_token(&client).await?.expect("is a controller");

  let ProposalResult::Executed(_) = identity
    .delete_did(&controller_token)
    .finish(&client)
    .await?
    .build_and_execute::<TestClient, KeytoolSigner>(&client)
    .await?
    .output
  else {
    anyhow::bail!("proposal should have been executed right away!");
  };

  assert!(identity.has_deleted_did());
  assert_eq!(identity.did_document().metadata.deactivated, Some(true));

  // Trying to update a deleted DID Document must fail.
  let err = identity
    .update_did_document(IotaDocument::new(client.network()), &controller_token)
    .finish(&client)
    .await;
  assert!(matches!(err, Err(identity_iota_core::rebased::Error::Identity(_))));

  // Resolution of the DID document through its DID must fail.
  let err = client.resolve_did(&did).await.unwrap_err();
  assert!(matches!(err, identity_iota_core::rebased::Error::DIDResolutionError(_)));

  Ok(())
}

#[tokio::test]
async fn controller_delegation_works() -> anyhow::Result<()> {
  let test_client = TestClient::new().await?;
  let alice_client = test_client.new_user_client().await?;
  let bob_client = test_client.new_user_client().await?;

  // We create an identity with two controllers, one can delegate the other cannot.
  let mut identity = alice_client
    .create_identity(IotaDocument::new(test_client.network()))
    .controller(alice_client.sender_address(), 1)
    .controller_with_delegation(bob_client.sender_address(), 1)
    .threshold(2)
    .finish()
    .build_and_execute(&alice_client)
    .await?
    .output;

  let alice_token = identity
    .get_controller_token(&alice_client)
    .await?
    .expect("alice is a controller");
  assert!(!alice_token.as_controller().unwrap().can_delegate());
  let bob_token = identity
    .get_controller_token(&bob_client)
    .await?
    .expect("bob is a controller");
  assert!(bob_token.as_controller().unwrap().can_delegate());

  // Bob delegates its token with full-permissions to Alice.
  let bobs_delegation_token = bob_token
    .as_controller()
    .expect("bob's token is a controller cap")
    .delegate(alice_client.sender_address(), None)
    .expect("bob can delegate its token")
    .build_and_execute(&bob_client)
    .await?
    .output;
  assert!(
    bobs_delegation_token.controller() == bob_token.id() && bobs_delegation_token.controller_of() == identity.id()
  );
  // Ensure Alice is the owner of bob's delegation token.
  let delegation_token_owner = test_client
    .get_object_ref_by_id(bobs_delegation_token.id())
    .await?
    .expect("delegation token exists")
    .owner;
  assert_eq!(
    delegation_token_owner.get_owner_address()?,
    alice_client.sender_address()
  );

  // Alice can interact with the Identity in Bob's stead.
  let bobs_delegation_token = ControllerToken::Delegate(bobs_delegation_token);
  let res = identity
    .update_did_document(IotaDocument::new(test_client.network()), &bobs_delegation_token)
    .finish(&alice_client)
    .await?
    .build_and_execute(&alice_client)
    .await?
    .response;
  assert!(res.effects.unwrap().status().is_ok());

  // Bob can revoke its delegation token anytime.
  identity
    .revoke_delegation_token(
      bob_token.as_controller().expect("bob is a controller"),
      bobs_delegation_token.as_delegate().expect("is a delegation token"),
    )?
    .build_and_execute(&bob_client)
    .await?;

  // Once revoked whoever is holding it won't be able to act in bob's stead.
  let res = identity
    .update_did_document(IotaDocument::new(test_client.network()), &bobs_delegation_token)
    .finish(&alice_client)
    .await?
    .build_and_execute(&alice_client)
    .await;
  assert!(res.is_err());

  // A revoked token can be unrevoked too.
  identity
    .unrevoke_delegation_token(
      bob_token.as_controller().expect("bob is a controller"),
      bobs_delegation_token.as_delegate().expect("is a delegation token"),
    )?
    .build_and_execute(&bob_client)
    .await?;

  // Making the token valid again.
  let res = identity
    .update_did_document(IotaDocument::new(test_client.network()), &bobs_delegation_token)
    .finish(&alice_client)
    .await?
    .build_and_execute(&alice_client)
    .await?
    .output;
  assert!(matches!(res, ProposalResult::Pending(_)));

  // The owner of the token can delete it whenever.
  let bobs_delegation_token_id = bobs_delegation_token.id();
  identity
    .delete_delegation_token(bobs_delegation_token.try_delegate().unwrap())?
    .build_and_execute(&alice_client)
    .await?;

  let maybe_obj = alice_client
    .get_object_by_id::<DelegationToken>(bobs_delegation_token_id)
    .await;
  assert!(maybe_obj.is_err());

  Ok(())
}<|MERGE_RESOLUTION|>--- conflicted
+++ resolved
@@ -470,13 +470,8 @@
   let client = get_funded_test_client().await?;
   let mut identity = client
     .create_identity(IotaDocument::new(client.network()))
-<<<<<<< HEAD
-    .finish(&client)
-    .build_and_execute::<TestClient, KeytoolSigner>(&client)
-=======
     .finish()
     .build_and_execute::<KeytoolSigner, TestClient>(&client)
->>>>>>> 7c2b63e1
     .await?
     .output;
   let did = identity.did_document().id().clone();
