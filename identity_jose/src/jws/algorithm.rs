// Copyright 2020-2023 IOTA Stiftung
// SPDX-License-Identifier: Apache-2.0

use core::fmt::Display;
use core::fmt::Formatter;
use core::fmt::Result;
use std::str::FromStr;

/// Supported algorithms for the JSON Web Signatures `alg` claim.
///
/// [More Info](https://www.iana.org/assignments/jose/jose.xhtml#web-signature-encryption-algorithms)
#[derive(Clone, Debug, Hash, PartialEq, Eq, PartialOrd, Ord, serde::Deserialize, serde::Serialize)]
#[cfg_attr(not(feature = "custom_alg"), derive(Copy))]
#[allow(non_camel_case_types)]
pub enum JwsAlgorithm {
  /// HMAC using SHA-256
  HS256,
  /// HMAC using SHA-384
  HS384,
  /// HMAC using SHA-512
  HS512,
  /// RSASSA-PKCS1-v1_5 using SHA-256
  RS256,
  /// RSASSA-PKCS1-v1_5 using SHA-384
  RS384,
  /// RSASSA-PKCS1-v1_5 using SHA-512
  RS512,
  /// RSASSA-PSS using SHA-256 and MGF1 with SHA-256
  PS256,
  /// RSASSA-PSS using SHA-384 and MGF1 with SHA-384
  PS384,
  /// RSASSA-PSS using SHA-512 and MGF1 with SHA-512
  PS512,
  /// ECDSA using P-256 and SHA-256
  ES256,
  /// ECDSA using P-384 and SHA-384
  ES384,
  /// ECDSA using P-521 and SHA-512
  ES512,
  /// ECDSA using secp256k1 curve and SHA-256
  ES256K,
  /// No digital signature or MAC performed
  #[serde(rename = "none")]
  NONE,
  /// EdDSA signature algorithms
  EdDSA,
<<<<<<< HEAD

  //TODO: PQC - new PQ JwsAlgorithms
  /// JSON Web Signature Algorithm for ML-DSA-44
  /// [More Info](https://datatracker.ietf.org/doc/html/draft-ietf-cose-dilithium#name-the-ml-dsa-algorithm-family)
  #[serde(rename = "ML-DSA-44")]
  ML_DSA_44,
  /// JSON Web Signature Algorithm for ML-DSA-44
  /// [More Info](https://datatracker.ietf.org/doc/html/draft-ietf-cose-dilithium#name-the-ml-dsa-algorithm-family)
  #[serde(rename = "ML-DSA-65")]
  ML_DSA_65,
  /// JSON Web Signature Algorithm for ML-DSA-44
  /// [More Info](https://datatracker.ietf.org/doc/html/draft-ietf-cose-dilithium#name-the-ml-dsa-algorithm-family)
  #[serde(rename = "ML-DSA-87")]
  ML_DSA_87,
  /// JSON Web Signature Algorithm for SLH-DSA-SHA2-128s
  /// [More Info](https://datatracker.ietf.org/doc/html/draft-ietf-cose-sphincs-plus#name-the-slh-dsa-algorithm-famil)
  #[serde(rename = "SLH-DSA-SHA2-128s")]
  SLH_DSA_SHA2_128s,
  /// JSON Web Signature Algorithm for SLH-DSA-SHAKE-128s
  /// [More Info](https://datatracker.ietf.org/doc/html/draft-ietf-cose-sphincs-plus#name-the-slh-dsa-algorithm-famil)
  #[serde(rename = "SLH-DSA-SHAKE-128s")]
  SLH_DSA_SHAKE_128s,
  /// JSON Web Signature Algorithm for SLH-DSA-SHA2-128f
  /// [More Info](https://datatracker.ietf.org/doc/html/draft-ietf-cose-sphincs-plus#name-the-slh-dsa-algorithm-famil)
  #[serde(rename = "SLH-DSA-SHA2-128f")]
  SLH_DSA_SHA2_128f,

  #[serde(rename = "SLH-DSA-SHAKE-128f")]
  SLH_DSA_SHAKE_128f,
  #[serde(rename = "SLH-DSA-SHA2-192s")]
  SLH_DSA_SHA2_192s,
  #[serde(rename = "SLH-DSA-SHAKE-192s")]
  SLH_DSA_SHAKE_192s,
  #[serde(rename = "SLH-DSA-SHA2-192f")]
  SLH_DSA_SHA2_192f,
  #[serde(rename = "SLH-DSA-SHAKE-192f")]
  SLH_DSA_SHAKE_192f,
  #[serde(rename = "SLH-DSA-SHA2-256s")]
  SLH_DSA_SHA2_256s,
  #[serde(rename = "SLH-DSA-SHAKE-256s")]
  SLH_DSA_SHAKE_256s,
  #[serde(rename = "SLH-DSA-SHA2-256f")]
  SLH_DSA_SHA2_256f,
  #[serde(rename = "SLH-DSA-SHAKE-256f")]
  SLH_DSA_SHAKE_256f,

  FALCON512,
  FALCON1024,

  #[serde(rename = "id-MLDSA44-Ed25519-SHA512")]
  IdMldsa44Ed25519Sha512,

  #[serde(rename = "id-MLDSA65-Ed25519-SHA512")]
  IdMldsa65Ed25519Sha512,
=======
  /// Custom algorithm
  #[cfg(feature = "custom_alg")]
  #[serde(untagged)]
  Custom(String),
>>>>>>> 26afa2c5
}

impl JwsAlgorithm {
  /// A slice of all supported [`JwsAlgorithm`]s.
  ///
  /// Not available when feature `custom_alg` is enabled
  /// as it is not possible to enumerate all variants when
  /// supporting arbitrary `alg` values.
  #[cfg(not(feature = "custom_alg"))]
  pub const ALL: &'static [Self] = &[
    Self::HS256,
    Self::HS384,
    Self::HS512,
    Self::RS256,
    Self::RS384,
    Self::RS512,
    Self::PS256,
    Self::PS384,
    Self::PS512,
    Self::ES256,
    Self::ES384,
    Self::ES512,
    Self::ES256K,
    Self::NONE,
    Self::EdDSA,
    Self::ML_DSA_44,
    Self::ML_DSA_65,
    Self::ML_DSA_87,
    Self::SLH_DSA_SHA2_128s,
    Self::SLH_DSA_SHAKE_128s,
    Self::SLH_DSA_SHA2_128f,
    Self::SLH_DSA_SHAKE_128f,
    Self::SLH_DSA_SHA2_192s,
    Self::SLH_DSA_SHAKE_192s,
    Self::SLH_DSA_SHA2_192f,
    Self::SLH_DSA_SHAKE_192f,
    Self::SLH_DSA_SHA2_256s,
    Self::SLH_DSA_SHAKE_256s,
    Self::SLH_DSA_SHA2_256f,
    Self::SLH_DSA_SHAKE_256f,
    Self::FALCON512,
    Self::FALCON1024,
    Self::IdMldsa44Ed25519Sha512,
    Self::IdMldsa65Ed25519Sha512,
  ];

  /// Returns the JWS algorithm as a `str` slice.
  #[cfg(not(feature = "custom_alg"))]
  pub const fn name(self) -> &'static str {
    match self {
      Self::HS256 => "HS256",
      Self::HS384 => "HS384",
      Self::HS512 => "HS512",
      Self::RS256 => "RS256",
      Self::RS384 => "RS384",
      Self::RS512 => "RS512",
      Self::PS256 => "PS256",
      Self::PS384 => "PS384",
      Self::PS512 => "PS512",
      Self::ES256 => "ES256",
      Self::ES384 => "ES384",
      Self::ES512 => "ES512",
      Self::ES256K => "ES256K",
      Self::NONE => "none",
      Self::EdDSA => "EdDSA",
      Self::ML_DSA_44 => "ML-DSA-44",
      Self::ML_DSA_65 => "ML-DSA-65",
      Self::ML_DSA_87 => "ML-DSA-87",
      Self::SLH_DSA_SHA2_128s => "SLH-DSA-SHA2-128s",
      Self::SLH_DSA_SHAKE_128s => "SLH-DSA-SHAKE-128s",
      Self::SLH_DSA_SHA2_128f => "SLH-DSA-SHA2-128f",

      Self::SLH_DSA_SHAKE_128f => "SLH-DSA-SHAKE-128f",
      Self::SLH_DSA_SHA2_192s => "SLH-DSA-SHA2-192s",
      Self::SLH_DSA_SHAKE_192s => "SLH-DSA-SHAKE-192s",
      Self::SLH_DSA_SHA2_192f => "SLH-DSA-SHA2-192f",
      Self::SLH_DSA_SHAKE_192f => "SLH-DSA-SHAKE-192f",
      Self::SLH_DSA_SHA2_256s => "SLH-DSA-SHA2-256s",
      Self::SLH_DSA_SHAKE_256s => "SLH-DSA-SHAKE-256s",
      Self::SLH_DSA_SHA2_256f => "SLH-DSA-SHA2-256f",
      Self::SLH_DSA_SHAKE_256f => "SLH-DSA-SHAKE-256f",

      Self::FALCON512 => "FALCON512",
      Self::FALCON1024 => "FALCON1024",

      Self::IdMldsa44Ed25519Sha512 => "id-MLDSA44-Ed25519-SHA512",
      Self::IdMldsa65Ed25519Sha512 => "id-MLDSA65-Ed25519-SHA512",
    }
  }

  /// Returns the JWS algorithm as a `str` slice.
  #[cfg(feature = "custom_alg")]
  pub fn name(&self) -> String {
    match self {
      Self::HS256 => "HS256".to_string(),
      Self::HS384 => "HS384".to_string(),
      Self::HS512 => "HS512".to_string(),
      Self::RS256 => "RS256".to_string(),
      Self::RS384 => "RS384".to_string(),
      Self::RS512 => "RS512".to_string(),
      Self::PS256 => "PS256".to_string(),
      Self::PS384 => "PS384".to_string(),
      Self::PS512 => "PS512".to_string(),
      Self::ES256 => "ES256".to_string(),
      Self::ES384 => "ES384".to_string(),
      Self::ES512 => "ES512".to_string(),
      Self::ES256K => "ES256K".to_string(),
      Self::NONE => "none".to_string(),
      Self::EdDSA => "EdDSA".to_string(),
      Self::Custom(name) => name.clone(),
    }
  }
}

impl FromStr for JwsAlgorithm {
  type Err = crate::error::Error;

  fn from_str(string: &str) -> std::result::Result<Self, Self::Err> {
    match string {
      "HS256" => Ok(Self::HS256),
      "HS384" => Ok(Self::HS384),
      "HS512" => Ok(Self::HS512),
      "RS256" => Ok(Self::RS256),
      "RS384" => Ok(Self::RS384),
      "RS512" => Ok(Self::RS512),
      "PS256" => Ok(Self::PS256),
      "PS384" => Ok(Self::PS384),
      "PS512" => Ok(Self::PS512),
      "ES256" => Ok(Self::ES256),
      "ES384" => Ok(Self::ES384),
      "ES512" => Ok(Self::ES512),
      "ES256K" => Ok(Self::ES256K),
      "none" => Ok(Self::NONE),
      "EdDSA" => Ok(Self::EdDSA),
<<<<<<< HEAD
      "ML-DSA-44" => Ok(Self::ML_DSA_44),
      "ML-DSA-65" => Ok(Self::ML_DSA_65),
      "ML-DSA-87" => Ok(Self::ML_DSA_87),
      "SLH-DSA-SHA2-128s" => Ok(Self::SLH_DSA_SHA2_128s),
      "SLH-DSA-SHAKE-128s" => Ok(Self::SLH_DSA_SHAKE_128s),
      "SLH-DSA-SHA2-128f" => Ok(Self::SLH_DSA_SHA2_128f),

      "SLH-DSA-SHAKE-128f" => Ok(Self::SLH_DSA_SHAKE_128f),
      "SLH-DSA-SHA2-192s" => Ok(Self::SLH_DSA_SHA2_192s),
      "SLH-DSA-SHAKE-192s" => Ok(Self::SLH_DSA_SHAKE_192s),
      "SLH-DSA-SHA2-192f" => Ok(Self::SLH_DSA_SHA2_192f),
      "SLH-DSA-SHAKE-192f" => Ok(Self::SLH_DSA_SHAKE_192f),
      "SLH-DSA-SHA2-256s" => Ok(Self::SLH_DSA_SHA2_256s),
      "SLH-DSA-SHAKE-256s" => Ok(Self::SLH_DSA_SHAKE_256s),
      "SLH-DSA-SHA2-256f" => Ok(Self::SLH_DSA_SHA2_256f),
      "SLH-DSA-SHAKE-256f" => Ok(Self::SLH_DSA_SHAKE_256f),

      "FALCON512" => Ok(Self::FALCON512),
      "FALCON1024" => Ok(Self::FALCON1024),

      "id-MLDSA44-Ed25519-SHA512" => Ok(Self::IdMldsa44Ed25519Sha512),
      "id-MLDSA65-Ed25519-SHA512" => Ok(Self::IdMldsa65Ed25519Sha512),
      _ => Err(Error::JwsAlgorithmParsingError),
=======
      #[cfg(feature = "custom_alg")]
      value => Ok(Self::Custom(value.to_string())),
      #[cfg(not(feature = "custom_alg"))]
      _ => Err(crate::error::Error::JwsAlgorithmParsingError),
>>>>>>> 26afa2c5
    }
  }
}

#[cfg(not(feature = "custom_alg"))]
impl Display for JwsAlgorithm {
  fn fmt(&self, f: &mut Formatter<'_>) -> Result {
    f.write_str(self.name())
  }
}

#[cfg(feature = "custom_alg")]
impl Display for JwsAlgorithm {
  fn fmt(&self, f: &mut Formatter<'_>) -> Result {
    f.write_str(&(*self).name())
  }
}<|MERGE_RESOLUTION|>--- conflicted
+++ resolved
@@ -44,7 +44,6 @@
   NONE,
   /// EdDSA signature algorithms
   EdDSA,
-<<<<<<< HEAD
 
   //TODO: PQC - new PQ JwsAlgorithms
   /// JSON Web Signature Algorithm for ML-DSA-44
@@ -99,12 +98,10 @@
 
   #[serde(rename = "id-MLDSA65-Ed25519-SHA512")]
   IdMldsa65Ed25519Sha512,
-=======
   /// Custom algorithm
   #[cfg(feature = "custom_alg")]
   #[serde(untagged)]
   Custom(String),
->>>>>>> 26afa2c5
 }
 
 impl JwsAlgorithm {
@@ -239,7 +236,6 @@
       "ES256K" => Ok(Self::ES256K),
       "none" => Ok(Self::NONE),
       "EdDSA" => Ok(Self::EdDSA),
-<<<<<<< HEAD
       "ML-DSA-44" => Ok(Self::ML_DSA_44),
       "ML-DSA-65" => Ok(Self::ML_DSA_65),
       "ML-DSA-87" => Ok(Self::ML_DSA_87),
@@ -262,13 +258,10 @@
 
       "id-MLDSA44-Ed25519-SHA512" => Ok(Self::IdMldsa44Ed25519Sha512),
       "id-MLDSA65-Ed25519-SHA512" => Ok(Self::IdMldsa65Ed25519Sha512),
-      _ => Err(Error::JwsAlgorithmParsingError),
-=======
       #[cfg(feature = "custom_alg")]
       value => Ok(Self::Custom(value.to_string())),
       #[cfg(not(feature = "custom_alg"))]
       _ => Err(crate::error::Error::JwsAlgorithmParsingError),
->>>>>>> 26afa2c5
     }
   }
 }
