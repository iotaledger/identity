// Copyright 2020-2023 IOTA Stiftung
// SPDX-License-Identifier: Apache-2.0

use identity_core::common::Url;

use crate::jose::JoseHeader;
use crate::jwk::Jwk;

/// JSON Web Token JOSE Header.
///
/// [More Info (JWS)](https://tools.ietf.org/html/rfc7515#section-4)
/// [More Info (JWE)](https://tools.ietf.org/html/rfc7516#section-4)
#[derive(Clone, Debug, PartialEq, Eq, serde::Deserialize, serde::Serialize)]
pub struct JwtHeader {
  /// JWK Set URL.
  ///
  /// Refers to a resource for a set of JSON-encoded public keys, one of which
  /// corresponds to the key used to digitally sign the JWS.
  ///
  /// [More Info](https://tools.ietf.org/html/rfc7515#section-4.1.2)
  #[serde(skip_serializing_if = "Option::is_none")]
  jku: Option<Url>,
  /// JSON Web Key.
  ///
  /// The public key that corresponds to the key used to digitally sign the JWS.
  ///
  /// [More Info](https://tools.ietf.org/html/rfc7515#section-4.1.3)
  #[serde(skip_serializing_if = "Option::is_none")]
  jwk: Option<Jwk>,
  /// Key ID.
  ///
  /// A hint indicating which key was used to secure the JWS.
  ///
  /// [More Info](https://tools.ietf.org/html/rfc7515#section-4.1.4)
  #[serde(skip_serializing_if = "Option::is_none")]
  kid: Option<String>,
  /// X.509 URL.
  ///
  /// A URI that refers to a resource for the X.509 public key certificate or
  /// certificate chain corresponding to the key used to digitally sign the JWS.
  ///
  /// [More Info](https://tools.ietf.org/html/rfc7515#section-4.1.5)
  #[serde(skip_serializing_if = "Option::is_none")]
  x5u: Option<Url>,
  /// X.509 Certificate Chain.
  ///
  /// Contains the X.509 public key certificate or certificate chain
  /// corresponding to the key used to digitally sign the JWS.
  ///
  /// [More Info](https://tools.ietf.org/html/rfc7515#section-4.1.6)
  #[serde(skip_serializing_if = "Option::is_none")]
  x5c: Option<Vec<String>>,
  /// X.509 Certificate SHA-1 Thumbprint.
  ///
  /// A base64url-encoded SHA-1 thumbprint of the DER encoding of the X.509
  /// certificate corresponding to the key used to digitally sign the JWS.
  ///
  /// [More Info](https://tools.ietf.org/html/rfc7515#section-4.1.7)
  #[serde(skip_serializing_if = "Option::is_none")]
  x5t: Option<String>,
  /// X.509 Certificate SHA-256 Thumbprint.
  ///
  /// A base64url-encoded SHA-256 thumbprint of the DER encoding of the X.509
  /// certificate corresponding to the key used to digitally sign the JWS.
  ///
  /// [More Info](https://tools.ietf.org/html/rfc7515#section-4.1.8)
  #[serde(rename = "x5t#S256", skip_serializing_if = "Option::is_none")]
  x5t_s256: Option<String>,
  /// Type.
  ///
  /// Used by JWS applications to declare the media type of this complete JWS.
  ///
  /// [More Info](https://tools.ietf.org/html/rfc7515#section-4.1.9)
  #[serde(skip_serializing_if = "Option::is_none")]
  typ: Option<String>,
  /// Content Type.
  ///
  /// Used by JWS applications to declare the media type of the secured content.
  ///
  /// [More Info](https://tools.ietf.org/html/rfc7515#section-4.1.10)
  #[serde(skip_serializing_if = "Option::is_none")]
  cty: Option<String>,
  /// Critical.
  ///
  /// Indicates that JWS extensions are being used that MUST be understood and
  /// processed.
  ///
  /// [More Info](https://tools.ietf.org/html/rfc7515#section-4.1.11)
  #[serde(skip_serializing_if = "Option::is_none")]
  crit: Option<Vec<String>>,
  /// URL.
  ///
  /// Specifies the URL to which this JWS object is directed.
  ///
  /// [More Info](https://tools.ietf.org/html/rfc8555#section-6.4.1)
  #[serde(skip_serializing_if = "Option::is_none")]
  url: Option<Url>,
  /// Nonce.
  ///
  /// Provides a unique value that enables the verifier of a JWS to recognize
  /// when replay has occurred.
  ///
  /// [More Info](https://tools.ietf.org/html/rfc8555#section-6.5.2)
  #[serde(skip_serializing_if = "Option::is_none")]
  nonce: Option<String>,
}

impl Default for JwtHeader {
<<<<<<< HEAD
    fn default() -> Self {
        Self::new()
    }
=======
  fn default() -> Self {
    Self::new()
  }
>>>>>>> e8df2994
}

impl JwtHeader {
  /// Create a new `JwtHeader`.
  pub const fn new() -> Self {
    Self {
      jku: None,
      jwk: None,
      kid: None,
      x5u: None,
      x5c: None,
      x5t: None,
      x5t_s256: None,
      typ: None,
      cty: None,
      crit: None,
      url: None,
      nonce: None,
    }
  }

  /// Returns the value of the JWK Set URL claim (jku).
  pub fn jku(&self) -> Option<&Url> {
    self.jku.as_ref()
  }

  /// Sets a value for the JWK Set URL claim (jku).
  pub fn set_jku(&mut self, value: impl Into<Url>) {
    self.jku = Some(value.into());
  }

  /// Returns the value of the JWK claim (jwk).
  pub fn jwk(&self) -> Option<&Jwk> {
    self.jwk.as_ref()
  }

  /// Sets a value for the JWK claim (jwk).
  pub fn set_jwk(&mut self, value: impl Into<Jwk>) {
    self.jwk = Some(value.into());
  }

  /// Returns the value of the key ID claim (kid).
  pub fn kid(&self) -> Option<&str> {
    self.kid.as_deref()
  }

  /// Sets a value for the key ID claim (kid).
  pub fn set_kid(&mut self, value: impl Into<String>) {
    self.kid = Some(value.into());
  }

  /// Returns the value of the X.509 URL claim (x5u).
  pub fn x5u(&self) -> Option<&Url> {
    self.x5u.as_ref()
  }

  /// Sets a value for the X.509 URL claim (x5u).
  pub fn set_x5u(&mut self, value: impl Into<Url>) {
    self.x5u = Some(value.into());
  }

  /// Returns the value of the X.509 certificate chain claim (x5c).
  pub fn x5c(&self) -> Option<&[String]> {
    self.x5c.as_deref()
  }

  /// Sets values for the X.509 certificate chain claim (x5c).
  pub fn set_x5c(&mut self, value: impl IntoIterator<Item = impl Into<String>>) {
    self.x5c = Some(value.into_iter().map(Into::into).collect());
  }

  /// Returns the value of the X.509 certificate SHA-1 thumbprint claim (x5t).
  pub fn x5t(&self) -> Option<&str> {
    self.x5t.as_deref()
  }

  /// Sets a value for the X.509 certificate SHA-1 thumbprint claim (x5t).
  pub fn set_x5t(&mut self, value: impl Into<String>) {
    self.x5t = Some(value.into());
  }

  /// Returns the value of the X.509 certificate SHA-256 thumbprint claim
  /// (x5t#S256).
  pub fn x5t_s256(&self) -> Option<&str> {
    self.x5t_s256.as_deref()
  }

  /// Sets a value for the X.509 certificate SHA-256 thumbprint claim
  /// (x5t#S256).
  pub fn set_x5t_s256(&mut self, value: impl Into<String>) {
    self.x5t_s256 = Some(value.into());
  }

  /// Returns the value of the token type claim (typ).
  pub fn typ(&self) -> Option<&str> {
    self.typ.as_deref()
  }

  /// Sets a value for the token type claim (typ).
  pub fn set_typ(&mut self, value: impl Into<String>) {
    self.typ = Some(value.into());
  }

  /// Returns the value of the content type claim (cty).
  pub fn cty(&self) -> Option<&str> {
    self.cty.as_deref()
  }

  /// Sets a value for the content type claim (cty).
  pub fn set_cty(&mut self, value: impl Into<String>) {
    self.cty = Some(value.into());
  }

  /// Returns the value of the critical claim (crit).
  pub fn crit(&self) -> Option<&[String]> {
    self.crit.as_deref()
  }

  /// Sets values for the critical claim (crit).
  pub fn set_crit(&mut self, value: impl IntoIterator<Item = impl Into<String>>) {
    self.crit = Some(value.into_iter().map(Into::into).collect());
  }

  /// Returns the value of the url claim (url).
  pub fn url(&self) -> Option<&Url> {
    self.url.as_ref()
  }

  /// Sets a value for the url claim (url).
  pub fn set_url(&mut self, value: impl Into<Url>) {
    self.url = Some(value.into());
  }

  /// Returns the value of the nonce claim (nonce).
  pub fn nonce(&self) -> Option<&str> {
    self.nonce.as_deref()
  }

  /// Sets a value for the nonce claim (nonce).
  pub fn set_nonce(&mut self, value: impl Into<String>) {
    self.nonce = Some(value.into());
  }

  /// Returns `true` if the header contains the given `claim`, `false` otherwise.
  pub fn has(&self, claim: &str) -> bool {
    match claim {
      "jku" => self.jku().is_some(),
      "jwk" => self.jwk().is_some(),
      "kid" => self.kid().is_some(),
      "x5u" => self.x5u().is_some(),
      "x5c" => self.x5c().is_some(),
      "x5t" => self.x5t().is_some(),
      "x5t#S256" => self.x5t_s256().is_some(),
      "typ" => self.typ().is_some(),
      "cty" => self.cty().is_some(),
      "crit" => self.crit().is_some(),
      "url" => self.url().is_some(),
      "nonce" => self.nonce().is_some(),
      _ => false,
    }
  }

  /// Returns `true` if none of the fields are set in both `self` and `other`.
  pub fn is_disjoint(&self, other: &JwtHeader) -> bool {
    let has_duplicate: bool = self.jku.is_some() && other.jku.is_some()
      || self.jwk.is_some() && other.jwk.is_some()
      || self.kid.is_some() && other.kid.is_some()
      || self.x5u.is_some() && other.x5u.is_some()
      || self.x5c.is_some() && other.x5c.is_some()
      || self.x5t.is_some() && other.x5t.is_some()
      || self.x5t_s256.is_some() && other.x5t_s256.is_some()
      || self.typ.is_some() && other.typ.is_some()
      || self.cty.is_some() && other.cty.is_some()
      || self.crit.is_some() && other.crit.is_some()
      || self.url.is_some() && other.url.is_some()
      || self.nonce.is_some() && other.nonce.is_some();

    !has_duplicate
  }
}

impl JoseHeader for JwtHeader {
  fn common(&self) -> &JwtHeader {
    self
  }

  fn has_claim(&self, claim: &str) -> bool {
    self.has(claim)
  }
}<|MERGE_RESOLUTION|>--- conflicted
+++ resolved
@@ -106,15 +106,9 @@
 }
 
 impl Default for JwtHeader {
-<<<<<<< HEAD
-    fn default() -> Self {
-        Self::new()
-    }
-=======
   fn default() -> Self {
     Self::new()
   }
->>>>>>> e8df2994
 }
 
 impl JwtHeader {
