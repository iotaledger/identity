--- conflicted
+++ resolved
@@ -30,16 +30,9 @@
 use super::cryptosuite::CryptoSuite;
 use super::method_creation_error::MethodCreationError;
 use super::method_removal_error::MethodRemovalError;
-<<<<<<< HEAD
 use super::signing_material::SigningMaterial;
 use super::KeyLookupError;
-use super::RemoteKey;
-=======
-use super::storage_error::StorageError;
-use super::MethodCreationErrorKind;
-use super::MethodRemovalErrorKind;
 use super::Signable;
->>>>>>> 6b53172b
 
 #[async_trait(?Send)]
 /// Extension trait enabling [`CoreDocument`] to utilize
@@ -86,7 +79,6 @@
     K: KeyStorage,
     I: IdentityStorage;
 
-<<<<<<< HEAD
   /// Extracts the [`SigningMaterial`] corresponding to the verification method with the given `fragment`.   
   async fn signing_material<K, I, F>(
     &self,
@@ -96,7 +88,7 @@
   where
     K: KeyStorage,
     I: IdentityStorage;
-=======
+
   /// Signs the given data with a `DataIntegrityProof`.
   async fn sign_data_integrity<K, I, C, 'signable>(
     &self,
@@ -110,7 +102,6 @@
     K: KeyStorage,
     I: IdentityStorage,
     C: CryptoSuite<K>;
->>>>>>> 6b53172b
 }
 
 mod private {
@@ -260,7 +251,7 @@
     let (Some(method_fragment), Some(public_key_multibase)) = (
       method.id().fragment(),
        method.material().and_then(|material| match material {VerificationMaterial::PublicKeyMultibase(ref key) => Some(key), _=> None})) else {
-      return Err(KeyLookupError::MethodNotFound); 
+      return Err(KeyLookupError::MethodNotFound);
     };
     let method_id = MethodId::new_from_multikey(
       method_fragment,
