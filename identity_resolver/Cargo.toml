--- conflicted
+++ resolved
@@ -19,11 +19,7 @@
 identity_credential = { version = "=1.4.0", path = "../identity_credential", default-features = false, features = ["validator"] }
 identity_did = { version = "=1.4.0", path = "../identity_did", default-features = false }
 identity_document = { version = "=1.4.0", path = "../identity_document", default-features = false }
-<<<<<<< HEAD
-identity_sui_name_tbd = { path = "../identity_sui_name_tbd", optional = true }
-=======
 serde = { version = "1.0", default-features = false, features = ["std", "derive"] }
->>>>>>> 160ecc85
 strum.workspace = true
 thiserror = { version = "1.0", default-features = false }
 
