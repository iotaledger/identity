// Copyright 2020-2025 IOTA Stiftung, Fondazione LINKS
// SPDX-License-Identifier: Apache-2.0

use core::future::Future;
use futures::stream::FuturesUnordered;
use futures::TryStreamExt;
use identity_did::DIDCompositeJwk;
use identity_did::DIDJwk;
use identity_did::DID;
use std::collections::HashSet;

use identity_document::document::CoreDocument;
use std::collections::HashMap;
use std::marker::PhantomData;

use crate::Error;
use crate::ErrorCause;
use crate::Result;

use super::commands::Command;
use super::commands::SendSyncCommand;
use super::commands::SingleThreadedCommand;

/// Convenience type for resolving DID documents from different DID methods.
///
/// # Configuration
///
/// The resolver will only be able to resolve DID documents for methods it has been configured for. This is done by
/// attaching method specific handlers with [`Self::attach_handler`](Self::attach_handler()).
pub struct Resolver<DOC = CoreDocument, CMD = SendSyncCommand<DOC>>
where
  CMD: for<'r> Command<'r, Result<DOC>>,
{
  command_map: HashMap<String, CMD>,
  _required: PhantomData<DOC>,
}

impl<M, DOC> Resolver<DOC, M>
where
  M: for<'r> Command<'r, Result<DOC>>,
{
  /// Constructs a new [`Resolver`].
  ///
  /// # Example
  ///
  /// Construct a `Resolver` that resolves DID documents of type
  /// [`CoreDocument`](::identity_document::document::CoreDocument).
  ///  ```
  /// # use identity_resolver::Resolver;
  /// # use identity_document::document::CoreDocument;
  ///
  /// let mut resolver = Resolver::<CoreDocument>::new();
  /// // Now attach some handlers whose output can be converted to a `CoreDocument`.
  /// ```
  pub fn new() -> Self {
    Self {
      command_map: HashMap::new(),
      _required: PhantomData::<DOC>,
    }
  }

  /// Fetches the DID Document of the given DID.
  ///
  /// # Errors
  ///
  /// Errors if the resolver has not been configured to handle the method corresponding to the given DID or the
  /// resolution process itself fails.
  ///
  /// ## Example
  ///
  /// ```
  /// # use identity_resolver::Resolver;
  /// # use identity_did::CoreDID;
  /// # use identity_document::document::CoreDocument;
  ///
  /// async fn configure_and_resolve(
  ///   did: CoreDID,
  /// ) -> std::result::Result<CoreDocument, Box<dyn std::error::Error>> {
  ///   let resolver: Resolver = configure_resolver(Resolver::new());
  ///   let resolved_doc: CoreDocument = resolver.resolve(&did).await?;
  ///   Ok(resolved_doc)
  /// }
  ///
  /// fn configure_resolver(mut resolver: Resolver) -> Resolver {
  ///   resolver.attach_handler("foo".to_owned(), resolve_foo);
  ///   // Attach handlers for other DID methods we are interested in.
  ///   resolver
  /// }
  ///
  /// async fn resolve_foo(did: CoreDID) -> std::result::Result<CoreDocument, std::io::Error> {
  ///   todo!()
  /// }
  /// ```
  pub async fn resolve<D: DID>(&self, did: &D) -> Result<DOC> {
    let method: &str = did.method();
    let delegate: &M = self
      .command_map
      .get(method)
      .ok_or_else(|| ErrorCause::UnsupportedMethodError {
        method: method.to_owned(),
      })
      .map_err(Error::new)?;

    delegate.apply(did.as_str()).await
  }

  /// Concurrently fetches the DID Documents of the multiple given DIDs.
  ///
  /// # Errors
  /// * If the resolver has not been configured to handle the method of any of the given DIDs.
  /// * If the resolution process of any DID fails.
  ///
  /// ## Note
  /// * If `dids` contains duplicates, these will be resolved only once.
  pub async fn resolve_multiple<D: DID>(&self, dids: &[D]) -> Result<HashMap<D, DOC>> {
    let futures = FuturesUnordered::new();

    // Create set to remove duplicates to avoid unnecessary resolution.
    let dids_set: HashSet<D> = dids.iter().cloned().collect();
    for did in dids_set {
      futures.push(async move {
        let doc = self.resolve(&did).await;
        doc.map(|doc| (did, doc))
      });
    }

    let documents: HashMap<D, DOC> = futures.try_collect().await?;

    Ok(documents)
  }
}

impl<DOC: 'static> Resolver<DOC, SendSyncCommand<DOC>> {
  /// Attach a new handler responsible for resolving DIDs of the given DID method.
  ///
  /// The `handler` is expected to be a closure taking an owned DID and asynchronously returning a DID Document
  /// which can be converted to the type this [`Resolver`] is parametrized over. The `handler` is required to be
  /// [`Clone`], [`Send`], [`Sync`] and `'static` hence all captured variables must satisfy these bounds. In this regard
  /// the `move` keyword and (possibly) wrapping values in an [`Arc`](std::sync::Arc) may come in handy (see the example
  /// below).
  ///
  /// NOTE: If there already exists a handler for this method then it will be replaced with the new handler.
  /// In the case where one would like to have a "backup handler" for the same DID method, one can achieve this with
  /// composition.
  ///
  /// # Example
  /// ```
  /// # use identity_resolver::Resolver;
  /// # use identity_did::CoreDID;
  /// # use identity_document::document::CoreDocument;
  ///
  ///    // A client that can resolve DIDs of our invented "foo" method.
  ///    struct Client;
  ///
  ///    impl Client {
  ///      // Resolves some of the DIDs we are interested in.
  ///      async fn resolve(&self, _did: &CoreDID) -> std::result::Result<CoreDocument, std::io::Error> {
  ///        todo!()
  ///      }
  ///    }
  ///
  ///    // This way we can essentially produce (cheap) clones of our client.
  ///    let client = std::sync::Arc::new(Client {});
  ///
  ///    // Get a clone we can move into a handler.
  ///    let client_clone = client.clone();
  ///
  ///    // Construct a resolver that resolves documents of type `CoreDocument`.
  ///    let mut resolver = Resolver::<CoreDocument>::new();
  ///
  ///    // Now we want to attach a handler that uses the client to resolve DIDs whose method is "foo".
  ///    resolver.attach_handler("foo".to_owned(), move |did: CoreDID| {
  ///      // We want to resolve the did asynchronously, but since we do not know when it will be awaited we
  ///      // let the future take ownership of the client by moving a clone into the asynchronous block.
  ///      let future_client = client_clone.clone();
  ///      async move { future_client.resolve(&did).await }
  ///    });
  /// ```
  pub fn attach_handler<D, F, Fut, DOCUMENT, E, DIDERR>(&mut self, method: String, handler: F)
  where
    D: DID + Send + for<'r> TryFrom<&'r str, Error = DIDERR> + 'static,
    DOCUMENT: 'static + Into<DOC>,
    F: Fn(D) -> Fut + 'static + Clone + Send + Sync,
    Fut: Future<Output = std::result::Result<DOCUMENT, E>> + Send,
    E: Into<Box<dyn std::error::Error + Send + Sync + 'static>>,
    DIDERR: Into<Box<dyn std::error::Error + Send + Sync + 'static>>,
  {
    let command = SendSyncCommand::new(handler);
    self.command_map.insert(method, command);
  }
}

impl<DOC: 'static> Resolver<DOC, SingleThreadedCommand<DOC>> {
  /// Attach a new handler responsible for resolving DIDs of the given DID method.
  ///
  /// The `handler` is expected to be a closure taking an owned DID and asynchronously returning a DID Document
  /// which can be converted to the type this [`Resolver`] is parametrized over. The `handler` is required to be
  /// [`Clone`] and `'static`  hence all captured variables must satisfy these bounds. In this regard the
  /// `move` keyword and (possibly) wrapping values in an [`std::rc::Rc`] may come in handy (see the example below).
  ///
  /// NOTE: If there already exists a handler for this method then it will be replaced with the new handler.
  /// In the case where one would like to have a "backup handler" for the same DID method, one can achieve this with
  /// composition.
  ///
  /// # Example
  /// ```
  /// # use identity_resolver::SingleThreadedResolver;
  /// # use identity_did::CoreDID;
  /// # use identity_document::document::CoreDocument;
  ///
  ///    // A client that can resolve DIDs of our invented "foo" method.
  ///    struct Client;
  ///
  ///    impl Client {
  ///      // Resolves some of the DIDs we are interested in.
  ///      async fn resolve(&self, _did: &CoreDID) -> std::result::Result<CoreDocument, std::io::Error> {
  ///        todo!()
  ///      }
  ///    }
  ///
  ///    // This way we can essentially produce (cheap) clones of our client.
  ///    let client = std::rc::Rc::new(Client {});
  ///
  ///    // Get a clone we can move into a handler.
  ///    let client_clone = client.clone();
  ///
  ///    // Construct a resolver that resolves documents of type `CoreDocument`.
  ///    let mut resolver = SingleThreadedResolver::<CoreDocument>::new();
  ///
  ///    // Now we want to attach a handler that uses the client to resolve DIDs whose method is "foo".
  ///    resolver.attach_handler("foo".to_owned(), move |did: CoreDID| {
  ///      // We want to resolve the did asynchronously, but since we do not know when it will be awaited we
  ///      // let the future take ownership of the client by moving a clone into the asynchronous block.
  ///      let future_client = client_clone.clone();
  ///      async move { future_client.resolve(&did).await }
  ///    });
  /// ```
  pub fn attach_handler<D, F, Fut, DOCUMENT, E, DIDERR>(&mut self, method: String, handler: F)
  where
    D: DID + for<'r> TryFrom<&'r str, Error = DIDERR> + 'static,
    DOCUMENT: 'static + Into<DOC>,
    F: Fn(D) -> Fut + 'static + Clone,
    Fut: Future<Output = std::result::Result<DOCUMENT, E>>,
    E: Into<Box<dyn std::error::Error + Send + Sync + 'static>>,
    DIDERR: Into<Box<dyn std::error::Error + Send + Sync + 'static>>,
  {
    let command = SingleThreadedCommand::new(handler);
    self.command_map.insert(method, command);
  }
}

impl<DOC: From<CoreDocument> + 'static> Resolver<DOC, SingleThreadedCommand<DOC>> {
  /// Attaches a handler capable of resolving `did:jwk` DIDs.
  pub fn attach_did_jwk_handler(&mut self) {
    let handler = |did_jwk: DIDJwk| async move { CoreDocument::expand_did_jwk(did_jwk) };
    self.attach_handler(DIDJwk::METHOD.to_string(), handler)
  }
}

impl<DOC: From<CoreDocument> + 'static> Resolver<DOC, SendSyncCommand<DOC>> {
  /// Attaches a handler capable of resolving `did:jwk` DIDs.
  pub fn attach_did_jwk_handler(&mut self) {
    let handler = |did_jwk: DIDJwk| async move { CoreDocument::expand_did_jwk(did_jwk) };
    self.attach_handler(DIDJwk::METHOD.to_string(), handler)
  }
}

<<<<<<< HEAD
impl<DOC: From<CoreDocument> + 'static> Resolver<DOC, SingleThreadedCommand<DOC>> {
  /// Attaches a handler capable of resolving `did:compositejwk` DIDs.
  pub fn attach_did_compositejwk_handler(&mut self) {
    let handler = |did_compositejwk: DIDCompositeJwk| async move { CoreDocument::expand_did_compositejwk(did_compositejwk) };
    self.attach_handler(DIDCompositeJwk::METHOD.to_string(), handler)
  }
}

impl<DOC: From<CoreDocument> + 'static> Resolver<DOC, SendSyncCommand<DOC>> {
  /// Attaches a handler capable of resolving `did:compositejwk` DIDs.
  pub fn attach_did_compositejwk_handler(&mut self) {
    let handler = |did_compositejwk: DIDCompositeJwk| async move { CoreDocument::expand_did_compositejwk(did_compositejwk) };
    self.attach_handler(DIDCompositeJwk::METHOD.to_string(), handler)
  }
}

#[cfg(feature = "iota")]
=======
#[cfg(all(feature = "iota", not(target_arch = "wasm32")))]
>>>>>>> 8de1d086
mod iota_handler {
  use crate::ErrorCause;

  use super::Resolver;
  use identity_document::document::CoreDocument;
  use identity_iota_core::IotaDID;
  use identity_iota_core::IotaDocument;
  use std::sync::Arc;

  mod iota_specific {
    use identity_iota_core::DidResolutionHandler;
    use std::collections::HashMap;

    use super::*;

    impl<DOC> Resolver<DOC>
    where
      DOC: From<IotaDocument> + AsRef<CoreDocument> + 'static,
    {
      /// Convenience method for attaching a new handler responsible for resolving IOTA DIDs.
      ///
      /// See also [`attach_handler`](Self::attach_handler).
      pub fn attach_iota_handler<CLI>(&mut self, client: CLI)
      where
        CLI: DidResolutionHandler + Send + Sync + 'static,
      {
        let arc_client: Arc<CLI> = Arc::new(client);

        let handler = move |did: IotaDID| {
          let future_client = arc_client.clone();
          async move { future_client.resolve_did(&did).await }
        };

        self.attach_handler(IotaDID::METHOD.to_owned(), handler);
      }

      /// Convenience method for attaching multiple handlers responsible for resolving IOTA DIDs
      /// on multiple networks.
      ///
      ///
      /// # Arguments
      ///
      /// * `clients` - A collection of tuples where each tuple contains the name of the network name and its
      ///   corresponding client.
      ///
      /// # Examples
      ///
      /// ```ignore
      /// // Assume `client1` and `client2` are instances of identity clients `IdentityClientReadOnly`.
      /// attach_multiple_iota_handlers(vec![("client1", client1), ("client2", client2)]);
      /// ```
      ///
      /// # See Also
      /// - [`attach_handler`](Self::attach_handler).
      ///
      /// # Note
      ///
      /// - Using `attach_iota_handler` or `attach_handler` for the IOTA method would override all previously added
      ///   clients.
      /// - This function does not validate the provided configuration. Ensure that the provided network name
      ///   corresponds with the client, possibly by using `client.network_name()`.
      pub fn attach_multiple_iota_handlers<CLI, I>(&mut self, clients: I)
      where
        CLI: DidResolutionHandler + Send + Sync + 'static,
        I: IntoIterator<Item = (&'static str, CLI)>,
      {
        let arc_clients = Arc::new(clients.into_iter().collect::<HashMap<&'static str, CLI>>());

        let handler = move |did: IotaDID| {
          let future_client = arc_clients.clone();
          async move {
            let did_network = did.network_str();
            let client: &CLI =
              future_client
                .get(did_network)
                .ok_or(crate::Error::new(ErrorCause::UnsupportedNetwork(
                  did_network.to_string(),
                )))?;
            client
              .resolve_did(&did)
              .await
              .map_err(|err| crate::Error::new(ErrorCause::HandlerError { source: Box::new(err) }))
          }
        };

        self.attach_handler(IotaDID::METHOD.to_owned(), handler);
      }
    }
  }
}

impl<CMD, DOC> Default for Resolver<DOC, CMD>
where
  CMD: for<'r> Command<'r, Result<DOC>>,
  DOC: AsRef<CoreDocument>,
{
  fn default() -> Self {
    Self::new()
  }
}

impl<CMD, DOC> std::fmt::Debug for Resolver<DOC, CMD>
where
  CMD: for<'r> Command<'r, Result<DOC>>,
  DOC: AsRef<CoreDocument>,
{
  fn fmt(&self, f: &mut std::fmt::Formatter<'_>) -> std::fmt::Result {
    f.debug_struct("Resolver")
      .field("command_map", &self.command_map)
      .finish()
  }
}

#[cfg(test)]
mod tests {
  use identity_iota_core::DidResolutionHandler;
  use identity_iota_core::IotaDID;
  use identity_iota_core::IotaDocument;

  use super::*;

  struct DummyClient(IotaDocument);

  #[async_trait::async_trait]
  impl DidResolutionHandler for DummyClient {
    async fn resolve_did(&self, did: &IotaDID) -> identity_iota_core::Result<IotaDocument> {
      if self.0.id().as_str() == did.as_str() {
        Ok(self.0.clone())
      } else {
        Err(identity_iota_core::Error::DIDResolutionError(
          "DID not found".to_string(),
        ))
      }
    }
  }

  #[cfg(feature = "iota")]
  #[tokio::test]
  async fn test_multiple_handlers() {
    let did1 =
      IotaDID::parse("did:iota:smr:0x0101010101010101010101010101010101010101010101010101010101010101").unwrap();
    let document = IotaDocument::new_with_id(did1.clone());
    let dummy_smr_client = DummyClient(document);

    let did2 = IotaDID::parse("did:iota:0x0101010101010101010101010101010101010101010101010101010101010101").unwrap();
    let document = IotaDocument::new_with_id(did2.clone());
    let dummy_iota_client = DummyClient(document);

    let mut resolver = Resolver::<IotaDocument>::new();
    resolver.attach_multiple_iota_handlers(vec![("iota", dummy_iota_client), ("smr", dummy_smr_client)]);

    let doc = resolver.resolve(&did1).await.unwrap();
    assert_eq!(doc.id(), &did1);

    let doc = resolver.resolve(&did2).await.unwrap();
    assert_eq!(doc.id(), &did2);
  }

  #[tokio::test]
  async fn test_did_jwk_resolution() {
    let mut resolver = Resolver::<CoreDocument>::new();
    resolver.attach_did_jwk_handler();

    let did_jwk = "did:jwk:eyJrdHkiOiJPS1AiLCJjcnYiOiJYMjU1MTkiLCJ1c2UiOiJlbmMiLCJ4IjoiM3A3YmZYdDl3YlRUVzJIQzdPUTFOei1EUThoYmVHZE5yZngtRkctSUswOCJ9".parse::<DIDJwk>().unwrap();

    let doc = resolver.resolve(&did_jwk).await.unwrap();
    assert_eq!(doc.id(), did_jwk.as_ref());
  }
}<|MERGE_RESOLUTION|>--- conflicted
+++ resolved
@@ -265,7 +265,6 @@
   }
 }
 
-<<<<<<< HEAD
 impl<DOC: From<CoreDocument> + 'static> Resolver<DOC, SingleThreadedCommand<DOC>> {
   /// Attaches a handler capable of resolving `did:compositejwk` DIDs.
   pub fn attach_did_compositejwk_handler(&mut self) {
@@ -282,10 +281,7 @@
   }
 }
 
-#[cfg(feature = "iota")]
-=======
 #[cfg(all(feature = "iota", not(target_arch = "wasm32")))]
->>>>>>> 8de1d086
 mod iota_handler {
   use crate::ErrorCause;
 
