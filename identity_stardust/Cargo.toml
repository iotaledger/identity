[package]
name = "identity_stardust"
version = "0.6.0"
authors = ["IOTA Stiftung"]
edition = "2021"
homepage = "https://www.iota.org"
keywords = ["iota", "tangle", "stardust", "identity"]
license = "Apache-2.0"
readme = "../README.md"
repository = "https://github.com/iotaledger/identity.rs"
rust-version = "1.62"
description = "An IOTA Ledger integration for the identity.rs library."
[workspace]

[dependencies]
identity_core = { version = "=0.6.0", path = "../identity_core", default-features = false }
identity_credential = { version = "=0.6.0", path = "../identity_credential", default-features = false }
identity_did = { version = "=0.6.0", path = "../identity_did", default-features = false }

num-derive = { version = "0.3", default-features = false }
num-traits = { version = "0.2", default-features = false, features = ["std"] }
once_cell = { version = "1", default-features = false, features = ["std"] }
prefix-hex = { version = "0.4", default-features = false }
serde = { version = "1.0", default-features = false, features = ["std", "derive"] }
strum = { version = "0.21", features = ["derive"] }
thiserror = { version = "1.0", default-features = false }

[dependencies.iota-client]
git = "https://github.com/iotaledger/iota.rs"
rev = "2a35c7affe15034fd1b82884966269882bffb23b" # develop branch, 2022-07-18
features = ["tls"]
default-features = false

[dev-dependencies]
anyhow = { version = "1.0.57" }
iota-crypto = { version = "0.12.1", default-features = false, features = ["bip39", "bip39-en"] }
proptest = { version = "1.0.0", default-features = false, features = ["std"] }
tokio = { version = "1.17.0", default-features = false, features = ["macros"] }

[package.metadata.docs.rs]
# To build locally:
# RUSTDOCFLAGS="--cfg docsrs" cargo +nightly doc --all-features --no-deps --workspace --open
all-features = true
rustdoc-args = ["--cfg", "docsrs"]

[features]
<<<<<<< HEAD
# Brings `AliasId` from iota-client into the public API of this crate.
alias-id = []
=======
default = ["revocation-bitmap"]
# Enables revocation with `RevocationBitmap2022`.
revocation-bitmap = ["identity_did/revocation-bitmap"]
>>>>>>> a097ed47
<|MERGE_RESOLUTION|>--- conflicted
+++ resolved
@@ -44,11 +44,8 @@
 rustdoc-args = ["--cfg", "docsrs"]
 
 [features]
-<<<<<<< HEAD
 # Brings `AliasId` from iota-client into the public API of this crate.
 alias-id = []
-=======
 default = ["revocation-bitmap"]
 # Enables revocation with `RevocationBitmap2022`.
-revocation-bitmap = ["identity_did/revocation-bitmap"]
->>>>>>> a097ed47
+revocation-bitmap = ["identity_did/revocation-bitmap"]