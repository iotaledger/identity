--- conflicted
+++ resolved
@@ -37,22 +37,11 @@
   // Publish the deactivated DID document.
   let _ = client.publish_did_output(&secret_manager, deactivated_output).await?;
 
-<<<<<<< HEAD
-  // Wait for the node to index the new state.
-  tokio::time::sleep(std::time::Duration::from_secs(5)).await;
-
   // Resolving a deactivated DID returns an empty DID document
   // with its `deactivated` metadata field set to `true`.
   let deactivated: StardustDocument = client.resolve_did(&did).await?;
   println!("Deactivated DID document: {:#}", deactivated);
   assert_eq!(deactivated.metadata.deactivated, Some(true));
-=======
-  // Attempting to resolve a deactivated DID results in an document
-  // where the metadata's `deactivated` field is `true`.
-  let deactivated_document: StardustDocument = client.resolve_did(document.id()).await?;
-
-  assert!(matches!(deactivated_document.metadata.deactivated, Some(true)));
->>>>>>> 3cef08b8
 
   // Re-activate the DID by publishing a valid DID document.
   let reactivated_output: AliasOutput = client.update_did_output(document.clone()).await?;
