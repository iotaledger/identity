// Copyright 2020-2022 IOTA Stiftung
// SPDX-License-Identifier: Apache-2.0

use core::fmt;
use core::fmt::Debug;
use core::fmt::Display;

use identity_core::common::Object;
use identity_core::common::OneOrSet;
use identity_core::common::OrderedSet;
use identity_core::common::Url;
use identity_core::convert::FmtJson;
use identity_core::crypto::GetSignature;
use identity_core::crypto::PrivateKey;
use identity_core::crypto::ProofOptions;
use identity_core::crypto::SetSignature;
use identity_did::document::CoreDocument;
use identity_did::document::Document;
use identity_did::service::Service;
use identity_did::utils::DIDUrlQuery;
use identity_did::verifiable::DocumentSigner;
use identity_did::verifiable::VerifierOptions;
use identity_did::verification::MethodRelationship;
use identity_did::verification::MethodScope;
use identity_did::verification::MethodUriType;
use identity_did::verification::TryMethod;
use identity_did::verification::VerificationMethod;
use serde::Deserialize;
use serde::Serialize;

use crate::error::Result;
use crate::NetworkName;
use crate::StardustDID;
use crate::StardustDIDUrl;
use crate::StardustDocumentMetadata;
use crate::StateMetadataDocument;
<<<<<<< HEAD

// TODO: replace with StardustDID struct.
pub(crate) type StardustDID = CoreDID;

/// A DID URL conforming to the IOTA DID method specification.
///
/// See [`DIDUrl`].
// TODO: move to `did` module.
pub type StardustDIDUrl = DIDUrl<StardustDID>;
=======
use crate::StateMetadataEncoding;
>>>>>>> 523a4de5

/// A [`VerificationMethod`] adhering to the IOTA DID method specification.
pub type StardustVerificationMethod = VerificationMethod<StardustDID, Object>;

/// A [`Service`] adhering to the IOTA DID method specification.
pub type StardustService = Service<StardustDID, Object>;

/// A [`CoreDocument`] whose fields adhere to the IOTA DID method specification.
pub type StardustCoreDocument = CoreDocument<StardustDID>;

/// A DID Document adhering to the IOTA DID method specification.
///
/// This extends [`CoreDocument`].
#[derive(Clone, Debug, PartialEq, Deserialize, Serialize)]
pub struct StardustDocument {
  #[serde(rename = "doc")]
  pub(crate) document: StardustCoreDocument,
  #[serde(rename = "meta")]
  pub metadata: StardustDocumentMetadata,
}

impl StardustDocument {
  // ===========================================================================
  // Constructors
  // ===========================================================================

  /// Constructs an empty DID Document with a [`StardustDID::placeholder`] identifier
  /// for the given `network`.
  // TODO: always take Option<NetworkName> or `new_with_options` for a particular network?
  // TODO: store the network in the serialized state metadata? Currently it's lost during packing.
  pub fn new(network: &NetworkName) -> Self {
    Self::new_with_id(StardustDID::placeholder(network))
  }

  /// Constructs an empty DID Document with the given identifier.
  pub fn new_with_id(id: StardustDID) -> Self {
    // PANIC: constructing an empty DID Document is infallible, caught by tests otherwise.
    let document: StardustCoreDocument = CoreDocument::builder(Object::default())
      .id(id)
      .build()
      .expect("empty StardustDocument constructor failed");
    let metadata: StardustDocumentMetadata = StardustDocumentMetadata::new();
    Self { document, metadata }
  }

  // ===========================================================================
  // Properties
  // ===========================================================================

  /// Returns the DID document identifier.
  pub fn id(&self) -> &StardustDID {
    self.document.id()
  }

  /// Returns a reference to the DID controllers.
  ///
  /// NOTE: controllers are determined by the `state_controller` unlock condition of the output
  /// during resolution and are omitted when publishing.
  pub fn controller(&self) -> Option<&OneOrSet<StardustDID>> {
    self.document.controller()
  }

  /// Returns a reference to the `alsoKnownAs` set.
  pub fn also_known_as(&self) -> &OrderedSet<Url> {
    self.document.also_known_as()
  }

  /// Returns a mutable reference to the `alsoKnownAs` set.
  pub fn also_known_as_mut(&mut self) -> &mut OrderedSet<Url> {
    self.document.also_known_as_mut()
  }

  /// Returns a reference to the underlying [`StardustCoreDocument`].
  pub fn core_document(&self) -> &StardustCoreDocument {
    &self.document
  }

  /// Returns a mutable reference to the underlying [`StardustCoreDocument`].
  ///
  /// WARNING: mutating the inner document directly bypasses restrictions and
  /// may have undesired consequences.
  pub fn core_document_mut(&mut self) -> &mut StardustCoreDocument {
    &mut self.document
  }

  /// Returns a reference to the custom DID Document properties.
  pub fn properties(&self) -> &Object {
    self.document.properties()
  }

  /// Returns a mutable reference to the custom DID Document properties.
  pub fn properties_mut(&mut self) -> &mut Object {
    self.document.properties_mut()
  }

  // ===========================================================================
  // Services
  // ===========================================================================

  /// Return a set of all [`StardustService`]s in the document.
  pub fn service(&self) -> &OrderedSet<StardustService> {
    self.document.service()
  }

  /// Add a new [`StardustService`] to the document.
  ///
  /// Returns `true` if the service was added.
  pub fn insert_service(&mut self, service: StardustService) -> bool {
    if service.id().fragment().is_none() {
      false
    } else {
      self.core_document_mut().service_mut().append(service)
    }
  }

  /// Remove a [`StardustService`] identified by the given [`StardustDIDUrl`] from the document.
  ///
  /// Returns `true` if a service was removed.
  pub fn remove_service(&mut self, did_url: &StardustDIDUrl) -> bool {
    self.core_document_mut().service_mut().remove(did_url)
  }

  // ===========================================================================
  // Verification Methods
  // ===========================================================================

  /// Returns an iterator over all [`StardustVerificationMethod`] in the DID Document.
  pub fn methods(&self) -> impl Iterator<Item = &StardustVerificationMethod> {
    self.document.methods()
  }

  /// Adds a new [`StardustVerificationMethod`] to the document in the given [`MethodScope`].
  ///
  /// # Errors
  ///
  /// Returns an error if a method with the same fragment already exists.
  pub fn insert_method(&mut self, method: StardustVerificationMethod, scope: MethodScope) -> Result<()> {
    Ok(self.core_document_mut().insert_method(method, scope)?)
  }

  /// Removes all references to the specified [`StardustVerificationMethod`].
  ///
  /// # Errors
  ///
  /// Returns an error if the method does not exist.
  pub fn remove_method(&mut self, did_url: &StardustDIDUrl) -> Result<()> {
    Ok(self.core_document_mut().remove_method(did_url)?)
  }

  /// Attaches the relationship to the given method, if the method exists.
  ///
  /// Note: The method needs to be in the set of verification methods,
  /// so it cannot be an embedded one.
  pub fn attach_method_relationship(
    &mut self,
    did_url: &StardustDIDUrl,
    relationship: MethodRelationship,
  ) -> Result<bool> {
    Ok(
      self
        .core_document_mut()
        .attach_method_relationship(did_url, relationship)?,
    )
  }

  /// Detaches the given relationship from the given method, if the method exists.
  pub fn detach_method_relationship(
    &mut self,
    did_url: &StardustDIDUrl,
    relationship: MethodRelationship,
  ) -> Result<bool> {
    Ok(
      self
        .core_document_mut()
        .detach_method_relationship(did_url, relationship)?,
    )
  }

  /// Returns the first [`StardustVerificationMethod`] with an `id` property matching the
  /// provided `query` and the verification relationship specified by `scope` if present.
  ///
  /// WARNING: improper usage of this allows violating the uniqueness of the verification method
  /// sets.
  pub fn resolve_method_mut<'query, Q>(
    &mut self,
    query: Q,
    scope: Option<MethodScope>,
  ) -> Option<&mut StardustVerificationMethod>
  where
    Q: Into<DIDUrlQuery<'query>>,
  {
    self.document.resolve_method_mut(query, scope)
  }

  // ===========================================================================
  // Signatures
  // ===========================================================================

  /// Creates a new [`DocumentSigner`] that can be used to create digital signatures
  /// from verification methods in this DID Document.
  pub fn signer<'base>(&'base self, private_key: &'base PrivateKey) -> DocumentSigner<'base, '_, StardustDID> {
    self.document.signer(private_key)
  }

  /// Signs the provided `data` with the verification method specified by `method_query`.
  /// See [`StardustDocument::signer`] for creating signatures with a builder pattern.
  ///
  /// NOTE: does not validate whether `private_key` corresponds to the verification method.
  /// See [`StardustDocument::verify_data`].
  ///
  /// # Errors
  ///
  /// Fails if an unsupported verification method is used, data
  /// serialization fails, or the signature operation fails.
  pub fn sign_data<'query, 'this: 'query, X, Q>(
    &'this self,
    data: &mut X,
    private_key: &'this PrivateKey,
    method_query: Q,
    options: ProofOptions,
  ) -> Result<()>
  where
    X: Serialize + SetSignature + TryMethod,
    Q: Into<DIDUrlQuery<'query>>,
  {
    self
      .signer(private_key)
      .method(method_query)
      .options(options)
      .sign(data)
      .map_err(Into::into)
  }

  // ===========================================================================
  // Publishing
  // ===========================================================================
  // TODO: clean up and feature-gate certain methods to avoid hard dependency on iota-client?

  /// Serializes the document for inclusion in an Alias Output's state metadata
  /// with the default [`StateMetadataEncoding`].
  pub fn pack(self) -> Result<Vec<u8>> {
    self.pack_with_encoding(StateMetadataEncoding::Json)
  }

  /// Serializes the document for inclusion in an Alias Output's state metadata.
  pub fn pack_with_encoding(self, encoding: StateMetadataEncoding) -> Result<Vec<u8>> {
    StateMetadataDocument::from(self).pack(encoding)
  }

  /// Deserializes the document from the state metadata bytes of an Alias Output.
  ///
  /// NOTE: `did` is required since it is omitted from the serialized DID Document and
  /// cannot be inferred from the state metadata. It also indicates the network, which is not
  /// encoded in the `AliasId` alone.
  pub fn unpack(did: &StardustDID, state_metadata: &[u8]) -> Result<StardustDocument> {
    StateMetadataDocument::unpack(state_metadata).and_then(|doc| doc.into_stardust_document(did))
  }
}

#[cfg(feature = "iota-client")]
mod stardust_document_iota_client {
  use iota_client::block::output::Output;

  use crate::Error;

  use super::*;

  impl StardustDocument {
    /// Deserializes a JSON-encoded `StardustDocument` from an Alias Output block.
    ///
    /// NOTE: `did` is required since it is omitted from the serialized DID Document and
    /// cannot be inferred from the [`Output`]. It also indicates the network, which is not
    /// encoded in the `AliasId` alone.
    // TODO: remove? Is `unpack` sufficient?
    pub fn unpack_from_output(did: &StardustDID, output: &Output) -> Result<StardustDocument> {
      let document: &[u8] = match output {
        Output::Alias(alias_output) => alias_output.state_metadata(),
        _ => return Err(Error::InvalidStateMetadata("not an alias output")),
      };
      Self::unpack(did, document)
    }
  }
}

impl Document for StardustDocument {
  type D = StardustDID;
  type U = Object;
  type V = Object;

  fn id(&self) -> &Self::D {
    StardustDocument::id(self)
  }

  fn resolve_service<'query, 'me, Q>(&'me self, query: Q) -> Option<&Service<Self::D, Self::V>>
  where
    Q: Into<DIDUrlQuery<'query>>,
  {
    self.document.resolve_service(query)
  }

  fn resolve_method<'query, 'me, Q>(
    &'me self,
    query: Q,
    scope: Option<MethodScope>,
  ) -> Option<&VerificationMethod<Self::D, Self::U>>
  where
    Q: Into<DIDUrlQuery<'query>>,
  {
    self.document.resolve_method(query, scope)
  }

  fn verify_data<X>(&self, data: &X, options: &VerifierOptions) -> identity_did::Result<()>
  where
    X: Serialize + GetSignature + ?Sized,
  {
    self.document.verify_data(data, options)
  }
}

#[cfg(feature = "revocation-bitmap")]
mod iota_document_revocation {
  use identity_did::utils::DIDUrlQuery;

  use crate::Error;
  use crate::Result;

  use super::StardustDocument;

  impl StardustDocument {
    /// If the document has a [`RevocationBitmap`](identity_did::revocation::RevocationBitmap)
    /// service identified by `service_query`, revoke all specified `indices`.
    pub fn revoke_credentials<'query, 'me, Q>(&mut self, service_query: Q, indices: &[u32]) -> Result<()>
    where
      Q: Into<DIDUrlQuery<'query>>,
    {
      self
        .core_document_mut()
        .revoke_credentials(service_query, indices)
        .map_err(Error::RevocationError)
    }

    /// If the document has a [`RevocationBitmap`](identity_did::revocation::RevocationBitmap)
    /// service with an id by `service_query`, unrevoke all specified `indices`.
    pub fn unrevoke_credentials<'query, 'me, Q>(&'me mut self, service_query: Q, indices: &[u32]) -> Result<()>
    where
      Q: Into<DIDUrlQuery<'query>>,
    {
      self
        .core_document_mut()
        .unrevoke_credentials(service_query, indices)
        .map_err(Error::RevocationError)
    }
  }
}

impl From<StardustDocument> for StardustCoreDocument {
  fn from(document: StardustDocument) -> Self {
    document.document
  }
}

impl From<(StardustCoreDocument, StardustDocumentMetadata)> for StardustDocument {
  fn from((document, metadata): (StardustCoreDocument, StardustDocumentMetadata)) -> Self {
    Self { document, metadata }
  }
}

impl Display for StardustDocument {
  fn fmt(&self, f: &mut fmt::Formatter<'_>) -> fmt::Result {
    self.fmt_json(f)
  }
}

impl TryMethod for StardustDocument {
  const TYPE: MethodUriType = MethodUriType::Absolute;
}

#[cfg(test)]
mod tests {
  use identity_core::common::Timestamp;
  use identity_core::convert::FromJson;
  use identity_core::convert::ToJson;
  use identity_core::crypto::KeyPair;
  use identity_core::crypto::KeyType;
  use identity_did::did::DID;
  use identity_did::verifiable::VerifiableProperties;
  use identity_did::verification::MethodData;
  use identity_did::verification::MethodType;

  use super::*;

  fn valid_did() -> StardustDID {
    "did:stardust:0xAAAAAAAAAAAAAAAAAAAAAAAAAAAAAAAAAAAAAAAAAAAAAAAAAAAAAAAAAAAAAAAA"
      .parse()
      .unwrap()
  }

  fn generate_method(controller: &StardustDID, fragment: &str) -> StardustVerificationMethod {
    VerificationMethod::builder(Default::default())
      .id(controller.to_url().join(fragment).unwrap())
      .controller(controller.clone())
      .type_(MethodType::Ed25519VerificationKey2018)
      .data(MethodData::new_multibase(fragment.as_bytes()))
      .build()
      .unwrap()
  }

  fn generate_document(id: &StardustDID) -> StardustDocument {
    let mut metadata: StardustDocumentMetadata = StardustDocumentMetadata::new();
    metadata.created = Some(Timestamp::parse("2020-01-02T00:00:00Z").unwrap());
    metadata.updated = Some(Timestamp::parse("2020-01-02T00:00:00Z").unwrap());

    let document: StardustCoreDocument = StardustCoreDocument::builder(Object::default())
      .id(id.clone())
      .controller(id.clone())
      .verification_method(generate_method(id, "#key-1"))
      .verification_method(generate_method(id, "#key-2"))
      .verification_method(generate_method(id, "#key-3"))
      .authentication(generate_method(id, "#auth-key"))
      .authentication(id.to_url().join("#key-3").unwrap())
      .build()
      .unwrap();

    StardustDocument::from((document, metadata))
  }

  #[test]
  fn test_new() {
    // VALID new().
    let network: NetworkName = NetworkName::try_from("test").unwrap();
    let placeholder: StardustDID = StardustDID::placeholder(&network);
    let doc1: StardustDocument = StardustDocument::new(&network);
    assert_eq!(doc1.id().network_str(), network.as_ref());
    assert_eq!(doc1.id().tag(), placeholder.tag());
    assert_eq!(doc1.id(), &placeholder);
    assert_eq!(doc1.methods().count(), 0);
    assert!(doc1.service().is_empty());

    // VALID new_with_id().
    let did: StardustDID = valid_did();
    let doc2: StardustDocument = StardustDocument::new_with_id(did.clone());
    assert_eq!(doc2.id(), &did);
    assert_eq!(doc2.methods().count(), 0);
    assert!(doc2.service().is_empty());
  }

  #[test]
  fn test_methods() {
    let controller: StardustDID = valid_did();
    let document: StardustDocument = generate_document(&controller);
    let expected: Vec<StardustVerificationMethod> = vec![
      generate_method(&controller, "#key-1"),
      generate_method(&controller, "#key-2"),
      generate_method(&controller, "#key-3"),
      generate_method(&controller, "#auth-key"),
    ];

    let mut methods = document.methods();
    assert_eq!(methods.next(), Some(&expected[0]));
    assert_eq!(methods.next(), Some(&expected[1]));
    assert_eq!(methods.next(), Some(&expected[2]));
    assert_eq!(methods.next(), Some(&expected[3]));
    assert_eq!(methods.next(), None);
  }

  #[test]
  fn test_verify_data_with_scope() {
    fn generate_data() -> VerifiableProperties {
      use identity_core::json;
      let mut properties: VerifiableProperties = VerifiableProperties::default();
      properties.properties.insert("int_key".to_owned(), json!(1));
      properties.properties.insert("str".to_owned(), json!("some value"));
      properties
        .properties
        .insert("object".to_owned(), json!({ "inner": 42 }));
      properties
    }

    let mut document: StardustDocument = StardustDocument::new_with_id(valid_did());

    // Try sign using each type of verification relationship.
    for scope in [
      MethodScope::assertion_method(),
      MethodScope::authentication(),
      MethodScope::capability_delegation(),
      MethodScope::capability_invocation(),
      MethodScope::key_agreement(),
      MethodScope::VerificationMethod,
    ] {
      // Add a new method.
      let key_new: KeyPair = KeyPair::new(KeyType::Ed25519).unwrap();
      let method_fragment = format!("{}-1", scope.as_str().to_ascii_lowercase());
      let method_new: StardustVerificationMethod = StardustVerificationMethod::new(
        document.id().clone(),
        key_new.type_(),
        key_new.public(),
        method_fragment.as_str(),
      )
      .unwrap();
      document.insert_method(method_new, scope).unwrap();

      // Sign and verify data.
      let mut data = generate_data();
      document
        .sign_data(
          &mut data,
          key_new.private(),
          method_fragment.as_str(),
          ProofOptions::default(),
        )
        .unwrap();
      // Signature should still be valid for every scope.
      assert!(document.verify_data(&data, &VerifierOptions::default()).is_ok());

      // Ensure only the correct scope is valid.
      for scope_check in [
        MethodScope::assertion_method(),
        MethodScope::authentication(),
        MethodScope::capability_delegation(),
        MethodScope::capability_invocation(),
        MethodScope::key_agreement(),
        MethodScope::VerificationMethod,
      ] {
        let result = document.verify_data(&data, &VerifierOptions::new().method_scope(scope_check));
        // Any other scope should fail validation.
        if scope_check == scope {
          assert!(result.is_ok());
        } else {
          assert!(result.is_err());
        }
      }
    }
  }

  #[test]
  fn test_services() {
    // VALID: add one service.
    let mut document: StardustDocument = StardustDocument::new_with_id(valid_did());
    let url1: StardustDIDUrl = document.id().to_url().join("#linked-domain").unwrap();
    let service1: StardustService = Service::from_json(&format!(
      r#"{{
      "id":"{}",
      "type": "LinkedDomains",
      "serviceEndpoint": "https://bar.example.com"
    }}"#,
      url1
    ))
    .unwrap();
    document.insert_service(service1.clone());
    assert_eq!(1, document.service().len());
    assert_eq!(document.resolve_service(&url1), Some(&service1));
    assert_eq!(document.resolve_service("#linked-domain"), Some(&service1));
    assert_eq!(document.resolve_service("linked-domain"), Some(&service1));
    assert_eq!(document.resolve_service(""), None);
    assert_eq!(document.resolve_service("#other"), None);

    // VALID: add two services.
    let url2: StardustDIDUrl = document.id().to_url().join("#revocation").unwrap();
    let service2: StardustService = Service::from_json(&format!(
      r#"{{
      "id":"{}",
      "type": "RevocationBitmap2022",
      "serviceEndpoint": "data:,blah"
    }}"#,
      url2
    ))
    .unwrap();
    document.insert_service(service2.clone());
    assert_eq!(2, document.service().len());
    assert_eq!(document.resolve_service(&url2), Some(&service2));
    assert_eq!(document.resolve_service("#revocation"), Some(&service2));
    assert_eq!(document.resolve_service("revocation"), Some(&service2));
    assert_eq!(document.resolve_service(""), None);
    assert_eq!(document.resolve_service("#other"), None);

    // INVALID: insert service with duplicate fragment fails.
    let duplicate: StardustService = Service::from_json(&format!(
      r#"{{
      "id":"{}",
      "type": "DuplicateService",
      "serviceEndpoint": "data:,duplicate"
    }}"#,
      url1
    ))
    .unwrap();
    assert!(!document.insert_service(duplicate.clone()));
    assert_eq!(2, document.service().len());
    let resolved: &StardustService = document.resolve_service(&url1).unwrap();
    assert_eq!(resolved, &service1);
    assert_ne!(resolved, &duplicate);

    // VALID: remove services.
    assert!(document.remove_service(&url1));
    assert_eq!(1, document.service().len());
    let last_service: &StardustService = document.resolve_service(&url2).unwrap();
    assert_eq!(last_service, &service2);

    assert!(document.remove_service(&url2));
    assert_eq!(0, document.service().len());
  }

  #[test]
  fn test_document_equality() {
    let mut original_doc: StardustDocument = StardustDocument::new_with_id(valid_did());
    let keypair1: KeyPair = KeyPair::new(KeyType::Ed25519).unwrap();
    let method1: StardustVerificationMethod = StardustVerificationMethod::new(
      original_doc.id().to_owned(),
      keypair1.type_(),
      keypair1.public(),
      "test-0",
    )
    .unwrap();
    original_doc
      .insert_method(method1, MethodScope::capability_invocation())
      .unwrap();

    // Update the key material of the existing verification method #test-0.
    let mut doc1 = original_doc.clone();
    let keypair2: KeyPair = KeyPair::new(KeyType::Ed25519).unwrap();
    let method2: StardustVerificationMethod =
      StardustVerificationMethod::new(doc1.id().to_owned(), keypair2.type_(), keypair2.public(), "test-0").unwrap();

    doc1
      .remove_method(&doc1.id().to_url().join("#test-0").unwrap())
      .unwrap();
    doc1
      .insert_method(method2, MethodScope::capability_invocation())
      .unwrap();

    // Even though the method fragment is the same, the key material has been updated
    // so the two documents are expected to not be equal.
    assert_ne!(original_doc, doc1);

    let mut doc2 = doc1.clone();
    let keypair3: KeyPair = KeyPair::new(KeyType::Ed25519).unwrap();
    let method3: StardustVerificationMethod =
      StardustVerificationMethod::new(doc1.id().to_owned(), keypair3.type_(), keypair3.public(), "test-0").unwrap();

    let insertion_result = doc2.insert_method(method3, MethodScope::capability_invocation());

    // Nothing was inserted, because a method with the same fragment already existed.
    assert!(insertion_result.is_err());
    assert_eq!(doc1, doc2);
  }

  #[test]
  fn test_json_roundtrip() {
    let document: StardustDocument = generate_document(&valid_did());

    let ser: String = document.to_json().unwrap();
    let de: StardustDocument = StardustDocument::from_json(&ser).unwrap();
    assert_eq!(document, de);
  }

  #[test]
  fn test_json_fieldnames() {
    let document: StardustDocument = StardustDocument::new_with_id(valid_did());
    let serialization: String = document.to_json().unwrap();
    assert_eq!(
      serialization,
      format!("{{\"doc\":{},\"meta\":{}}}", document.document, document.metadata)
    );
  }
}<|MERGE_RESOLUTION|>--- conflicted
+++ resolved
@@ -34,19 +34,7 @@
 use crate::StardustDIDUrl;
 use crate::StardustDocumentMetadata;
 use crate::StateMetadataDocument;
-<<<<<<< HEAD
-
-// TODO: replace with StardustDID struct.
-pub(crate) type StardustDID = CoreDID;
-
-/// A DID URL conforming to the IOTA DID method specification.
-///
-/// See [`DIDUrl`].
-// TODO: move to `did` module.
-pub type StardustDIDUrl = DIDUrl<StardustDID>;
-=======
 use crate::StateMetadataEncoding;
->>>>>>> 523a4de5
 
 /// A [`VerificationMethod`] adhering to the IOTA DID method specification.
 pub type StardustVerificationMethod = VerificationMethod<StardustDID, Object>;
