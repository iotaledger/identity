// Copyright 2020-2022 IOTA Stiftung
// SPDX-License-Identifier: Apache-2.0

#![forbid(unsafe_code)]
#![allow(clippy::upper_case_acronyms)]

/// Re-export the `bee_block` crate for implementer convenience.
#[cfg(feature = "client")]
pub use bee_block as block;

#[cfg(feature = "client")]
pub use client::*;
pub use did::StardustDID;
pub use did::StardustDIDUrl;
pub use document::*;
pub use network::NetworkName;
pub use state_metadata::*;

pub use self::error::Error;
pub use self::error::Result;

<<<<<<< HEAD
#[cfg(test)]
mod resolution;

#[cfg(feature = "iota-client")]
=======
#[cfg(feature = "client")]
>>>>>>> 0d5ed615
mod client;
mod did;
mod document;
mod error;
mod network;
mod state_metadata;<|MERGE_RESOLUTION|>--- conflicted
+++ resolved
@@ -18,15 +18,10 @@
 
 pub use self::error::Error;
 pub use self::error::Result;
-
-<<<<<<< HEAD
 #[cfg(test)]
 mod resolution;
 
-#[cfg(feature = "iota-client")]
-=======
 #[cfg(feature = "client")]
->>>>>>> 0d5ed615
 mod client;
 mod did;
 mod document;
