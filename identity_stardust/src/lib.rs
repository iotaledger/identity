// Copyright 2020-2022 IOTA Stiftung
// SPDX-License-Identifier: Apache-2.0

#![forbid(unsafe_code)]
#![allow(clippy::upper_case_acronyms)]

pub use self::error::Error;
pub use self::error::Result;

pub use document::*;
pub use state_metadata::*;

<<<<<<< HEAD
mod client;
=======
mod document;
>>>>>>> a097ed47
mod error;
mod state_metadata;<|MERGE_RESOLUTION|>--- conflicted
+++ resolved
@@ -10,10 +10,7 @@
 pub use document::*;
 pub use state_metadata::*;
 
-<<<<<<< HEAD
 mod client;
-=======
 mod document;
->>>>>>> a097ed47
 mod error;
 mod state_metadata;