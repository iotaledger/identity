--- conflicted
+++ resolved
@@ -10,17 +10,10 @@
 pub use network::NetworkName;
 pub use state_metadata::*;
 
-<<<<<<< HEAD
-mod client;
-pub use did::StardustDID;
-// TODO: Uncomment once `document` has been refactored to use the types from the `did` module in this crate.
-// pub use did::StardustDIDUrl;
-pub use network::NetworkName;
-=======
 pub use self::error::Error;
 pub use self::error::Result;
 
->>>>>>> 523a4de5
+mod client;
 mod did;
 mod document;
 mod error;
