[package]
name = "identity_storage"
version = "1.4.0"
authors.workspace = true
edition.workspace = true
homepage.workspace = true
keywords = ["iota", "storage", "identity", "kms"]
license.workspace = true
readme = "./README.md"
repository.workspace = true
rust-version.workspace = true
description = "Abstractions over storage for cryptographic keys used in DID Documents"

[dependencies]
anyhow = { version = "1.0.82" }
async-trait = { version = "0.1.64", default-features = false }
<<<<<<< HEAD
futures = { version = "0.3.27", default-features = false, features = [
    "async-await",
] }
identity_core = { version = "=1.2.0", path = "../identity_core", default-features = false }
identity_credential = { version = "=1.2.0", path = "../identity_credential", default-features = false, features = [
    "credential",
    "presentation",
] }
identity_did = { version = "=1.2.0", path = "../identity_did", default-features = false }
identity_document = { version = "=1.2.0", path = "../identity_document", default-features = false }
identity_iota_core = { version = "=1.2.0", path = "../identity_iota_core", default-features = false, optional = true }
identity_sui_name_tbd = { path = "../identity_sui_name_tbd" }
identity_verification = { version = "=1.2.0", path = "../identity_verification", default-features = false }
iota-crypto = { version = "0.23", default-features = false, features = [
    "ed25519",
], optional = true }
rand = { version = "0.8.5", default-features = false, features = [
    "std",
    "std_rng",
=======
bls12_381_plus = { workspace = true, optional = true }
futures = { version = "0.3.27", default-features = false, features = [
  "async-await",
] }
identity_core = { version = "=1.4.0", path = "../identity_core", default-features = false }
identity_credential = { version = "=1.4.0", path = "../identity_credential", default-features = false, features = [
  "credential",
  "presentation",
] }
identity_did = { version = "=1.4.0", path = "../identity_did", default-features = false }
identity_document = { version = "=1.4.0", path = "../identity_document", default-features = false }
identity_iota_core = { version = "=1.4.0", path = "../identity_iota_core", default-features = false, optional = true }
identity_sui_name_tbd = { path = "../identity_sui_name_tbd" }
identity_verification = { version = "=1.4.0", path = "../identity_verification", default-features = false }
iota-crypto = { version = "0.23", default-features = false, features = [
  "ed25519",
], optional = true }
rand = { version = "0.8.5", default-features = false, features = [
  "std",
  "std_rng",
>>>>>>> aae9b727
], optional = true }
seahash = { version = "4.1.0", default-features = false }
secret-storage = { git = "https://github.com/iotaledger/secret-storage.git", branch = "main", optional = true }
serde.workspace = true
serde_json.workspace = true
thiserror.workspace = true
tokio = { version = "1.29.0", default-features = false, features = [
<<<<<<< HEAD
    "macros",
    "sync",
], optional = true }

[dev-dependencies]
identity_credential = { version = "=1.2.0", path = "../identity_credential", features = [
    "revocation-bitmap",
] }
identity_eddsa_verifier = { version = "=1.2.0", path = "../identity_eddsa_verifier", default-features = false, features = [
    "ed25519",
] }
once_cell = { version = "1.18", default-features = false }
tokio = { version = "1.29.0", default-features = false, features = [
    "macros",
    "sync",
    "rt",
=======
  "macros",
  "sync",
], optional = true }
zkryptium = { workspace = true, optional = true }
json-proof-token = { workspace = true, optional = true }

[dev-dependencies]
identity_credential = { version = "=1.4.0", path = "../identity_credential", features = [
  "revocation-bitmap",
] }
identity_eddsa_verifier = { version = "=1.4.0", path = "../identity_eddsa_verifier", default-features = false, features = [
  "ed25519",
] }
once_cell = { version = "1.18", default-features = false }
tokio = { version = "1.29.0", default-features = false, features = [
  "macros",
  "sync",
  "rt",
>>>>>>> aae9b727
] }

[features]
default = ["iota-document", "memstore"]
# Exposes in-memory implementations of the storage traits intended exclusively for testing.
memstore = ["dep:tokio", "dep:rand", "dep:iota-crypto"]
# Enables `Send` + `Sync` bounds for the storage traits.
send-sync-storage = ["identity_iota_core?/send-sync-client-ext"]
# Implements the JwkStorageDocumentExt trait for IotaDocument
iota-document = ["dep:identity_iota_core"]
# enables support to sign via storage
storage-signer = ["dep:secret-storage"]
# Enables JSON Proof Token & BBS+ related features
jpt-bbs-plus = [
  "identity_credential/jpt-bbs-plus",
  "dep:zkryptium",
  "dep:bls12_381_plus",
  "dep:json-proof-token",
]

[lints]
workspace = true<|MERGE_RESOLUTION|>--- conflicted
+++ resolved
@@ -14,27 +14,6 @@
 [dependencies]
 anyhow = { version = "1.0.82" }
 async-trait = { version = "0.1.64", default-features = false }
-<<<<<<< HEAD
-futures = { version = "0.3.27", default-features = false, features = [
-    "async-await",
-] }
-identity_core = { version = "=1.2.0", path = "../identity_core", default-features = false }
-identity_credential = { version = "=1.2.0", path = "../identity_credential", default-features = false, features = [
-    "credential",
-    "presentation",
-] }
-identity_did = { version = "=1.2.0", path = "../identity_did", default-features = false }
-identity_document = { version = "=1.2.0", path = "../identity_document", default-features = false }
-identity_iota_core = { version = "=1.2.0", path = "../identity_iota_core", default-features = false, optional = true }
-identity_sui_name_tbd = { path = "../identity_sui_name_tbd" }
-identity_verification = { version = "=1.2.0", path = "../identity_verification", default-features = false }
-iota-crypto = { version = "0.23", default-features = false, features = [
-    "ed25519",
-], optional = true }
-rand = { version = "0.8.5", default-features = false, features = [
-    "std",
-    "std_rng",
-=======
 bls12_381_plus = { workspace = true, optional = true }
 futures = { version = "0.3.27", default-features = false, features = [
   "async-await",
@@ -55,7 +34,6 @@
 rand = { version = "0.8.5", default-features = false, features = [
   "std",
   "std_rng",
->>>>>>> aae9b727
 ], optional = true }
 seahash = { version = "4.1.0", default-features = false }
 secret-storage = { git = "https://github.com/iotaledger/secret-storage.git", branch = "main", optional = true }
@@ -63,24 +41,6 @@
 serde_json.workspace = true
 thiserror.workspace = true
 tokio = { version = "1.29.0", default-features = false, features = [
-<<<<<<< HEAD
-    "macros",
-    "sync",
-], optional = true }
-
-[dev-dependencies]
-identity_credential = { version = "=1.2.0", path = "../identity_credential", features = [
-    "revocation-bitmap",
-] }
-identity_eddsa_verifier = { version = "=1.2.0", path = "../identity_eddsa_verifier", default-features = false, features = [
-    "ed25519",
-] }
-once_cell = { version = "1.18", default-features = false }
-tokio = { version = "1.29.0", default-features = false, features = [
-    "macros",
-    "sync",
-    "rt",
-=======
   "macros",
   "sync",
 ], optional = true }
@@ -99,7 +59,6 @@
   "macros",
   "sync",
   "rt",
->>>>>>> aae9b727
 ] }
 
 [features]
