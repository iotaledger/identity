[package]
name = "identity_storage"
version = "1.6.0-alpha"
authors.workspace = true
edition.workspace = true
homepage.workspace = true
keywords = ["iota", "storage", "identity", "kms"]
license.workspace = true
readme = "./README.md"
repository.workspace = true
description = "Abstractions over storage for cryptographic keys used in DID Documents"

[dependencies]
anyhow = { version = "1.0.82" }
async-trait = { version = "0.1.64", default-features = false }
bcs = { version = "0.1.4", optional = true }
bls12_381_plus = { workspace = true, optional = true }
fastcrypto = { git = "https://github.com/MystenLabs/fastcrypto", rev = "2f502fd8570fe4e9cff36eea5bbd6fef22002898", package = "fastcrypto", optional = true }
futures = { version = "0.3.27", default-features = false, features = ["async-await"] }
identity_core = { version = "=1.6.0-alpha", path = "../identity_core", default-features = false }
identity_credential = { version = "=1.6.0-alpha", path = "../identity_credential", default-features = false, features = ["credential", "presentation", "revocation-bitmap"] }
identity_did = { version = "=1.6.0-alpha", path = "../identity_did", default-features = false }
identity_document = { version = "=1.6.0-alpha", path = "../identity_document", default-features = false }
identity_iota_core = { version = "=1.6.0-alpha", path = "../identity_iota_core", default-features = false, optional = true }
identity_verification = { version = "=1.6.0-alpha", path = "../identity_verification", default-features = false, features = ["jwk-conversion"] }
iota-crypto = { version = "0.23.2", default-features = false, features = ["ed25519", "random"], optional = true }
json-proof-token = { workspace = true, optional = true }
k256 = { version = "0.13.3", default-features = false, features = ["std", "ecdsa", "ecdsa-core", "jwk"], optional = true }
p256 = { version = "0.13.2", default-features = false, features = ["std", "ecdsa", "ecdsa-core", "jwk"], optional = true }
rand = { version = "0.8.5", default-features = false, features = ["std", "std_rng"], optional = true }
seahash = { version = "4.1.0", default-features = false }
secret-storage = { git = "https://github.com/iotaledger/secret-storage.git", default-features = false, tag = "v0.3.0", optional = true }
serde.workspace = true
serde_json.workspace = true
thiserror.workspace = true
tokio = { version = "1.43", default-features = false, features = ["macros", "sync"], optional = true }
zkryptium = { workspace = true, optional = true }

[target.'cfg(not(target_arch = "wasm32"))'.dependencies]
iota_interaction = { git = "https://github.com/iotaledger/product-core.git", branch = "feat/transaction-client-core-for-identity", package = "iota_interaction", optional = true }
# iota_interaction = { path = "../../product-core/iota_interaction", optional = true }

[target.'cfg(target_arch = "wasm32")'.dependencies]
iota_interaction = { git = "https://github.com/iotaledger/product-core.git", branch = "feat/transaction-client-core-for-identity", package = "iota_interaction", default-features = false, optional = true }
# iota_interaction = { path = "../../product-core/iota_interaction", default-features = false, optional = true }

[dev-dependencies]
identity_credential = { version = "=1.6.0-alpha", path = "../identity_credential", features = ["revocation-bitmap"] }
identity_ecdsa_verifier = { version = "=1.6.0-alpha", path = "../identity_ecdsa_verifier", default-features = false, features = ["es256"] }
identity_eddsa_verifier = { version = "=1.6.0-alpha", path = "../identity_eddsa_verifier", default-features = false, features = ["ed25519"] }
once_cell = { version = "1.18", default-features = false }
tokio = { version = "1.43", default-features = false, features = ["macros", "sync", "rt"] }
product-core = { git = "https://github.com/iotaledger/product-core.git", branch = "feat/transaction-client-core-for-identity", package = "product_common", default-features = false }

[features]
default = ["iota-document", "memstore"]
# Exposes in-memory implementations of the storage traits intended exclusively for testing.
memstore = ["dep:tokio", "dep:rand", "dep:iota-crypto", "dep:fastcrypto"]
# Enables `Send` + `Sync` bounds for the storage traits.
send-sync-storage = ["identity_iota_core?/send-sync-client-ext", "secret-storage?/send-sync-storage"]
# Implements the JwkStorageDocumentExt trait for IotaDocument
iota-document = ["dep:identity_iota_core"]
# enables support to sign via storage
storage-signer = [
  "identity_iota_core?/iota-client",
  "identity_verification/jwk-conversion",
  "dep:secret-storage",
  "dep:iota_interaction",
  "dep:fastcrypto",
  "dep:bcs",
]
# Enables JSON Proof Token & BBS+ related features
jpt-bbs-plus = [
  "identity_credential/jpt-bbs-plus",
  "dep:zkryptium",
  "dep:bls12_381_plus",
  "dep:json-proof-token",
]
# Enables integration with IOTA Keytool
keytool = [
<<<<<<< HEAD
  "dep:iota_interaction",
  "iota_interaction/keytool",
=======
  "dep:identity_iota_interaction",
  "identity_iota_interaction/keytool",
  "identity_verification/jwk-conversion",
>>>>>>> 0f9eb9c6
  "k256",
  "p256",
  "dep:fastcrypto",
]

[lints]
workspace = true<|MERGE_RESOLUTION|>--- conflicted
+++ resolved
@@ -78,14 +78,9 @@
 ]
 # Enables integration with IOTA Keytool
 keytool = [
-<<<<<<< HEAD
   "dep:iota_interaction",
   "iota_interaction/keytool",
-=======
-  "dep:identity_iota_interaction",
-  "identity_iota_interaction/keytool",
   "identity_verification/jwk-conversion",
->>>>>>> 0f9eb9c6
   "k256",
   "p256",
   "dep:fastcrypto",
