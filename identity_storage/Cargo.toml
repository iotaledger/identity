--- conflicted
+++ resolved
@@ -29,14 +29,10 @@
 serde_json.workspace = true
 thiserror.workspace = true
 tokio = { version = "1.29.0", default-features = false, features = ["macros", "sync"], optional = true }
-<<<<<<< HEAD
-json-proof-token.workspace = true
-zkryptium.workspace = true
+zkryptium = { workspace = true, optional = true }
 oqs.workspace = true
 
-=======
-zkryptium = { workspace = true, optional = true }
->>>>>>> c69566c3
+
 
 [dev-dependencies]
 identity_credential = { version = "=1.3.0", path = "../identity_credential", features = ["revocation-bitmap"] }
