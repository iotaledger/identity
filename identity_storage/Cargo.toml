--- conflicted
+++ resolved
@@ -35,9 +35,7 @@
 thiserror.workspace = true
 tokio = { version = "1.43", default-features = false, features = ["macros", "sync"], optional = true }
 zkryptium = { workspace = true, optional = true }
-<<<<<<< HEAD
 oqs = { workspace = true, optional = true }
-=======
 
 [target.'cfg(not(target_arch = "wasm32"))'.dependencies]
 iota_interaction = { git = "https://github.com/iotaledger/product-core.git", tag = "v0.2.1", package = "iota_interaction", optional = true }
@@ -45,7 +43,6 @@
 [target.'cfg(target_arch = "wasm32")'.dependencies]
 iota_interaction = { git = "https://github.com/iotaledger/product-core.git", tag = "v0.2.1", package = "iota_interaction", default-features = false, optional = true }
 
->>>>>>> 8de1d086
 [dev-dependencies]
 identity_credential = { version = "=1.6.0-beta", path = "../identity_credential", features = ["revocation-bitmap"] }
 identity_ecdsa_verifier = { version = "=1.6.0-beta", path = "../identity_ecdsa_verifier", default-features = false, features = ["es256"] }
