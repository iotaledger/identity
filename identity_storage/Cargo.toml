--- conflicted
+++ resolved
@@ -13,14 +13,9 @@
 
 [dependencies]
 async-trait = { version = "0.1.64", default-features = false }
-<<<<<<< HEAD
-identity_core = { version = "=0.7.0-alpha.5", path = "../identity_core", default-features = false }
-identity_jose = { version = "=0.7.0-alpha.5", path = "../identity_jose", default-features = false }
-identity_verification = { version = "=0.7.0-alpha.5", path = "../identity_verification", default_features = false }
-=======
 identity_core = { version = "=0.7.0-alpha.6", path = "../identity_core", default-features = false }
 identity_jose = { version = "=0.7.0-alpha.6", path = "../identity_jose", default-features = false }
->>>>>>> b36c6a44
+identity_verification = { version = "=0.7.0-alpha.5", path = "../identity_verification", default_features = false }
 iota-crypto = { version = "0.15", default-features = false, features = ["blake2b", "ed25519", "random"], optional = true }
 rand = { version = "0.8.5", default-features = false, features = ["std"], optional = true }
 seahash = { version = "4.1.0", default_features = false }
