--- conflicted
+++ resolved
@@ -1,16 +1,12 @@
 // Copyright 2020-2023 IOTA Stiftung
 // SPDX-License-Identifier: Apache-2.0
 
-<<<<<<< HEAD
-mod ed25519;
-=======
 //! A Key Storage is used to securely store private keys.
 //!
 //! This module provides the [`JwkStorage`] trait that
 //! abstracts over storages that store JSON Web Keys.
 
 mod jwk_gen_output;
->>>>>>> 579fd34e
 mod jwk_storage;
 mod key_id;
 mod key_storage_error;
