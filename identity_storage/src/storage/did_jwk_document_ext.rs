// Copyright 2024 Fondazione Links
// SPDX-License-Identifier: Apache-2.0

use identity_did::{DIDCompositeJwk, DIDJwk};
use identity_document::document::CoreDocument;
use identity_verification::{jwk::{CompositeAlgId, CompositeJwk}, jws::JwsAlgorithm, jwu::encode_b64_json};
use jsonprooftoken::jpa::algs::ProofAlgorithm;
use async_trait::async_trait;

use crate::{JwkGenOutput, JwkStorage, JwkStorageBbsPlusExt, JwkStorageDocumentError as Error, JwkStoragePQ, KeyId, KeyIdStorage, KeyType, MethodDigest};

use super::{Storage, StorageResult};

/// Extension trait for creating JWK-based DID documents for traditional, zk, PQ and hybrid keys
#[cfg_attr(not(feature = "send-sync-storage"), async_trait(?Send))]
#[cfg_attr(feature = "send-sync-storage", async_trait)]
pub trait DidJwkDocumentExt{
<<<<<<< HEAD

/// Create a JWK-based DID documents with traditional keys. Returns the DID document and the fragment
  async fn new_did_jwk<K, I>(
      storage: &Storage<K, I>,
      key_type: KeyType,
      alg: JwsAlgorithm,
    ) -> StorageResult<(CoreDocument, String)>
    where
      K: JwkStorage,
      I: KeyIdStorage;
/// Create a JWK-based DID documents with PQ keys. Returns the DID document and the fragment 
  #[cfg(feature = "pqc")]
  async fn new_did_jwk_pqc<K, I>(
      storage: &Storage<K, I>,
      key_type: KeyType,
      alg: JwsAlgorithm,
    ) -> StorageResult<(CoreDocument, String)>
    where
      K: JwkStoragePQ,
      I: KeyIdStorage;
/// Create a JWK-based DID documents with zk keys. Returns the DID document and the fragment
  #[cfg(feature = "jpt-bbs-plus")]
  async fn new_did_jwk_zk<K, I>(
      storage: &Storage<K, I>,
      key_type: KeyType,
      alg: ProofAlgorithm,
    ) -> StorageResult<(CoreDocument, String)>
    where
      K: JwkStorageBbsPlusExt,
      I: KeyIdStorage;

=======

/// Create a JWK-based DID documents with traditional keys. Returns the DID document and the fragment
  async fn new_did_jwk<K, I>(
      storage: &Storage<K, I>,
      key_type: KeyType,
      alg: JwsAlgorithm,
    ) -> StorageResult<(CoreDocument, String)>
    where
      K: JwkStorage,
      I: KeyIdStorage;
/// Create a JWK-based DID documents with PQ keys. Returns the DID document and the fragment 
  #[cfg(feature = "pqc")]
  async fn new_did_jwk_pqc<K, I>(
      storage: &Storage<K, I>,
      key_type: KeyType,
      alg: JwsAlgorithm,
    ) -> StorageResult<(CoreDocument, String)>
    where
      K: JwkStoragePQ,
      I: KeyIdStorage;
/// Create a JWK-based DID documents with zk keys. Returns the DID document and the fragment
  #[cfg(feature = "jpt-bbs-plus")]
  async fn new_did_jwk_zk<K, I>(
      storage: &Storage<K, I>,
      key_type: KeyType,
      alg: ProofAlgorithm,
    ) -> StorageResult<(CoreDocument, String)>
    where
      K: JwkStorageBbsPlusExt,
      I: KeyIdStorage;

>>>>>>> ea13ea69
/// Create a JWK-based DID documents with hybrid keys. Returns the DID document and the fragment
  #[cfg(feature = "hybrid")]
  async fn new_did_compositejwk<K, I>(
      storage: &Storage<K, I>,
      alg: identity_verification::jwk::CompositeAlgId,
    ) -> StorageResult<(CoreDocument, String)>
    where
      K: JwkStorage + JwkStoragePQ,
      I: KeyIdStorage;
}

#[cfg_attr(not(feature = "send-sync-storage"), async_trait(?Send))]
#[cfg_attr(feature = "send-sync-storage", async_trait)]
impl DidJwkDocumentExt for CoreDocument {
  
  async fn new_did_jwk<K, I>(
      storage: &Storage<K, I>,
      key_type: KeyType,
      alg: JwsAlgorithm,
  ) -> StorageResult<(CoreDocument, String)>
  where
    K: JwkStorage,
    I: KeyIdStorage 
  {
    let JwkGenOutput { key_id, jwk } = K::generate(storage.key_storage(),
    key_type,
        alg
    ).await
    .map_err(Error::KeyStorageError)?;

    let b64 = encode_b64_json(&jwk)
    .map_err(|err| Error::EncodingError(Box::new(err)))?;

    let did = DIDJwk::parse(&("did:jwk:".to_string() + &b64))
    .map_err(|err| Error::EncodingError(Box::new(err)))?;

    let document = CoreDocument::expand_did_jwk(did)
    .map_err(|err| Error::EncodingError(Box::new(err)))?;

    let fragment = "0";

    let verification_method = document.resolve_method(fragment, None)
    .ok_or(identity_verification::Error::MissingIdFragment)
    .map_err(Error::VerificationMethodConstructionError)?;

    let method_digest = MethodDigest::new(verification_method)
    .map_err(|err| Error::MethodDigestConstructionError(err))?;

    I::insert_key_id(&storage.key_id_storage(), method_digest, key_id.clone())
    .await
    .map_err(Error::KeyIdStorageError)?;

    Ok((document, fragment.to_string()))
  }

  async fn new_did_jwk_pqc<K, I>(

    storage: &Storage<K, I>,
    key_type: KeyType,
    alg: JwsAlgorithm,
  ) -> StorageResult<(CoreDocument, String)>
  where
    K: JwkStoragePQ,
    I: KeyIdStorage 
    
  {
      
    let JwkGenOutput { key_id, jwk } = K::generate_pq_key(storage.key_storage(),
    key_type,
        alg
    ).await
    .map_err(Error::KeyStorageError)?;

    let b64 = encode_b64_json(&jwk)
    .map_err(|err| Error::EncodingError(Box::new(err)))?;

    let did = DIDJwk::parse(&("did:jwk:".to_string() + &b64))
    .map_err(|err| Error::EncodingError(Box::new(err)))?;

    let document = CoreDocument::expand_did_jwk(did)
    .map_err(|err| Error::EncodingError(Box::new(err)))?;

    let fragment = "0";

    let verification_method = document.resolve_method(fragment, None)
    .ok_or(identity_verification::Error::MissingIdFragment)
    .map_err(Error::VerificationMethodConstructionError)?;

    let method_digest = MethodDigest::new(verification_method)
    .map_err(|err| Error::MethodDigestConstructionError(err))?;

    I::insert_key_id(&storage.key_id_storage(), method_digest, key_id.clone())
    .await
    .map_err(Error::KeyIdStorageError)?;

    Ok((document, fragment.to_string()))
  }

  async fn new_did_jwk_zk<K, I>(
    storage: &Storage<K, I>,
    key_type: KeyType,
    alg: ProofAlgorithm,
  ) -> StorageResult<(CoreDocument, String)>
  where
    K: JwkStorageBbsPlusExt,
    I: KeyIdStorage 
  {
    let JwkGenOutput { key_id, jwk } = K::generate_bbs(storage.key_storage(),
    key_type,
        alg
    ).await
    .map_err(Error::KeyStorageError)?;

    let b64 = encode_b64_json(&jwk)
    .map_err(|err| Error::EncodingError(Box::new(err)))?;

    let did = DIDJwk::parse(&("did:jwk:".to_string() + &b64))
    .map_err(|err| Error::EncodingError(Box::new(err)))?;

    let document = CoreDocument::expand_did_jwk(did)
    .map_err(|err| Error::EncodingError(Box::new(err)))?;

    let fragment = "0";

    let verification_method = document.resolve_method(fragment, None)
    .ok_or(identity_verification::Error::MissingIdFragment)
    .map_err(Error::VerificationMethodConstructionError)?;

    let method_digest = MethodDigest::new(verification_method)
    .map_err(|err| Error::MethodDigestConstructionError(err))?;

    I::insert_key_id(&storage.key_id_storage(), method_digest, key_id.clone())
    .await
    .map_err(Error::KeyIdStorageError)?;

    Ok((document, fragment.to_string()))
  }

  async fn new_did_compositejwk<K, I>(
    storage: &Storage<K, I>,
    alg: CompositeAlgId,
  ) -> StorageResult<(CoreDocument, String)>
  where
    K: JwkStorage + JwkStoragePQ,
    I: KeyIdStorage 
  {
    let (pq_key_type, pq_alg, trad_key_type, trad_alg) = match alg {
      CompositeAlgId::IdMldsa44Ed25519Sha512 => (
        KeyType::from_static_str("ML-DSA"),
        JwsAlgorithm::ML_DSA_44,
        KeyType::from_static_str("Ed25519"),
        JwsAlgorithm::EdDSA,
      ),
      CompositeAlgId::IdMldsa65Ed25519Sha512 => (
        KeyType::from_static_str("ML-DSA"),
        JwsAlgorithm::ML_DSA_65,
        KeyType::from_static_str("Ed25519"),
        JwsAlgorithm::EdDSA,
      ),
    };

    let JwkGenOutput {
      key_id: t_key_id,
      jwk: t_jwk,
    } = K::generate(storage.key_storage(), trad_key_type, trad_alg)
      .await
      .map_err(Error::KeyStorageError)?;

    let JwkGenOutput {
      key_id: pq_key_id,
      jwk: pq_jwk,
    } = K::generate_pq_key(storage.key_storage(), pq_key_type, pq_alg)
      .await
      .map_err(Error::KeyStorageError)?;

    let key_id = KeyId::new(format!("{}~{}", t_key_id.as_str(), pq_key_id.as_str()));

    let composite_pk = CompositeJwk::new(alg, t_jwk, pq_jwk);

    let b64 = encode_b64_json(&composite_pk)
      .map_err(|err| Error::EncodingError(Box::new(err)))?;
    
    let did = DIDCompositeJwk::parse(&("did:compositejwk:".to_string() + &b64))
      .map_err(|err| Error::EncodingError(Box::new(err)))?;

    let document = CoreDocument::expand_did_compositejwk(did)
      .map_err(|err| Error::EncodingError(Box::new(err)))?;

    let fragment = "0";
  
    let verification_method = document.resolve_method(fragment, None)
    .ok_or(identity_verification::Error::MissingIdFragment)
    .map_err(Error::VerificationMethodConstructionError)?;

    let method_digest = MethodDigest::new(verification_method)
    .map_err(|err| Error::MethodDigestConstructionError(err))?;

    I::insert_key_id(&storage.key_id_storage(), method_digest, key_id.clone())
    .await
    .map_err(Error::KeyIdStorageError)?;

    Ok((document, fragment.to_string()))
  }
}<|MERGE_RESOLUTION|>--- conflicted
+++ resolved
@@ -15,7 +15,6 @@
 #[cfg_attr(not(feature = "send-sync-storage"), async_trait(?Send))]
 #[cfg_attr(feature = "send-sync-storage", async_trait)]
 pub trait DidJwkDocumentExt{
-<<<<<<< HEAD
 
 /// Create a JWK-based DID documents with traditional keys. Returns the DID document and the fragment
   async fn new_did_jwk<K, I>(
@@ -47,39 +46,6 @@
       K: JwkStorageBbsPlusExt,
       I: KeyIdStorage;
 
-=======
-
-/// Create a JWK-based DID documents with traditional keys. Returns the DID document and the fragment
-  async fn new_did_jwk<K, I>(
-      storage: &Storage<K, I>,
-      key_type: KeyType,
-      alg: JwsAlgorithm,
-    ) -> StorageResult<(CoreDocument, String)>
-    where
-      K: JwkStorage,
-      I: KeyIdStorage;
-/// Create a JWK-based DID documents with PQ keys. Returns the DID document and the fragment 
-  #[cfg(feature = "pqc")]
-  async fn new_did_jwk_pqc<K, I>(
-      storage: &Storage<K, I>,
-      key_type: KeyType,
-      alg: JwsAlgorithm,
-    ) -> StorageResult<(CoreDocument, String)>
-    where
-      K: JwkStoragePQ,
-      I: KeyIdStorage;
-/// Create a JWK-based DID documents with zk keys. Returns the DID document and the fragment
-  #[cfg(feature = "jpt-bbs-plus")]
-  async fn new_did_jwk_zk<K, I>(
-      storage: &Storage<K, I>,
-      key_type: KeyType,
-      alg: ProofAlgorithm,
-    ) -> StorageResult<(CoreDocument, String)>
-    where
-      K: JwkStorageBbsPlusExt,
-      I: KeyIdStorage;
-
->>>>>>> ea13ea69
 /// Create a JWK-based DID documents with hybrid keys. Returns the DID document and the fragment
   #[cfg(feature = "hybrid")]
   async fn new_did_compositejwk<K, I>(
