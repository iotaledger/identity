// Copyright 2020-2023 IOTA Stiftung
// SPDX-License-Identifier: Apache-2.0

use crate::key_id_storage::KeyIdStorageError;
use crate::key_id_storage::MethodDigestConstructionError;
use crate::key_storage::KeyStorageError;

/// Errors that can occur when working with the [`JwkDocumentExt`](crate::storage::JwkDocumentExt) API.
#[derive(Debug, thiserror::Error)]
#[non_exhaustive]
pub enum JwkStorageDocumentError {
  /// Caused by a failure in the key storage.
  #[error("storage operation failed: key storage error")]
  KeyStorageError(KeyStorageError),
  /// Caused by a failure in the key id storage.
  #[error("storage operation failed: key id storage error")]
  KeyIdStorageError(KeyIdStorageError),
  /// Caused by an attempt to add a method with a fragment that already exists.
  #[error("could not add method: the fragment already exists")]
  FragmentAlreadyExists,
  /// Caused by a missing verification method.
  #[error("method not found")]
  MethodNotFound,
  /// Caused by the usage of a non-JWK method where a JWK method is expected.
  #[error("invalid method data format: expected publicKeyJwk")]
  NotPublicKeyJwk,
  /// Caused by an invalid JWS algorithm.
  #[error("invalid JWS algorithm")]
  InvalidJwsAlgorithm,
<<<<<<< HEAD

  /// Caused by an invalid JWP algorithm. //TODO: ZKP - new error
=======
  /// Caused by an invalid JWP algorithm.
>>>>>>> c69566c3
  #[error("invalid JWP algorithm")]
  InvalidJwpAlgorithm,
  /// Cannot cunstruct a valid Jwp (issued or presented form)
  #[error("Not able to construct a valid Jwp")]
  JwpBuildingError,
  /// Credential's proof update internal error
  #[error("Credential's proof internal error")]
  ProofUpdateError(String),

  /// Caused by a failure to construct a verification method.
  #[error("method generation failed: unable to create a valid verification method")]
  VerificationMethodConstructionError(#[source] identity_verification::Error),
  /// Caused by an encoding error.
  #[error("could not produce jwt: encoding error")]
  EncodingError(#[source] Box<dyn std::error::Error + Send + Sync + 'static>),
  /// Caused by a failure to construct a method digest.
  #[error("unable to produce method digest")]
  MethodDigestConstructionError(#[source] MethodDigestConstructionError),
  /// Caused by a failure during (de)serialization of JWS claims.
  #[error("could not produce JWS payload from the given claims: serialization failed")]
  ClaimsSerializationError(#[source] identity_credential::Error),
  /// Caused by a failure to undo a failed storage operation.
  #[error("storage operation failed after altering state. Unable to undo operation(s): {message}")]
  UndoOperationFailed {
    /// Additional error context.
    message: String,
    /// The source error.
    source: Box<Self>,
    /// The error that occurred during the undo operation.
    undo_error: Option<Box<Self>>,
  },
}

#[cfg(test)]
mod tests {
  use super::JwkStorageDocumentError;
  fn is_send_sync<T: Send + Sync + 'static>(_input: T) {}

  #[test]
  fn error_is_send_sync() {
    is_send_sync(JwkStorageDocumentError::FragmentAlreadyExists);
  }
}<|MERGE_RESOLUTION|>--- conflicted
+++ resolved
@@ -27,12 +27,7 @@
   /// Caused by an invalid JWS algorithm.
   #[error("invalid JWS algorithm")]
   InvalidJwsAlgorithm,
-<<<<<<< HEAD
-
-  /// Caused by an invalid JWP algorithm. //TODO: ZKP - new error
-=======
   /// Caused by an invalid JWP algorithm.
->>>>>>> c69566c3
   #[error("invalid JWP algorithm")]
   InvalidJwpAlgorithm,
   /// Cannot cunstruct a valid Jwp (issued or presented form)
