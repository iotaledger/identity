--- conflicted
+++ resolved
@@ -27,23 +27,15 @@
   /// Caused by an invalid JWS algorithm.
   #[error("invalid JWS algorithm")]
   InvalidJwsAlgorithm,
-<<<<<<< HEAD
   /// Caused by an invalid JWP algorithm.
-=======
-
-  /// Caused by an invalid JWP algorithm. //TODO: ZKP - new error
->>>>>>> 7b1c82c4
   #[error("invalid JWP algorithm")]
   InvalidJwpAlgorithm,
   /// Cannot cunstruct a valid Jwp (issued or presented form)
   #[error("Not able to construct a valid Jwp")]
   JwpBuildingError,
-<<<<<<< HEAD
-=======
   /// Credential's proof update internal error
   #[error("Credential's proof internal error")]
   ProofUpdateError(String),
->>>>>>> 7b1c82c4
 
   /// Caused by a failure to construct a verification method.
   #[error("method generation failed: unable to create a valid verification method")]
