--- conflicted
+++ resolved
@@ -98,15 +98,11 @@
   /// Produces a JWT where the payload is produced from the given `credential`
   /// in accordance with [VC Data Model v1.1](https://www.w3.org/TR/vc-data-model/#json-web-token).
   ///
-<<<<<<< HEAD
   /// Unless the `kid` is explicitly set in the options, the `kid` in the protected header is the `id`
   /// of the method identified by `fragment` and the JWS signature will be produced by the corresponding
   /// private key backed by the `storage` in accordance with the passed `options`.
-=======
-  /// The `kid` in the protected header is the `id` of the method identified by `fragment` and the JWS signature will be
-  /// produced by the corresponding private key backed by the `storage` in accordance with the passed `options`.
+  /// 
   /// The `custom_claims` can be used to set additional claims on the resulting JWT.
->>>>>>> e4298095
   async fn create_credential_jwt<K, I, T>(
     &self,
     credential: &Credential<T>,
