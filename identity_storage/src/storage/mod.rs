// Copyright 2020-2023 IOTA Stiftung
// SPDX-License-Identifier: Apache-2.0

//! This module provides a type wrapping a key and key id storage.

mod error;
#[macro_use]
mod jwk_document_ext;
#[cfg(feature = "jpt-bbs-plus")]
mod jwp_document_ext;
mod signature_options;
<<<<<<< HEAD
#[cfg(feature = "storage-signer")]
mod storage_signer;
=======
#[cfg(feature = "jpt-bbs-plus")]
mod timeframe_revocation_ext;

>>>>>>> a3a9f845
#[cfg(all(test, feature = "memstore"))]
pub(crate) mod tests;

pub use error::*;

pub use jwk_document_ext::*;
#[cfg(feature = "jpt-bbs-plus")]
pub use jwp_document_ext::*;
pub use signature_options::*;
<<<<<<< HEAD
#[cfg(feature = "storage-signer")]
pub use storage_signer::*;
=======
#[cfg(feature = "jpt-bbs-plus")]
pub use timeframe_revocation_ext::*;
>>>>>>> a3a9f845

/// A type wrapping a key and key id storage, typically used with [`JwkStorage`](crate::key_storage::JwkStorage) and
/// [`KeyIdStorage`](crate::key_id_storage::KeyIdStorage) that should always be used together when calling methods from
/// [`JwkDocumentExt`](crate::storage::JwkDocumentExt).
pub struct Storage<K, I> {
  key_storage: K,
  key_id_storage: I,
}

impl<K, I> Storage<K, I> {
  /// Constructs a new [`Storage`].
  pub fn new(key_storage: K, key_id_storage: I) -> Self {
    Self {
      key_storage,
      key_id_storage,
    }
  }

  /// Obtain a reference to the wrapped [`JwkStorage`](crate::key_storage::JwkStorage).
  pub fn key_storage(&self) -> &K {
    &self.key_storage
  }

  /// Obtain a reference to the wrapped [`KeyIdStorage`](crate::key_id_storage::KeyIdStorage).
  pub fn key_id_storage(&self) -> &I {
    &self.key_id_storage
  }
}<|MERGE_RESOLUTION|>--- conflicted
+++ resolved
@@ -9,14 +9,11 @@
 #[cfg(feature = "jpt-bbs-plus")]
 mod jwp_document_ext;
 mod signature_options;
-<<<<<<< HEAD
-#[cfg(feature = "storage-signer")]
-mod storage_signer;
-=======
 #[cfg(feature = "jpt-bbs-plus")]
 mod timeframe_revocation_ext;
 
->>>>>>> a3a9f845
+#[cfg(feature = "storage-signer")]
+mod storage_signer;
 #[cfg(all(test, feature = "memstore"))]
 pub(crate) mod tests;
 
@@ -26,13 +23,10 @@
 #[cfg(feature = "jpt-bbs-plus")]
 pub use jwp_document_ext::*;
 pub use signature_options::*;
-<<<<<<< HEAD
+#[cfg(feature = "jpt-bbs-plus")]
+pub use timeframe_revocation_ext::*;
 #[cfg(feature = "storage-signer")]
 pub use storage_signer::*;
-=======
-#[cfg(feature = "jpt-bbs-plus")]
-pub use timeframe_revocation_ext::*;
->>>>>>> a3a9f845
 
 /// A type wrapping a key and key id storage, typically used with [`JwkStorage`](crate::key_storage::JwkStorage) and
 /// [`KeyIdStorage`](crate::key_id_storage::KeyIdStorage) that should always be used together when calling methods from
