// Copyright 2020-2023 IOTA Stiftung
// SPDX-License-Identifier: Apache-2.0

use identity_core::common::Object;
use identity_core::convert::FromJson;
use identity_credential::credential::Credential;

use identity_credential::validator::JwtCredentialValidationOptions;
use identity_did::DID;
use identity_document::document::CoreDocument;
use identity_document::verifiable::JwsVerificationOptions;
use identity_verification::jose::jws::JwsAlgorithm;
use identity_verification::MethodScope;

use crate::key_id_storage::KeyIdMemstore;
use crate::key_storage::JwkMemStore;
use crate::storage::JwsSignatureOptions;

use crate::storage::JwkDocumentExt;
use crate::Storage;

type MemStorage = Storage<JwkMemStore, KeyIdMemstore>;

const MOCK_DOCUMENT_JSON: &str = r#"
{
    "id": "did:bar:Hyx62wPQGyvXCoihZq1BrbUjBRh2LuNxWiiqMkfAuSZr",
    "verificationMethod": [
      {
        "id": "did:bar:Hyx62wPQGyvXCoihZq1BrbUjBRh2LuNxWiiqMkfAuSZr#root",
        "controller": "did:bar:Hyx62wPQGyvXCoihZq1BrbUjBRh2LuNxWiiqMkfAuSZr",
        "type": "Ed25519VerificationKey2018",
        "publicKeyMultibase": "zHyx62wPQGyvXCoihZq1BrbUjBRh2LuNxWiiqMkfAuSZr"
      }
    ]
}"#;

async fn setup() -> (CoreDocument, MemStorage, String, Credential) {
  let mut mock_document = CoreDocument::from_json(MOCK_DOCUMENT_JSON).unwrap();
  let storage = Storage::new(JwkMemStore::new(), KeyIdMemstore::new());

  // Generate a method with the kid as fragment
  let method_fragment: String = mock_document
    .generate_method(
      &storage,
      JwkMemStore::ED25519_KEY_TYPE,
      JwsAlgorithm::EdDSA,
      None,
      MethodScope::assertion_method(),
    )
    .await
    .unwrap();

  let credential_json: &str = r#"
    {
      "@context": [
        "https://www.w3.org/2018/credentials/v1",
        "https://www.w3.org/2018/credentials/examples/v1"
      ],
      "id": "http://example.edu/credentials/3732",
      "type": ["VerifiableCredential", "UniversityDegreeCredential"],
      "issuer": "did:bar:Hyx62wPQGyvXCoihZq1BrbUjBRh2LuNxWiiqMkfAuSZr",
      "issuanceDate": "2010-01-01T19:23:24Z",
      "credentialSubject": {
        "id": "did:example:ebfeb1f712ebc6f1c276e12ec21",
        "degree": {
          "type": "BachelorDegree",
          "name": "Bachelor of Science in Mechanical Engineering"
        }
      }
    }"#;

  let credential: Credential = Credential::from_json(credential_json).unwrap();

  (mock_document, storage, method_fragment, credential)
}

#[tokio::test]
async fn signing_credential_with_detached_option_fails() {
  let (document, storage, kid, credential) = setup().await;

  assert!(document
    .create_credential_jwt(
      &credential,
      &storage,
      kid.as_ref(),
      &JwsSignatureOptions::default().detached_payload(true),
      None
    )
    .await
    .is_err());
}

#[tokio::test]
async fn signing_credential_with_nonce_and_scope() {
  let (document, storage, kid, credential) = setup().await;
  let nonce: &str = "0xaabbccddeeff";

  let jws = document
    .create_credential_jwt(
      &credential,
      &storage,
      kid.as_ref(),
      &JwsSignatureOptions::default().nonce(nonce.to_owned()),
      None,
    )
    .await
    .unwrap();

  let validator = identity_credential::validator::JwtCredentialValidator::new();
  assert!(validator
    .validate::<_, Object>(
      &jws,
      &document,
      &JwtCredentialValidationOptions::default().verification_options(
        JwsVerificationOptions::default()
          .nonce(nonce.to_owned())
          .method_scope(MethodScope::assertion_method())
      ),
      identity_credential::validator::FailFast::FirstError,
    )
    .is_ok());

  // Invalid: Nonce mismatch.
  assert!(validator
    .validate::<_, Object>(
      &jws,
      &document,
      &JwtCredentialValidationOptions::default().verification_options(
        JwsVerificationOptions::default()
          .nonce("other-nonce".to_owned())
          .method_scope(MethodScope::assertion_method())
      ),
      identity_credential::validator::FailFast::FirstError,
    )
    .is_err());

  // Invalid: MethodScope mismatch.
  assert!(validator
    .validate::<_, Object>(
      &jws,
      &document,
      &JwtCredentialValidationOptions::default().verification_options(
        JwsVerificationOptions::default()
          .nonce(nonce.to_owned())
          .method_scope(MethodScope::key_agreement())
      ),
      identity_credential::validator::FailFast::FirstError,
    )
    .is_err());
}

#[tokio::test]
async fn signing_credential_with_b64() {
  let (document, storage, kid, credential) = setup().await;

  let jws = document
    .create_credential_jwt(
      &credential,
      &storage,
      kid.as_ref(),
      &JwsSignatureOptions::default().b64(true),
      None,
    )
    .await
    .unwrap();

  let validator = identity_credential::validator::JwtCredentialValidator::new();
  let decoded = validator
    .validate::<_, Object>(
      &jws,
      &document,
      &JwtCredentialValidationOptions::default(),
      identity_credential::validator::FailFast::FirstError,
    )
    .unwrap();

  // Setting `options.b64 = true` should result in it not being added to the header as a parameter or as a crit,
  // as recommended in https://datatracker.ietf.org/doc/html/rfc7797#section-7
  assert!(decoded.header.b64().is_none());
  assert!(decoded.header.crit().is_none());

  // JWTs should not have `b64` set per https://datatracker.ietf.org/doc/html/rfc7797#section-7.
  assert!(document
    .create_credential_jwt(
      &credential,
      &storage,
      kid.as_ref(),
      &JwsSignatureOptions::default().b64(false),
      None
    )
    .await
    .is_err());
}

#[tokio::test]
<<<<<<< HEAD
async fn signing_credential_with_custom_kid() {
  let (document, storage, fragment, credential) = setup().await;

  let my_kid = "my-kid";
=======
async fn custom_claims() {
  let (document, storage, kid, credential) = setup().await;

  let mut custom_claims = Object::new();
  custom_claims.insert(
    "test-key".to_owned(),
    serde_json::Value::String("test-value".to_owned()),
  );
>>>>>>> e4298095
  let jws = document
    .create_credential_jwt(
      &credential,
      &storage,
<<<<<<< HEAD
      fragment.as_ref(),
      &JwsSignatureOptions::default().kid(my_kid),
=======
      kid.as_ref(),
      &JwsSignatureOptions::default().b64(true),
      Some(custom_claims.clone()),
>>>>>>> e4298095
    )
    .await
    .unwrap();

  let validator = identity_credential::validator::JwtCredentialValidator::new();
<<<<<<< HEAD
  let method_id = document.id().clone().join(format!("#{fragment}")).unwrap();
=======
>>>>>>> e4298095
  let decoded = validator
    .validate::<_, Object>(
      &jws,
      &document,
<<<<<<< HEAD
      &JwtCredentialValidationOptions::default()
        .verification_options(JwsVerificationOptions::new().method_id(method_id)),
      identity_credential::validator::FailFast::FirstError,
    )
    .unwrap();

  assert_eq!(decoded.header.kid().unwrap(), my_kid);
=======
      &JwtCredentialValidationOptions::default(),
      identity_credential::validator::FailFast::FirstError,
    )
    .unwrap();
  assert_eq!(decoded.custom_claims.unwrap(), custom_claims);
>>>>>>> e4298095
}<|MERGE_RESOLUTION|>--- conflicted
+++ resolved
@@ -193,12 +193,38 @@
 }
 
 #[tokio::test]
-<<<<<<< HEAD
 async fn signing_credential_with_custom_kid() {
   let (document, storage, fragment, credential) = setup().await;
 
   let my_kid = "my-kid";
-=======
+  let jws = document
+    .create_credential_jwt(
+      &credential,
+      &storage,
+      fragment.as_ref(),
+      &JwsSignatureOptions::default().kid(my_kid),
+      None,
+    )
+    .await
+    .unwrap();
+
+  let validator = identity_credential::validator::JwtCredentialValidator::new();
+  let method_id = document.id().clone().join(format!("#{fragment}")).unwrap();
+  let decoded = validator
+    .validate::<_, Object>(
+      &jws,
+      &document,
+      &JwtCredentialValidationOptions::default()
+        .verification_options(JwsVerificationOptions::new().method_id(method_id)),
+      identity_credential::validator::FailFast::FirstError,
+    )
+    .unwrap();
+
+  assert_eq!(decoded.header.kid().unwrap(), my_kid);
+}
+
+
+#[tokio::test]
 async fn custom_claims() {
   let (document, storage, kid, credential) = setup().await;
 
@@ -207,45 +233,25 @@
     "test-key".to_owned(),
     serde_json::Value::String("test-value".to_owned()),
   );
->>>>>>> e4298095
-  let jws = document
-    .create_credential_jwt(
-      &credential,
-      &storage,
-<<<<<<< HEAD
-      fragment.as_ref(),
-      &JwsSignatureOptions::default().kid(my_kid),
-=======
+  let jws = document
+    .create_credential_jwt(
+      &credential,
+      &storage,
       kid.as_ref(),
       &JwsSignatureOptions::default().b64(true),
       Some(custom_claims.clone()),
->>>>>>> e4298095
-    )
-    .await
-    .unwrap();
-
-  let validator = identity_credential::validator::JwtCredentialValidator::new();
-<<<<<<< HEAD
-  let method_id = document.id().clone().join(format!("#{fragment}")).unwrap();
-=======
->>>>>>> e4298095
+    )
+    .await
+    .unwrap();
+
+  let validator = identity_credential::validator::JwtCredentialValidator::new();
   let decoded = validator
     .validate::<_, Object>(
       &jws,
       &document,
-<<<<<<< HEAD
-      &JwtCredentialValidationOptions::default()
-        .verification_options(JwsVerificationOptions::new().method_id(method_id)),
-      identity_credential::validator::FailFast::FirstError,
-    )
-    .unwrap();
-
-  assert_eq!(decoded.header.kid().unwrap(), my_kid);
-=======
       &JwtCredentialValidationOptions::default(),
       identity_credential::validator::FailFast::FirstError,
     )
     .unwrap();
   assert_eq!(decoded.custom_claims.unwrap(), custom_claims);
->>>>>>> e4298095
 }