--- conflicted
+++ resolved
@@ -117,14 +117,9 @@
     ) {
         config_proposal::propose_modify(
             &mut self.did_doc,
-<<<<<<< HEAD
-            cap,
-            name,
-=======
             cap, 
             name, 
             expiration,
->>>>>>> cbe5905b
             threshold,
             controllers_to_add,
             controllers_to_remove,
