module identity_iota::migration {
    use identity_iota::{migration_registry::MigrationRegistry, identity};
    use stardust::{alias::Alias, alias_output::{AliasOutput, extract_assets}};
    use sui::coin;

    const ENotADidOutput: u64 = 1;

    public fun migrate_alias(
        alias: Alias,
        migration_registry: &mut MigrationRegistry,
        ctx: &mut TxContext,
    ): address {
        let (
            alias_id,
            _,
            _,
            mut state_metadata,
            _,
            _,
            _,
            _,
        ) = alias.destructure();
        // Check if `state_metadata` contains a DID document.
        assert!(state_metadata.is_some() && identity::is_did_output(state_metadata.borrow()), ENotADidOutput);
        let legacy_id = alias_id.to_inner();
        // Destroy alias.
        object::delete(alias_id);

        let document = identity::new(state_metadata.extract(), ctx);
        let document_addr = document.id().to_address();

        // Add a migration record.
<<<<<<< HEAD
        migration_registry.add(legacy_id, document);
    }
}

#[test_only]
module identity_iota::migration_tests {
    use sui::test_scenario;
    use stardust::alias_output::{create_empty_for_testing, AliasOutput, attach_alias};
    use identity_iota::identity::{Identity};
    use identity_iota::migration::migrate_alias_output;
    use stardust::alias::{Alias, create_with_state_metadata_for_testing};
    use identity_iota::migration_registry::{MigrationRegistry, init_testing};
    use identity_iota::multicontroller::ControllerCap;

    #[test]
    fun test_migration_of_legacy_did_output() {
        let controller_a = @0x1;
        let mut scenario = test_scenario::begin(controller_a);

        let alias_output = create_empty_for_testing(scenario.ctx());
        transfer::public_transfer(alias_output, controller_a);

        scenario.next_tx(controller_a);
        let mut alias_output = scenario.take_from_sender<AliasOutput>();

        scenario.next_tx(controller_a);

        let alias: Alias = create_with_state_metadata_for_testing(
            option::none(),
            1,
            b"DID",
            option::none(),
            option::none(),
            option::none(),
            option::none(),
            scenario.ctx()
        );

        let alias_id = object::id(&alias);
        alias_output.attach_alias(alias);

        init_testing(scenario.ctx());

        scenario.next_tx(controller_a);
        let mut registry = scenario.take_shared<MigrationRegistry>();

        migrate_alias_output(alias_output, &mut registry, scenario.ctx());

        let identity: &Identity = registry.borrow(alias_id);

        scenario.next_tx(controller_a);
        let controller_a_cap = scenario.take_from_address<ControllerCap>(controller_a);

        // Assert the sender is controller
        identity.did_doc().assert_is_member(&controller_a_cap);

        // assert the metadata is b"DID"
        let did = identity.did_doc().get_value();
        assert!(did == b"DID", 0);

        test_scenario::return_to_address(controller_a, controller_a_cap);
        test_scenario::return_shared(registry);
        let _ = scenario.end();
=======
        migration_registry.add(legacy_id, document);        

        document_addr
    }

    /// Creates a new `Document` from an Iota 1.0 legacy `AliasOutput`.
    public fun migrate_alias_output(alias_output: AliasOutput, migration_registry: &mut MigrationRegistry, ctx: &mut TxContext) {
        // Extract required data from output.
        let (iota, native_tokens, alias_data) = extract_assets(alias_output);

        let doc_addr = migrate_alias(alias_data, migration_registry, ctx);

        let coin = coin::from_balance(iota, ctx);
        transfer::public_transfer(coin, doc_addr);
        transfer::public_transfer(native_tokens, doc_addr);
>>>>>>> cbe5905b
    }
}<|MERGE_RESOLUTION|>--- conflicted
+++ resolved
@@ -30,10 +30,24 @@
         let document_addr = document.id().to_address();
 
         // Add a migration record.
-<<<<<<< HEAD
-        migration_registry.add(legacy_id, document);
+        migration_registry.add(legacy_id, document);        
+
+        document_addr
+    }
+
+    /// Creates a new `Document` from an Iota 1.0 legacy `AliasOutput`.
+    public fun migrate_alias_output(alias_output: AliasOutput, migration_registry: &mut MigrationRegistry, ctx: &mut TxContext) {
+        // Extract required data from output.
+        let (iota, native_tokens, alias_data) = extract_assets(alias_output);
+
+        let doc_addr = migrate_alias(alias_data, migration_registry, ctx);
+
+        let coin = coin::from_balance(iota, ctx);
+        transfer::public_transfer(coin, doc_addr);
+        transfer::public_transfer(native_tokens, doc_addr);
     }
 }
+
 
 #[test_only]
 module identity_iota::migration_tests {
@@ -94,22 +108,5 @@
         test_scenario::return_to_address(controller_a, controller_a_cap);
         test_scenario::return_shared(registry);
         let _ = scenario.end();
-=======
-        migration_registry.add(legacy_id, document);        
-
-        document_addr
-    }
-
-    /// Creates a new `Document` from an Iota 1.0 legacy `AliasOutput`.
-    public fun migrate_alias_output(alias_output: AliasOutput, migration_registry: &mut MigrationRegistry, ctx: &mut TxContext) {
-        // Extract required data from output.
-        let (iota, native_tokens, alias_data) = extract_assets(alias_output);
-
-        let doc_addr = migrate_alias(alias_data, migration_registry, ctx);
-
-        let coin = coin::from_balance(iota, ctx);
-        transfer::public_transfer(coin, doc_addr);
-        transfer::public_transfer(native_tokens, doc_addr);
->>>>>>> cbe5905b
     }
 }