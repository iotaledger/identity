--- conflicted
+++ resolved
@@ -198,13 +198,8 @@
   }
 
   /// Creates a new onchain Identity.
-<<<<<<< HEAD
   pub fn create_identity(&self, iota_document: &[u8]) -> IdentityBuilder {
-    IdentityBuilder::new(iota_document, self.package_id())
-=======
-  pub fn create_identity<'a>(&self, iota_document: &'a [u8]) -> IdentityBuilder<'a> {
     IdentityBuilder::new(iota_document)
->>>>>>> a6288788
   }
 
   pub fn create_authenticated_asset<T>(&self, content: T) -> AuthenticatedAssetBuilder<T>
