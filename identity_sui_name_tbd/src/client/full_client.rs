// Copyright 2020-2024 IOTA Stiftung
// SPDX-License-Identifier: Apache-2.0

use std::ops::Deref;

use async_trait::async_trait;
use fastcrypto::ed25519::Ed25519PublicKey;
use fastcrypto::traits::ToFromBytes;
use identity_iota_core::IotaDID;
use identity_iota_core::IotaDocument;
use identity_iota_core::StateMetadataDocument;
use identity_verification::jwk::Jwk;
use crate::iota_sdk_abstraction::IotaClientTrait;
use crate::iota_sdk_abstraction::rpc_types::IotaObjectData;
use crate::iota_sdk_abstraction::rpc_types::IotaObjectDataFilter;
use crate::iota_sdk_abstraction::rpc_types::IotaObjectResponseQuery;
use crate::iota_sdk_abstraction::IotaTransactionBlockResponseT;
use crate::iota_sdk_abstraction::types::base_types::IotaAddress;
use crate::iota_sdk_abstraction::types::base_types::ObjectRef;
use crate::iota_sdk_abstraction::ProgrammableTransactionBcs;
use crate::iota_sdk_abstraction::move_types::language_storage::StructTag;
use secret_storage::Signer;
use serde::de::DeserializeOwned;
use serde::Serialize;

use crate::assets::AuthenticatedAssetBuilder;
use crate::migration::Identity;
use crate::migration::IdentityBuilder;
use crate::transaction::Transaction as TransactionT;
use crate::client::IotaKeySignature;
use crate::utils::MoveType;
use crate::Error;

use super::get_object_id_from_did;
use super::IdentityClientReadOnly;

/// Mirrored types from identity_storage::KeyId
#[derive(Debug, Clone, PartialEq, Eq, Hash, serde::Serialize, serde::Deserialize)]
pub struct KeyId(String);

impl KeyId {
  /// Creates a new key identifier from a string.
  pub fn new(id: impl Into<String>) -> Self {
    Self(id.into())
  }

  /// Returns string representation of the key id.
  pub fn as_str(&self) -> &str {
    &self.0
  }
}

impl std::fmt::Display for KeyId {
  fn fmt(&self, f: &mut std::fmt::Formatter<'_>) -> std::fmt::Result {
    f.write_str(&self.0)
  }
}

impl From<KeyId> for String {
  fn from(value: KeyId) -> Self {
    value.0
  }
}

#[derive(Clone)]
pub struct IdentityClient<S> {
  read_client: IdentityClientReadOnly,
  address: IotaAddress,
  public_key: Vec<u8>,
  signer: S,
}

impl<S> Deref for IdentityClient<S> {
  type Target = IdentityClientReadOnly;
  fn deref(&self) -> &Self::Target {
    &self.read_client
  }
}

impl<S> IdentityClient<S>
where
  S: Signer<IotaKeySignature> + Sync,
{
  pub async fn new(client: IdentityClientReadOnly, signer: S) -> Result<Self, Error> {
    let public_key = signer
      .public_key()
      .await
      .map_err(|e| Error::InvalidKey(e.to_string()))?;
    let address = convert_to_address(&public_key)?;

    Ok(Self {
      public_key,
      address,
      read_client: client,
      signer,
    })
  }

  pub(crate) async fn execute_transaction(
    &self,
    tx_bcs: ProgrammableTransactionBcs,
    gas_budget: Option<u64>,
  ) -> Result<Box<dyn IotaTransactionBlockResponseT<Error=Error>>, Error> {
    // This code looks like we would call execute_transaction() on
    // self.read_client (which is an IdentityClientReadOnly).
    // Actually we call execute_transaction() on self.read_client.iota_client
    // which is an IotaClientAdapter instance now, provided via the Deref trait.
    // TODO: Find a more transparent way to reference the
    //       IotaClientAdapter for readonly.
    self.read_client.execute_transaction(
      self.sender_address(),
      self.sender_public_key(),
      tx_bcs,
      gas_budget,
      self.signer()
    ).await
  }
}

impl<S> IdentityClient<S> {
  /// Returns the bytes of the sender's public key.
  pub fn sender_public_key(&self) -> &[u8] {
    &self.public_key
  }

  /// Returns this [`IdentityClient`]'s sender address.
  pub fn sender_address(&self) -> IotaAddress {
    self.address
  }

  /// Returns a reference to this [`IdentityClient`]'s [`Signer`].
  pub fn signer(&self) -> &S {
    &self.signer
  }

<<<<<<< HEAD
  /// Creates a new onchain Identity.
  pub fn create_identity(&self, iota_document: &[u8]) -> IdentityBuilder {
=======
  /// Returns a new [`IdentityBuilder`] in order to build a new [`crate::migration::OnChainIdentity`].
  pub fn create_identity<'a>(&self, iota_document: &'a [u8]) -> IdentityBuilder<'a> {
>>>>>>> 41c9964d
    IdentityBuilder::new(iota_document)
  }

  /// Returns a new [`IdentityBuilder`] in order to build a new [`crate::migration::OnChainIdentity`].
  pub fn create_authenticated_asset<T>(&self, content: T) -> AuthenticatedAssetBuilder<T>
  where
    T: MoveType + Serialize + DeserializeOwned,
  {
    AuthenticatedAssetBuilder::new(content)
  }

<<<<<<< HEAD
=======
  pub(crate) async fn default_gas_budget(&self, tx: &ProgrammableTransaction) -> Result<u64, Error> {
    let gas_price = self
      .read_api()
      .get_reference_gas_price()
      .await
      .map_err(|e| Error::RpcError(e.to_string()))?;
    let gas_coin = self.get_coin_for_transaction().await?;
    let tx_data = TransactionData::new_programmable(
      self.sender_address(),
      vec![gas_coin.object_ref()],
      tx.clone(),
      50_000_000_000,
      gas_price,
    );
    let dry_run_gas_result = self.read_api().dry_run_transaction_block(tx_data).await?.effects;
    if dry_run_gas_result.status().is_err() {
      let IotaExecutionStatus::Failure { error } = dry_run_gas_result.into_status() else {
        unreachable!();
      };
      return Err(Error::TransactionUnexpectedResponse(error));
    }
    let gas_summary = dry_run_gas_result.gas_cost_summary();
    let overhead = gas_price * 1000;
    let net_used = gas_summary.net_gas_usage();
    let computation = gas_summary.computation_cost;

    let budget = overhead + (net_used.max(0) as u64).max(computation);
    Ok(budget)
  }

  async fn get_coin_for_transaction(&self) -> Result<iota_sdk::rpc_types::Coin, Error> {
    let coins = self
      .coin_read_api()
      .get_coins(self.sender_address(), None, None, None)
      .await
      .map_err(|err| Error::GasIssue(format!("could not get coins; {err}")))?;

    coins
      .data
      .into_iter()
      .next()
      .ok_or_else(|| Error::GasIssue("could not find coins".to_string()))
  }

  async fn get_transaction_data(
    &self,
    programmable_transaction: ProgrammableTransaction,
    gas_budget: u64,
  ) -> Result<TransactionData, Error> {
    let gas_price = self
      .read_api()
      .get_reference_gas_price()
      .await
      .map_err(|err| Error::GasIssue(format!("could not get gas price; {err}")))?;
    let coin = self.get_coin_for_transaction().await?;
    let tx_data = TransactionData::new_programmable(
      self.sender_address(),
      vec![coin.object_ref()],
      programmable_transaction,
      gas_budget,
      gas_price,
    );

    Ok(tx_data)
  }

  /// Query the objects owned by the address wrapped by this client to find the object of type `tag`
  /// and that satifies `predicate`.
>>>>>>> 41c9964d
  pub async fn find_owned_ref<P>(&self, tag: StructTag, predicate: P) -> Result<Option<ObjectRef>, Error>
  where
    P: Fn(&IotaObjectData) -> bool,
  {
    let filter = IotaObjectResponseQuery::new_with_filter(IotaObjectDataFilter::StructType(tag));

    let mut cursor = None;
    loop {
      let mut page = self
        .read_api()
        .get_owned_objects(self.sender_address(), Some(filter.clone()), cursor, None)
        .await?;
      let obj_ref = std::mem::take(&mut page.data)
        .into_iter()
        .filter_map(|res| res.data)
        .find(|obj| predicate(obj))
        .map(|obj_data| obj_data.object_ref());
      cursor = page.next_cursor;

      if obj_ref.is_some() {
        return Ok(obj_ref);
      }
      if !page.has_next_page {
        break;
      }
    }

    Ok(None)
  }
}

impl<S> IdentityClient<S>
where
  S: Signer<IotaKeySignature> + Sync,
{
  /// Returns [`Transaction`] [`PublishDidTx`] that - when executed - will publish a new DID Document on chain.
  pub fn publish_did_document(&self, document: IotaDocument) -> PublishDidTx {
    PublishDidTx(document)
  }

  // TODO: define what happens for (legacy|migrated|new) documents
  /// Updates a DID Document.
  pub async fn publish_did_document_update(
    &self,
    document: IotaDocument,
    gas_budget: u64,
  ) -> Result<IotaDocument, Error> {
    let Identity::FullFledged(oci) = self.get_identity(get_object_id_from_did(document.id())?).await? else {
      return Err(Error::Identity("only new identities can be updated".to_string()));
    };

    oci
      .update_did_document(document.clone())
      .finish()
      .execute_with_gas(gas_budget, self)
      .await?;

    Ok(document)
  }

  /// Deactivates a DID document.
  pub async fn deactivate_did_output(&self, did: &IotaDID, gas_budget: u64) -> Result<(), Error> {
    let Identity::FullFledged(oci) = self.get_identity(get_object_id_from_did(did)?).await? else {
      return Err(Error::Identity("only new identities can be deactivated".to_string()));
    };

    oci.deactivate_did().finish().execute_with_gas(gas_budget, self).await?;

    Ok(())
  }
}

/// Utility function that returns the key's bytes of a JWK encoded public ed25519 key.
pub fn get_sender_public_key(sender_public_jwk: &Jwk) -> Result<Vec<u8>, Error> {
  let public_key_base_64 = &sender_public_jwk
    .try_okp_params()
    .map_err(|err| Error::InvalidKey(format!("key not of type `Okp`; {err}")))?
    .x;

  identity_jose::jwu::decode_b64(public_key_base_64)
    .map_err(|err| Error::InvalidKey(format!("could not decode base64 public key; {err}")))
}

/// Utility function to convert a public key's bytes into an [`IotaAddress`].
pub fn convert_to_address(sender_public_key: &[u8]) -> Result<IotaAddress, Error> {
  let public_key = Ed25519PublicKey::from_bytes(sender_public_key)
    .map_err(|err| Error::InvalidKey(format!("could not parse public key to Ed25519 public key; {err}")))?;

  Ok(IotaAddress::from(&public_key))
}

/// Publishes a new DID Document on-chain. An [`crate::migration::OnChainIdentity`] will be created to contain
/// the provided document.
#[derive(Debug)]
pub struct PublishDidTx(IotaDocument);

#[async_trait]
impl TransactionT for PublishDidTx {
  type Output = IotaDocument;
  async fn execute_with_opt_gas<S>(
    self,
    gas_budget: Option<u64>,
    client: &IdentityClient<S>,
  ) -> Result<Self::Output, Error>
  where
    S: Signer<IotaKeySignature> + Sync,
  {
    let packed = self
      .0
      .clone()
      .pack()
      .map_err(|err| Error::DidDocSerialization(format!("could not pack DID document: {err}")))?;

    let oci = client
      .create_identity(&packed)
      .finish()
      .execute_with_opt_gas(gas_budget, client)
      .await?;

    // replace placeholders in document
    let did: IotaDID = IotaDID::new(&oci.id(), client.network());
    let metadata_document: StateMetadataDocument = self.0.into();
    let document_without_placeholders = metadata_document.into_iota_document(&did).map_err(|err| {
      Error::DidDocParsingFailed(format!(
        "could not replace placeholders in published DID document {did}; {err}"
      ))
    })?;

    Ok(document_without_placeholders)
  }
}<|MERGE_RESOLUTION|>--- conflicted
+++ resolved
@@ -133,13 +133,8 @@
     &self.signer
   }
 
-<<<<<<< HEAD
-  /// Creates a new onchain Identity.
+  /// Returns a new [`IdentityBuilder`] in order to build a new [`crate::migration::OnChainIdentity`].
   pub fn create_identity(&self, iota_document: &[u8]) -> IdentityBuilder {
-=======
-  /// Returns a new [`IdentityBuilder`] in order to build a new [`crate::migration::OnChainIdentity`].
-  pub fn create_identity<'a>(&self, iota_document: &'a [u8]) -> IdentityBuilder<'a> {
->>>>>>> 41c9964d
     IdentityBuilder::new(iota_document)
   }
 
@@ -151,77 +146,8 @@
     AuthenticatedAssetBuilder::new(content)
   }
 
-<<<<<<< HEAD
-=======
-  pub(crate) async fn default_gas_budget(&self, tx: &ProgrammableTransaction) -> Result<u64, Error> {
-    let gas_price = self
-      .read_api()
-      .get_reference_gas_price()
-      .await
-      .map_err(|e| Error::RpcError(e.to_string()))?;
-    let gas_coin = self.get_coin_for_transaction().await?;
-    let tx_data = TransactionData::new_programmable(
-      self.sender_address(),
-      vec![gas_coin.object_ref()],
-      tx.clone(),
-      50_000_000_000,
-      gas_price,
-    );
-    let dry_run_gas_result = self.read_api().dry_run_transaction_block(tx_data).await?.effects;
-    if dry_run_gas_result.status().is_err() {
-      let IotaExecutionStatus::Failure { error } = dry_run_gas_result.into_status() else {
-        unreachable!();
-      };
-      return Err(Error::TransactionUnexpectedResponse(error));
-    }
-    let gas_summary = dry_run_gas_result.gas_cost_summary();
-    let overhead = gas_price * 1000;
-    let net_used = gas_summary.net_gas_usage();
-    let computation = gas_summary.computation_cost;
-
-    let budget = overhead + (net_used.max(0) as u64).max(computation);
-    Ok(budget)
-  }
-
-  async fn get_coin_for_transaction(&self) -> Result<iota_sdk::rpc_types::Coin, Error> {
-    let coins = self
-      .coin_read_api()
-      .get_coins(self.sender_address(), None, None, None)
-      .await
-      .map_err(|err| Error::GasIssue(format!("could not get coins; {err}")))?;
-
-    coins
-      .data
-      .into_iter()
-      .next()
-      .ok_or_else(|| Error::GasIssue("could not find coins".to_string()))
-  }
-
-  async fn get_transaction_data(
-    &self,
-    programmable_transaction: ProgrammableTransaction,
-    gas_budget: u64,
-  ) -> Result<TransactionData, Error> {
-    let gas_price = self
-      .read_api()
-      .get_reference_gas_price()
-      .await
-      .map_err(|err| Error::GasIssue(format!("could not get gas price; {err}")))?;
-    let coin = self.get_coin_for_transaction().await?;
-    let tx_data = TransactionData::new_programmable(
-      self.sender_address(),
-      vec![coin.object_ref()],
-      programmable_transaction,
-      gas_budget,
-      gas_price,
-    );
-
-    Ok(tx_data)
-  }
-
   /// Query the objects owned by the address wrapped by this client to find the object of type `tag`
   /// and that satifies `predicate`.
->>>>>>> 41c9964d
   pub async fn find_owned_ref<P>(&self, tag: StructTag, predicate: P) -> Result<Option<ObjectRef>, Error>
   where
     P: Fn(&IotaObjectData) -> bool,
