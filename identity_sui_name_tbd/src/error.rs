--- conflicted
+++ resolved
@@ -58,13 +58,10 @@
   Identity(String),
   #[error("unexpected state when looking up identity history; {0}")]
   InvalidIdentityHistory(String),
-<<<<<<< HEAD
-=======
   /// An operation cannot be carried on for a lack of permissions - e.g. missing capability.
   #[error("the requested operation cannot be performed for a lack of permissions; {0}")]
   MissingPermission(String),
   /// An error caused by either a connection issue or an invalid RPC call.
   #[error("RPC error: {0}")]
   RpcError(String),
->>>>>>> e2e633fd
 }