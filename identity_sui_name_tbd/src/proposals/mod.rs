<<<<<<< HEAD
// Copyright 2020-2024 IOTA Stiftung
// SPDX-License-Identifier: Apache-2.0

=======
mod borrow;
>>>>>>> 9e27627c
mod config_change;
mod deactive_did;
mod send;
mod update_did_doc;

use std::marker::PhantomData;
use std::ops::Deref;
use std::ops::DerefMut;

use crate::client::IdentityClientReadOnly;
use crate::client::IotaKeySignature;
use crate::migration::get_identity;
use crate::sui::move_calls;
use async_trait::async_trait;
pub use borrow::*;
pub use config_change::*;
pub use deactive_did::*;
use iota_sdk::rpc_types::IotaExecutionStatus;
use iota_sdk::rpc_types::IotaObjectData;
use iota_sdk::rpc_types::IotaObjectDataOptions;
use iota_sdk::rpc_types::IotaTransactionBlockEffectsAPI;
use iota_sdk::rpc_types::IotaTransactionBlockResponse;
use iota_sdk::types::base_types::ObjectID;
use iota_sdk::types::base_types::ObjectRef;
use iota_sdk::types::base_types::ObjectType;
use iota_sdk::types::transaction::ProgrammableTransaction;
use iota_sdk::types::TypeTag;
use secret_storage::Signer;
pub use send::*;
use serde::de::DeserializeOwned;
pub use update_did_doc::*;

use crate::client::IdentityClient;
use crate::migration::OnChainIdentity;
use crate::migration::Proposal;
use crate::transaction::Transaction;
use crate::transaction::TransactionOutput;
use crate::utils::MoveType;
use crate::Error;

/// Interface that allows the creation and execution of an [`OnChainIdentity`]'s [`Proposal`]s.
#[async_trait]
pub trait ProposalT {
  /// The [`Proposal`] action's type.
  type Action;
  type Output;

  async fn create<'i, S>(
    action: Self::Action,
    expiration: Option<u64>,
    identity: &'i mut OnChainIdentity,
    client: &IdentityClient<S>,
  ) -> Result<CreateProposalTx<'i, Self::Action>, Error>
  where
    S: Signer<IotaKeySignature> + Sync;

  async fn execute<'i, S>(
    self,
    identity: &'i mut OnChainIdentity,
    client: &IdentityClient<S>,
  ) -> Result<ExecuteProposalTx<'i, Self::Action>, Error>
  where
    S: Signer<IotaKeySignature> + Sync;

  fn parse_tx_effects(tx_response: &IotaTransactionBlockResponse) -> Result<Self::Output, Error>;
}

impl<A> Proposal<A> {
  pub fn approve<'i>(&mut self, identity: &'i OnChainIdentity) -> ApproveProposalTx<'_, 'i, A> {
    ApproveProposalTx {
      proposal: self,
      identity,
    }
  }
}

#[derive(Debug)]
pub struct ProposalBuilder<'i, A> {
  identity: &'i mut OnChainIdentity,
  expiration: Option<u64>,
  action: A,
}

impl<'i, A> Deref for ProposalBuilder<'i, A> {
  type Target = A;
  fn deref(&self) -> &Self::Target {
    &self.action
  }
}

impl<'i, A> DerefMut for ProposalBuilder<'i, A> {
  fn deref_mut(&mut self) -> &mut Self::Target {
    &mut self.action
  }
}

impl<'i, A> ProposalBuilder<'i, A> {
  pub(crate) fn new(identity: &'i mut OnChainIdentity, action: A) -> Self {
    Self {
      identity,
      expiration: None,
      action,
    }
  }

  pub fn expiration_epoch(mut self, exp: u64) -> Self {
    self.expiration = Some(exp);
    self
  }

  /// Creates a [`Proposal`] with the provided arguments. If `forbid_chained_execution` is set to `true`,
  /// the [`Proposal`] won't be executed even if creator alone has enough voting power.
  pub async fn finish<S>(self, client: &IdentityClient<S>) -> Result<CreateProposalTx<'i, A>, Error>
  where
    Proposal<A>: ProposalT<Action = A>,
    S: Signer<IotaKeySignature> + Sync,
  {
    let Self {
      action,
      expiration,
      identity,
    } = self;
    Proposal::<A>::create(action, expiration, identity, client).await
  }
}

#[derive(Debug)]
/// The result of creating a [`Proposal`]. When a [`Proposal`] is executed
/// in the same transaction as its creation, a [`ProposalResult::Executed`] is
/// returned. [`ProposalResult::Pending`] otherwise.
pub enum ProposalResult<P: ProposalT> {
  /// A [`Proposal`] that has yet to be executed.
  Pending(P),
  /// A [`Proposal`]'s execution output.
  Executed(P::Output),
}

#[derive(Debug)]
pub struct CreateProposalTx<'i, A> {
  identity: &'i mut OnChainIdentity,
  tx: ProgrammableTransaction,
  chained_execution: bool,
  _action: PhantomData<A>,
}

#[async_trait]
impl<'i, A> Transaction for CreateProposalTx<'i, A>
where
  Proposal<A>: ProposalT<Action = A> + DeserializeOwned,
  A: Send,
{
  type Output = ProposalResult<Proposal<A>>;

  async fn execute_with_opt_gas<S>(
    self,
    gas_budget: Option<u64>,
    client: &IdentityClient<S>,
  ) -> Result<TransactionOutput<ProposalResult<Proposal<A>>>, Error>
  where
    S: Signer<IotaKeySignature> + Sync,
  {
    let Self {
      identity,
      tx,
      chained_execution,
      ..
    } = self;
    let tx_response = client.execute_transaction(tx, gas_budget).await?;
    let tx_effects_status = tx_response
      .effects
      .as_ref()
      .ok_or_else(|| Error::TransactionUnexpectedResponse("missing transaction's effects".to_string()))?
      .status();

    if let IotaExecutionStatus::Failure { error } = tx_effects_status {
      return Err(Error::TransactionUnexpectedResponse(error.clone()));
    }

    if chained_execution {
      // The proposal has been created and executed right-away. Parse its effects.
      Proposal::<A>::parse_tx_effects(&tx_response).map(ProposalResult::Executed)
    } else {
      // 2 objects are created, one is the Bag's Field and the other is our Proposal. Proposal is not owned by the bag,
      // but the field is.
      let proposals_bag_id = identity.multicontroller().proposals_bag_id();
      let proposal_id = tx_response
        .effects
        .as_ref()
        .ok_or_else(|| Error::TransactionUnexpectedResponse("transaction had no effects".to_string()))?
        .created()
        .iter()
        .find(|obj_ref| obj_ref.owner != proposals_bag_id)
        .expect("tx was successful")
        .object_id();

      *identity = get_identity(client, identity.id())
        .await?
        .expect("identity exists on-chain");

      client.get_object_by_id(proposal_id).await.map(ProposalResult::Pending)
    }
    .map(move |output| TransactionOutput {
      output,
      response: tx_response,
    })
  }
}

#[derive(Debug)]
pub struct ExecuteProposalTx<'i, A> {
  tx: ProgrammableTransaction,
  identity: &'i mut OnChainIdentity,
  _action: PhantomData<A>,
}

#[async_trait]
impl<'i, A> Transaction for ExecuteProposalTx<'i, A>
where
  Proposal<A>: ProposalT<Action = A>,
  A: Send,
{
  type Output = <Proposal<A> as ProposalT>::Output;
  async fn execute_with_opt_gas<S>(
    self,
    gas_budget: Option<u64>,
    client: &IdentityClient<S>,
  ) -> Result<TransactionOutput<Self::Output>, Error>
  where
    S: Signer<IotaKeySignature> + Sync,
  {
    let Self { identity, tx, .. } = self;
    let tx_response = client.execute_transaction(tx, gas_budget).await?;
    let tx_effects_status = tx_response
      .effects
      .as_ref()
      .ok_or_else(|| Error::TransactionUnexpectedResponse("missing effects".to_string()))?;

    if let IotaExecutionStatus::Failure { error } = tx_effects_status.status() {
      Err(Error::TransactionUnexpectedResponse(error.clone()))
    } else {
      *identity = get_identity(client, identity.id())
        .await?
        .expect("identity exists on-chain");

      Proposal::<A>::parse_tx_effects(&tx_response)
        .map(move |output| TransactionOutput { output, response: tx_response })
    }
  }
}

#[derive(Debug)]
pub struct ApproveProposalTx<'p, 'i, A> {
  proposal: &'p mut Proposal<A>,
  identity: &'i OnChainIdentity,
}

#[async_trait]
impl<'p, 'i, A> Transaction for ApproveProposalTx<'p, 'i, A>
where
  Proposal<A>: ProposalT<Action = A>,
  A: MoveType + Send,
{
  type Output = ();
  async fn execute_with_opt_gas<S>(
    self,
    gas_budget: Option<u64>,
    client: &IdentityClient<S>,
  ) -> Result<TransactionOutput<Self::Output>, Error>
  where
    S: Signer<IotaKeySignature> + Sync,
  {
    let Self { proposal, identity, .. } = self;
    let identity_ref = client.get_object_ref_by_id(identity.id()).await?.unwrap();
    let controller_cap = identity.get_controller_cap(client).await?;
    let tx = move_calls::identity::proposal::approve::<A>(
      identity_ref.clone(),
      controller_cap,
      proposal.id(),
      client.package_id(),
    )?;

    let response = client.execute_transaction(tx, gas_budget).await?;
    let tx_effects_status = response
      .effects
      .as_ref()
      .ok_or_else(|| Error::TransactionUnexpectedResponse("missing effects".to_string()))?;

    if let IotaExecutionStatus::Failure { error } = tx_effects_status.status() {
      return Err(Error::TransactionUnexpectedResponse(error.clone()));
    }

    let vp = identity
      .controller_voting_power(controller_cap.0)
      .expect("is identity's controller");
    *proposal.votes_mut() = proposal.votes() + vp;

    Ok(TransactionOutput { output: (), response })
  }
}

async fn obj_data_for_id(client: &IdentityClientReadOnly, obj_id: ObjectID) -> anyhow::Result<IotaObjectData> {
  use anyhow::Context;

  client
    .read_api()
    .get_object_with_options(obj_id, IotaObjectDataOptions::default().with_type().with_owner())
    .await?
    .into_object()
    .context("no iota object in response")
}

async fn obj_ref_and_type_for_id(
  client: &IdentityClientReadOnly,
  obj_id: ObjectID,
) -> anyhow::Result<(ObjectRef, TypeTag)> {
  let res = obj_data_for_id(client, obj_id).await?;
  let obj_ref = res.object_ref();
  let obj_type = match res.object_type().expect("object type is requested") {
    ObjectType::Package => anyhow::bail!("a move package cannot be sent"),
    ObjectType::Struct(type_) => type_.into(),
  };

  Ok((obj_ref, obj_type))
}<|MERGE_RESOLUTION|>--- conflicted
+++ resolved
@@ -1,10 +1,7 @@
-<<<<<<< HEAD
 // Copyright 2020-2024 IOTA Stiftung
 // SPDX-License-Identifier: Apache-2.0
 
-=======
 mod borrow;
->>>>>>> 9e27627c
 mod config_change;
 mod deactive_did;
 mod send;
