mod config_change;
mod deactive_did;
mod update_did_doc;

use std::ops::Deref;
use std::ops::DerefMut;

use async_trait::async_trait;
pub use config_change::*;
pub use deactive_did::*;
use iota_sdk::error::Error as IotaSdkError;
use iota_sdk::rpc_types::IotaExecutionStatus;
use iota_sdk::rpc_types::IotaTransactionBlockEffects;
use iota_sdk::rpc_types::IotaTransactionBlockEffectsAPI;
use iota_sdk::rpc_types::OwnedObjectRef;
use iota_sdk::types::base_types::ObjectID;
use iota_sdk::types::base_types::ObjectRef;
use iota_sdk::types::object::Owner;
use iota_sdk::types::programmable_transaction_builder::ProgrammableTransactionBuilder;
use iota_sdk::types::transaction::Argument;
use iota_sdk::types::transaction::ProgrammableTransaction;
use secret_storage::Signer;
use serde::de::DeserializeOwned;
pub use update_did_doc::*;

use crate::client::IdentityClient;
use crate::client::IotaKeySignature;
use crate::migration::get_identity;
use crate::migration::OnChainIdentity;
use crate::migration::Proposal;
use crate::sui::move_calls;
use crate::transaction::Transaction;
use crate::utils::MoveType;
use crate::Error;

pub trait ProposalT {
  type Action;
  type Output;
  fn make_create_tx(
    action: Self::Action,
    expiration: Option<u64>,
    identity: OwnedObjectRef,
    controller_cap: ObjectRef,
    identity_ref: &OnChainIdentity,
    package: ObjectID,
  ) -> Result<(ProgrammableTransactionBuilder, Argument), Error>;
  fn make_chained_execution_tx(
    ptb: ProgrammableTransactionBuilder,
    proposal_arg: Argument,
    identity: OwnedObjectRef,
    controller_cap: ObjectRef,
    package: ObjectID,
  ) -> Result<ProgrammableTransaction, Error>;
  fn make_execute_tx(
    &self,
    identity: OwnedObjectRef,
    controller_cap: ObjectRef,
    package: ObjectID,
  ) -> Result<ProgrammableTransaction, Error>;
  fn parse_tx_effects(tx_effects: IotaTransactionBlockEffects) -> Result<Self::Output, Error>;
}

impl<A> Proposal<A> {
  pub fn approve<'i>(&mut self, identity: &'i OnChainIdentity) -> ApproveProposalTx<'_, 'i, A> {
    ApproveProposalTx {
      proposal: self,
      identity,
    }
  }

  pub fn execute(self, identity: &mut OnChainIdentity) -> ExecuteProposalTx<'_, A> {
    ExecuteProposalTx {
      proposal: self,
      identity,
    }
  }
}

#[derive(Debug)]
pub struct ProposalBuilder<'i, A> {
  identity: &'i mut OnChainIdentity,
  expiration: Option<u64>,
  action: A,
  forbid_chained_execution: bool,
}

impl<'i, A> Deref for ProposalBuilder<'i, A> {
  type Target = A;
  fn deref(&self) -> &Self::Target {
    &self.action
  }
}

impl<'i, A> DerefMut for ProposalBuilder<'i, A> {
  fn deref_mut(&mut self) -> &mut Self::Target {
    &mut self.action
  }
}

impl<'i, A> ProposalBuilder<'i, A> {
  pub(crate) fn new(identity: &'i mut OnChainIdentity, action: A) -> Self {
    Self {
      identity,
      expiration: None,
      action,
      forbid_chained_execution: false,
    }
  }

  pub fn expiration_epoch(mut self, exp: u64) -> Self {
    self.expiration = Some(exp);
    self
  }

  pub fn forbid_chained_execution(mut self) -> Self {
    self.forbid_chained_execution = true;
    self
  }

  /// Creates a [`Proposal`] with the provided arguments. If `forbid_chained_execution` is set to `true`,
  /// the [`Proposal`] won't be executed even if creator alone has enough voting power.
  pub fn finish(self) -> CreateProposalTx<'i, A> {
    CreateProposalTx(self)
  }
}

#[derive(Debug)]
/// The result of creating a [`Proposal`]. When a [`Proposal`] is executed
/// in the same transaction as its creation, a [`ProposalResult::Executed`] is
/// returned. [`ProposalResult::Pending`] otherwise.
pub enum ProposalResult<P: ProposalT> {
  /// A [`Proposal`] that has yet to be executed.
  Pending(P),
  /// A [`Proposal`]'s execution output.
  Executed(P::Output),
}

#[derive(Debug)]
pub struct CreateProposalTx<'i, A>(ProposalBuilder<'i, A>);

#[async_trait]
impl<'i, A> Transaction for CreateProposalTx<'i, A>
where
  Proposal<A>: ProposalT<Action = A> + DeserializeOwned,
  A: Send,
{
<<<<<<< HEAD
  pub async fn create<S>(
    action: A,
    expiration: Option<u64>,
    gas_budget: u64,
    allow_chained_execution: bool,
    identity: OnChainIdentity,
=======
  type Output = ProposalResult<Proposal<A>>;
  async fn execute_with_opt_gas<S>(
    self,
    gas_budget: Option<u64>,
>>>>>>> a6288788
    client: &IdentityClient<S>,
  ) -> Result<ProposalResult<Proposal<A>>, Error>
  where
    S: Signer<IotaKeySignature> + Sync,
  {
    let ProposalBuilder {
      identity,
      expiration,
      action,
      forbid_chained_execution,
    } = self.0;
    let identity_ref = client.get_object_ref_by_id(identity.id()).await?.unwrap();
    let controller_cap = identity.get_controller_cap(client).await?;

    let (ptb, proposal_arg) = Proposal::<A>::make_create_tx(
      action,
      expiration,
      identity_ref.clone(),
      controller_cap,
      &identity,
      client.package_id(),
    )?;
    let is_threshold_reached = identity.controller_voting_power(controller_cap.0).unwrap() >= identity.threshold();
    let chain_execute = !forbid_chained_execution && is_threshold_reached;
    let tx = if chain_execute {
      Proposal::<A>::make_chained_execution_tx(ptb, proposal_arg, identity_ref, controller_cap, client.package_id())?
    } else {
      ptb.finish()
    };
    let tx_effects = client
      .execute_transaction(tx, gas_budget)
      .await?
      .effects
      .ok_or_else(|| Error::TransactionUnexpectedResponse("missing effects".to_string()))?;
    if let IotaExecutionStatus::Failure { error } = tx_effects.status() {
      return Err(IotaSdkError::Data(error.clone()).into());
    }

    if chain_execute {
      Proposal::<A>::parse_tx_effects(tx_effects).map(ProposalResult::Executed)
    } else {
      // 2 objects are created, one is the Bag's Field and the other is our Proposal. Proposal is not owned by the bag,
      // but the field is.
      let proposal_id = tx_effects
        .created()
        .iter()
        .find(|obj_ref| obj_ref.owner != Owner::ObjectOwner(identity.multicontroller().proposals_bag_id().into()))
        .expect("tx was successful")
        .object_id();

      client.get_object_by_id(proposal_id).await.map(ProposalResult::Pending)
    }
  }
}

#[derive(Debug)]
pub struct ExecuteProposalTx<'i, A> {
  proposal: Proposal<A>,
  identity: &'i mut OnChainIdentity,
}

#[async_trait]
impl<'i, A> Transaction for ExecuteProposalTx<'i, A>
where
  Proposal<A>: ProposalT<Action = A>,
  A: Send,
{
  type Output = <Proposal<A> as ProposalT>::Output;
  async fn execute_with_opt_gas<S>(
    self,
    gas_budget: Option<u64>,
    client: &IdentityClient<S>,
  ) -> Result<Self::Output, Error>
  where
    S: Signer<IotaKeySignature> + Sync,
  {
    let Self { proposal, identity } = self;
    let identity_ref = client.get_object_ref_by_id(identity.id()).await?.unwrap();
    let controller_cap = identity.get_controller_cap(client).await?;

    let tx = proposal.make_execute_tx(identity_ref, controller_cap, client.package_id())?;
    let tx_effects = client
      .execute_transaction(tx, gas_budget)
      .await?
      .effects
      .ok_or_else(|| Error::TransactionUnexpectedResponse("missing effects".to_string()))?;
    if let IotaExecutionStatus::Failure { error } = tx_effects.status() {
      Err(IotaSdkError::Data(error.clone()).into())
    } else {
      Proposal::<A>::parse_tx_effects(tx_effects)
    }
  }
}

#[derive(Debug)]
pub struct ApproveProposalTx<'p, 'i, A> {
  proposal: &'p mut Proposal<A>,
  identity: &'i OnChainIdentity,
}

#[async_trait]
impl<'p, 'i, A> Transaction for ApproveProposalTx<'p, 'i, A>
where
  Proposal<A>: ProposalT<Action = A>,
  A: MoveType + Send,
{
  type Output = ();
  async fn execute_with_opt_gas<S>(
    self,
    gas_budget: Option<u64>,
    client: &IdentityClient<S>,
  ) -> Result<Self::Output, Error>
  where
    S: Signer<IotaKeySignature> + Sync,
  {
    let Self { proposal, identity } = self;
    let identity_ref = client.get_object_ref_by_id(identity.id()).await?.unwrap();
    let controller_cap = identity.get_controller_cap(client).await?;
    let tx = move_calls::identity::proposal::approve::<A>(
      identity_ref.clone(),
      controller_cap,
      proposal.id(),
      client.package_id(),
    )?;

    let response = client.execute_transaction(tx, gas_budget).await?;
    if let IotaExecutionStatus::Failure { error } = response.effects.expect("had effects").into_status() {
      return Err(Error::TransactionUnexpectedResponse(error));
    }

    let vp = identity
      .controller_voting_power(controller_cap.0)
      .expect("is identity's controller");
    *proposal.votes_mut() = proposal.votes() + vp;

    Ok(())
  }
<<<<<<< HEAD
}

#[derive(Debug)]
pub struct ProposalBuilder<A> {
  identity: OnChainIdentity,
  expiration: Option<u64>,
  action: A,
  gas_budget: Option<u64>,
  forbid_chained_execution: bool,
}

impl<A> Deref for ProposalBuilder<A> {
  type Target = A;
  fn deref(&self) -> &Self::Target {
    &self.action
  }
}

impl<A> DerefMut for ProposalBuilder<A> {
  fn deref_mut(&mut self) -> &mut Self::Target {
    &mut self.action
  }
}

impl<A> ProposalBuilder<A> {
  pub(crate) fn new(identity: OnChainIdentity, action: A) -> Self {
    Self {
      identity,
      expiration: None,
      action,
      gas_budget: None,
      forbid_chained_execution: false,
    }
  }

  pub fn expiration_epoch(mut self, exp: u64) -> Self {
    self.expiration = Some(exp);
    self
  }

  pub fn gas_budget(mut self, amount: u64) -> Self {
    self.gas_budget = Some(amount);
    self
  }

  pub fn forbid_chained_execution(mut self) -> Self {
    self.forbid_chained_execution = true;
    self
  }
}

#[derive(Debug)]
/// The result of creating a [`Proposal`]. When a [`Proposal`] is executed
/// in the same transaction as its creation, a [`ProposalResult::Executed`] is
/// returned. [`ProposalResult::Pending`] otherwise.
pub enum ProposalResult<P: ProposalT> {
  /// A [`Proposal`] that has yet to be executed.
  Pending(P),
  /// A [`Proposal`]'s execution output.
  Executed(P::Output),
}

impl<A> ProposalBuilder<A> {
  /// Creates a [`Proposal`] with the provided arguments. If `forbid_chained_execution` is set to `true`,
  /// the [`Proposal`] won't be executed even if creator alone has enough voting power.
  pub async fn finish<S>(self, client: &IdentityClient<S>) -> Result<ProposalResult<Proposal<A>>, Error>
  where
    Proposal<A>: ProposalT<Action = A> + for<'de> Deserialize<'de>,
    S: Signer<IotaKeySignature>,
  {
    let ProposalBuilder {
      identity,
      expiration,
      action,
      gas_budget,
      forbid_chained_execution,
    } = self;
    let gas_budget = gas_budget.ok_or_else(|| Error::GasIssue("missing `gas_budget`".to_string()))?;

    Proposal::<A>::create(
      action,
      expiration,
      gas_budget,
      !forbid_chained_execution,
      identity,
      client,
    )
    .await
  }
=======
>>>>>>> a6288788
}<|MERGE_RESOLUTION|>--- conflicted
+++ resolved
@@ -25,7 +25,6 @@
 
 use crate::client::IdentityClient;
 use crate::client::IotaKeySignature;
-use crate::migration::get_identity;
 use crate::migration::OnChainIdentity;
 use crate::migration::Proposal;
 use crate::sui::move_calls;
@@ -41,7 +40,7 @@
     expiration: Option<u64>,
     identity: OwnedObjectRef,
     controller_cap: ObjectRef,
-    identity_ref: &OnChainIdentity,
+    identity_ref: OnChainIdentity,
     package: ObjectID,
   ) -> Result<(ProgrammableTransactionBuilder, Argument), Error>;
   fn make_chained_execution_tx(
@@ -77,28 +76,28 @@
 }
 
 #[derive(Debug)]
-pub struct ProposalBuilder<'i, A> {
-  identity: &'i mut OnChainIdentity,
+pub struct ProposalBuilder<A> {
+  identity: OnChainIdentity,
   expiration: Option<u64>,
   action: A,
   forbid_chained_execution: bool,
 }
 
-impl<'i, A> Deref for ProposalBuilder<'i, A> {
+impl<A> Deref for ProposalBuilder<A> {
   type Target = A;
   fn deref(&self) -> &Self::Target {
     &self.action
   }
 }
 
-impl<'i, A> DerefMut for ProposalBuilder<'i, A> {
+impl<A> DerefMut for ProposalBuilder<A> {
   fn deref_mut(&mut self) -> &mut Self::Target {
     &mut self.action
   }
 }
 
-impl<'i, A> ProposalBuilder<'i, A> {
-  pub(crate) fn new(identity: &'i mut OnChainIdentity, action: A) -> Self {
+impl<A> ProposalBuilder<A> {
+  pub(crate) fn new(identity: OnChainIdentity, action: A) -> Self {
     Self {
       identity,
       expiration: None,
@@ -119,7 +118,7 @@
 
   /// Creates a [`Proposal`] with the provided arguments. If `forbid_chained_execution` is set to `true`,
   /// the [`Proposal`] won't be executed even if creator alone has enough voting power.
-  pub fn finish(self) -> CreateProposalTx<'i, A> {
+  pub fn finish(self) -> CreateProposalTx<A> {
     CreateProposalTx(self)
   }
 }
@@ -136,27 +135,18 @@
 }
 
 #[derive(Debug)]
-pub struct CreateProposalTx<'i, A>(ProposalBuilder<'i, A>);
+pub struct CreateProposalTx<A>(ProposalBuilder<A>);
 
 #[async_trait]
-impl<'i, A> Transaction for CreateProposalTx<'i, A>
+impl<A> Transaction for CreateProposalTx<A>
 where
   Proposal<A>: ProposalT<Action = A> + DeserializeOwned,
   A: Send,
 {
-<<<<<<< HEAD
-  pub async fn create<S>(
-    action: A,
-    expiration: Option<u64>,
-    gas_budget: u64,
-    allow_chained_execution: bool,
-    identity: OnChainIdentity,
-=======
   type Output = ProposalResult<Proposal<A>>;
   async fn execute_with_opt_gas<S>(
     self,
     gas_budget: Option<u64>,
->>>>>>> a6288788
     client: &IdentityClient<S>,
   ) -> Result<ProposalResult<Proposal<A>>, Error>
   where
@@ -171,15 +161,16 @@
     let identity_ref = client.get_object_ref_by_id(identity.id()).await?.unwrap();
     let controller_cap = identity.get_controller_cap(client).await?;
 
+    let is_threshold_reached = identity.controller_voting_power(controller_cap.0).unwrap() >= identity.threshold();
+    let multicontroller_proposals_bag_id = Owner::ObjectOwner(identity.multicontroller().proposals_bag_id().into());
     let (ptb, proposal_arg) = Proposal::<A>::make_create_tx(
       action,
       expiration,
       identity_ref.clone(),
       controller_cap,
-      &identity,
+      identity,
       client.package_id(),
     )?;
-    let is_threshold_reached = identity.controller_voting_power(controller_cap.0).unwrap() >= identity.threshold();
     let chain_execute = !forbid_chained_execution && is_threshold_reached;
     let tx = if chain_execute {
       Proposal::<A>::make_chained_execution_tx(ptb, proposal_arg, identity_ref, controller_cap, client.package_id())?
@@ -203,9 +194,13 @@
       let proposal_id = tx_effects
         .created()
         .iter()
-        .find(|obj_ref| obj_ref.owner != Owner::ObjectOwner(identity.multicontroller().proposals_bag_id().into()))
+        .find(|obj_ref| obj_ref.owner != multicontroller_proposals_bag_id)
         .expect("tx was successful")
         .object_id();
+
+      // *identity = get_identity(client, identity.id())
+      //   .await?
+      //   .expect("identity exists on-chain");
 
       client.get_object_by_id(proposal_id).await.map(ProposalResult::Pending)
     }
@@ -294,96 +289,4 @@
 
     Ok(())
   }
-<<<<<<< HEAD
-}
-
-#[derive(Debug)]
-pub struct ProposalBuilder<A> {
-  identity: OnChainIdentity,
-  expiration: Option<u64>,
-  action: A,
-  gas_budget: Option<u64>,
-  forbid_chained_execution: bool,
-}
-
-impl<A> Deref for ProposalBuilder<A> {
-  type Target = A;
-  fn deref(&self) -> &Self::Target {
-    &self.action
-  }
-}
-
-impl<A> DerefMut for ProposalBuilder<A> {
-  fn deref_mut(&mut self) -> &mut Self::Target {
-    &mut self.action
-  }
-}
-
-impl<A> ProposalBuilder<A> {
-  pub(crate) fn new(identity: OnChainIdentity, action: A) -> Self {
-    Self {
-      identity,
-      expiration: None,
-      action,
-      gas_budget: None,
-      forbid_chained_execution: false,
-    }
-  }
-
-  pub fn expiration_epoch(mut self, exp: u64) -> Self {
-    self.expiration = Some(exp);
-    self
-  }
-
-  pub fn gas_budget(mut self, amount: u64) -> Self {
-    self.gas_budget = Some(amount);
-    self
-  }
-
-  pub fn forbid_chained_execution(mut self) -> Self {
-    self.forbid_chained_execution = true;
-    self
-  }
-}
-
-#[derive(Debug)]
-/// The result of creating a [`Proposal`]. When a [`Proposal`] is executed
-/// in the same transaction as its creation, a [`ProposalResult::Executed`] is
-/// returned. [`ProposalResult::Pending`] otherwise.
-pub enum ProposalResult<P: ProposalT> {
-  /// A [`Proposal`] that has yet to be executed.
-  Pending(P),
-  /// A [`Proposal`]'s execution output.
-  Executed(P::Output),
-}
-
-impl<A> ProposalBuilder<A> {
-  /// Creates a [`Proposal`] with the provided arguments. If `forbid_chained_execution` is set to `true`,
-  /// the [`Proposal`] won't be executed even if creator alone has enough voting power.
-  pub async fn finish<S>(self, client: &IdentityClient<S>) -> Result<ProposalResult<Proposal<A>>, Error>
-  where
-    Proposal<A>: ProposalT<Action = A> + for<'de> Deserialize<'de>,
-    S: Signer<IotaKeySignature>,
-  {
-    let ProposalBuilder {
-      identity,
-      expiration,
-      action,
-      gas_budget,
-      forbid_chained_execution,
-    } = self;
-    let gas_budget = gas_budget.ok_or_else(|| Error::GasIssue("missing `gas_budget`".to_string()))?;
-
-    Proposal::<A>::create(
-      action,
-      expiration,
-      gas_budget,
-      !forbid_chained_execution,
-      identity,
-      client,
-    )
-    .await
-  }
-=======
->>>>>>> a6288788
 }