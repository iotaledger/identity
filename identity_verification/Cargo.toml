--- conflicted
+++ resolved
@@ -17,10 +17,6 @@
 thiserror.workspace = true
 
 [features]
-<<<<<<< HEAD
-diff = ["identity_core/diff", "identity_did/diff", "identity_jose/diff"]
-=======
->>>>>>> f68dca0d
 # Enables jws verification based on the EdDSA algorithm.
 eddsa = ["identity_jose/eddsa"]
 
