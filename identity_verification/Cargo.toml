--- conflicted
+++ resolved
@@ -16,13 +16,9 @@
 strum.workspace = true
 thiserror.workspace = true
 
-<<<<<<< HEAD
-=======
 [features]
-diff = ["identity_core/diff", "identity_did/diff", "identity_jose/diff"]
 # Enables jws verification based on the EdDSA algorithm.
 eddsa = ["identity_jose/eddsa"]
 
->>>>>>> d100e6d8
 [dev-dependencies]
 serde_json.workspace = true