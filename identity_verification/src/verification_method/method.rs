// Copyright 2020-2023 IOTA Stiftung
// SPDX-License-Identifier: Apache-2.0

use core::fmt::Display;
use core::fmt::Formatter;
use std::borrow::Cow;

use identity_did::DIDJwk;
<<<<<<< HEAD
=======
use identity_did::DIDKey;
>>>>>>> 7287ac4a
use identity_jose::jwk::Jwk;
use serde::de;
use serde::Deserialize;
use serde::Serialize;

use identity_core::common::KeyComparable;
use identity_core::common::Object;
use identity_core::convert::FmtJson;

use crate::error::Error;
use crate::error::Result;
use crate::jose::did_key_to_jwk;
use crate::verification_method::MethodBuilder;
use crate::verification_method::MethodData;
use crate::verification_method::MethodRef;
use crate::verification_method::MethodType;
use crate::CustomMethodData;
use identity_did::CoreDID;
use identity_did::DIDUrl;
use identity_did::DID;

/// A DID Document Verification Method.
///
/// [Specification](https://www.w3.org/TR/did-core/#verification-method-properties)
#[derive(Clone, Debug, PartialEq, Eq, Deserialize, Serialize)]
#[serde(from = "_VerificationMethod")]
pub struct VerificationMethod {
  pub(crate) id: DIDUrl,
  pub(crate) controller: CoreDID,
  #[serde(rename = "type")]
  pub(crate) type_: MethodType,
  #[serde(flatten)]
  pub(crate) data: MethodData,
  #[serde(flatten)]
  pub(crate) properties: Object,
}

/// Deserializes an [`DIDUrl`] while enforcing that its fragment is non-empty.
fn deserialize_id_with_fragment<'de, D>(deserializer: D) -> Result<DIDUrl, D::Error>
where
  D: de::Deserializer<'de>,
{
  let did_url: DIDUrl = DIDUrl::deserialize(deserializer)?;
  if did_url.fragment().unwrap_or_default().is_empty() {
    return Err(de::Error::custom("method id missing fragment"));
  }
  Ok(did_url)
}

impl VerificationMethod {
  // ===========================================================================
  // Builder
  // ===========================================================================

  /// Creates a `MethodBuilder` to configure a new `Method`.
  ///
  /// This is the same as `MethodBuilder::new()`.
  pub fn builder(properties: Object) -> MethodBuilder {
    MethodBuilder::new(properties)
  }

  /// Returns a new `Method` based on the `MethodBuilder` configuration.
  pub fn from_builder(builder: MethodBuilder) -> Result<Self> {
    let id: DIDUrl = builder.id.ok_or(Error::InvalidMethod("missing id"))?;
    if id.fragment().unwrap_or_default().is_empty() {
      return Err(Error::InvalidMethod("empty id fragment"));
    }

    if let Some(MethodData::PublicKeyJwk(ref jwk)) = builder.data {
      if !jwk.is_public() {
        return Err(crate::error::Error::PrivateKeyMaterialExposed);
      }
    };

    Ok(VerificationMethod {
      id,
      controller: builder.controller.ok_or(Error::InvalidMethod("missing controller"))?,
      type_: builder.type_.ok_or(Error::InvalidMethod("missing type"))?,
      data: builder.data.ok_or(Error::InvalidMethod("missing data"))?,
      properties: builder.properties,
    })
  }

  // ===========================================================================
  // Properties
  // ===========================================================================

  /// Returns a reference to the `VerificationMethod` id.
  pub fn id(&self) -> &DIDUrl {
    &self.id
  }

  /// Sets the `VerificationMethod` id.
  ///
  /// # Errors
  /// [`Error::MissingIdFragment`] if there is no fragment on the [`DIDUrl`].
  pub fn set_id(&mut self, id: DIDUrl) -> Result<()> {
    if id.fragment().unwrap_or_default().is_empty() {
      return Err(Error::MissingIdFragment);
    }
    self.id = id;
    Ok(())
  }

  /// Returns a reference to the `VerificationMethod` controller.
  pub fn controller(&self) -> &CoreDID {
    &self.controller
  }

  /// Returns a mutable reference to the `VerificationMethod` controller.
  pub fn controller_mut(&mut self) -> &mut CoreDID {
    &mut self.controller
  }

  /// Returns a reference to the `VerificationMethod` type.
  pub fn type_(&self) -> &MethodType {
    &self.type_
  }

  /// Returns a mutable reference to the `VerificationMethod` type.
  pub fn type_mut(&mut self) -> &mut MethodType {
    &mut self.type_
  }

  /// Returns a reference to the `VerificationMethod` data.
  pub fn data(&self) -> &MethodData {
    &self.data
  }

  /// Returns a mutable reference to the `VerificationMethod` data.
  pub fn data_mut(&mut self) -> &mut MethodData {
    &mut self.data
  }

  /// Returns a reference to the custom `VerificationMethod` properties.
  pub fn properties(&self) -> &Object {
    &self.properties
  }

  /// Returns a mutable reference to the custom `VerificationMethod` properties.
  pub fn properties_mut(&mut self) -> &mut Object {
    &mut self.properties
  }

  /// Creates a new [`MethodRef`] from `self`.
  pub fn into_method_ref(self) -> MethodRef {
    MethodRef::Embed(self)
  }

  /// Maps the [`VerificationMethod`] by applying a function `f` to
  /// the [`CoreDID`] components of id and controller. Useful when working with DID methods where the identifier
  /// is not known before publishing.
  pub fn map<F>(self, mut f: F) -> VerificationMethod
  where
    F: FnMut(CoreDID) -> CoreDID,
  {
    VerificationMethod {
      id: self.id.map(&mut f),
      controller: f(self.controller),
      type_: self.type_,
      data: self.data,
      properties: self.properties,
    }
  }

  /// Fallible version of [`VerificationMethod::map`].
  pub fn try_map<F, E>(self, mut f: F) -> Result<VerificationMethod, E>
  where
    F: FnMut(CoreDID) -> Result<CoreDID, E>,
  {
    Ok(VerificationMethod {
      id: self.id.try_map(&mut f)?,
      controller: f(self.controller)?,
      type_: self.type_,
      data: self.data,
      properties: self.properties,
    })
  }
}

impl VerificationMethod {
  // ===========================================================================
  // Constructors
  // ===========================================================================

  /// Creates a new [`VerificationMethod`] from the given `did` and [`Jwk`]. If `fragment` is not given
  /// the `kid` value of the given `key` will be used, if present, otherwise an error is returned.
  ///
  /// # Recommendations
  /// The following recommendations are essentially taken from the `publicKeyJwk` description from
  /// the [DID specification](https://www.w3.org/TR/did-core/#dfn-publickeyjwk):
  /// - It is recommended that verification methods that use [`Jwks`](Jwk) to represent their public keys use the value
  ///   of `kid` as their fragment identifier. This is done automatically if `None` is passed in as the fragment.
  /// - It is recommended that [`Jwk`] kid values are set to the public key fingerprint. See
  ///   [`Jwk::thumbprint_sha256_b64`](Jwk::thumbprint_sha256_b64).
  pub fn new_from_jwk<D: DID>(did: D, key: Jwk, fragment: Option<&str>) -> Result<Self> {
    // If a fragment is given use that, otherwise use the JWK's `kid` if it is set.
    let fragment: Cow<'_, str> = {
      let given_fragment: &str = fragment
        .or_else(|| key.kid())
        .ok_or(crate::error::Error::InvalidMethod(
          "an explicit fragment or JWK kid is required",
        ))?;
      // Make sure the fragment starts with "#"
      if given_fragment.starts_with('#') {
        Cow::Borrowed(given_fragment)
      } else {
        Cow::Owned(format!("#{given_fragment}"))
      }
    };

    let id: DIDUrl = did.to_url().join(fragment).map_err(Error::DIDUrlConstructionError)?;

    MethodBuilder::default()
      .id(id)
      .controller(did.into())
      .type_(MethodType::JSON_WEB_KEY_2020)
      .data(MethodData::PublicKeyJwk(key))
      .build()
  }
}

impl Display for VerificationMethod {
  fn fmt(&self, f: &mut Formatter<'_>) -> core::fmt::Result {
    self.fmt_json(f)
  }
}

impl AsRef<DIDUrl> for VerificationMethod {
  fn as_ref(&self) -> &DIDUrl {
    self.id()
  }
}

impl KeyComparable for VerificationMethod {
  type Key = DIDUrl;

  #[inline]
  fn key(&self) -> &Self::Key {
    self.id()
  }
}

<<<<<<< HEAD
=======
impl TryFrom<DIDKey> for VerificationMethod {
  type Error = Error;
  fn try_from(value: DIDKey) -> Result<Self, Self::Error> {
    let mut id: DIDUrl = value.clone().into();
    let _ = id.set_fragment(Some(value.method_id()));
    let controller = value.clone().into();
    let method_type = MethodType::JSON_WEB_KEY_2020;
    let data = did_key_to_jwk(&value)
      .map_err(|_| Error::InvalidKeyDataMultibase)
      .map(MethodData::PublicKeyJwk)?;

    Ok(VerificationMethod {
      id,
      controller,
      type_: method_type,
      data,
      properties: Object::default(),
    })
  }
}

>>>>>>> 7287ac4a
impl TryFrom<DIDJwk> for VerificationMethod {
  type Error = Error;
  fn try_from(did: DIDJwk) -> Result<Self, Self::Error> {
    let jwk = did.jwk();
    Self::new_from_jwk(did, jwk, Some("0"))
  }
}

// Horrible workaround for a tracked serde issue https://github.com/serde-rs/serde/issues/2200. Serde doesn't "consume"
// the input when deserializing flattened enums (MethodData in this case) causing duplication of data (in this case
// it ends up in the properties object). This workaround simply removes the duplication.
#[derive(Deserialize)]
struct _VerificationMethod {
  #[serde(deserialize_with = "deserialize_id_with_fragment")]
  pub(crate) id: DIDUrl,
  pub(crate) controller: CoreDID,
  #[serde(rename = "type")]
  pub(crate) type_: MethodType,
  #[serde(flatten)]
  pub(crate) data: MethodData,
  #[serde(flatten)]
  pub(crate) properties: Object,
}

impl From<_VerificationMethod> for VerificationMethod {
  fn from(value: _VerificationMethod) -> Self {
    let _VerificationMethod {
      id,
      controller,
      type_,
      data,
      mut properties,
    } = value;
    let key = match &data {
      MethodData::PublicKeyBase58(_) => "publicKeyBase58",
      MethodData::PublicKeyJwk(_) => "publicKeyJwk",
      MethodData::PublicKeyMultibase(_) => "publicKeyMultibase",
      MethodData::Custom(CustomMethodData { name, .. }) => name.as_str(),
    };
    properties.remove(key);

    VerificationMethod {
      id,
      controller,
      type_,
      data,
      properties,
    }
  }
}<|MERGE_RESOLUTION|>--- conflicted
+++ resolved
@@ -6,10 +6,7 @@
 use std::borrow::Cow;
 
 use identity_did::DIDJwk;
-<<<<<<< HEAD
-=======
 use identity_did::DIDKey;
->>>>>>> 7287ac4a
 use identity_jose::jwk::Jwk;
 use serde::de;
 use serde::Deserialize;
@@ -253,8 +250,6 @@
   }
 }
 
-<<<<<<< HEAD
-=======
 impl TryFrom<DIDKey> for VerificationMethod {
   type Error = Error;
   fn try_from(value: DIDKey) -> Result<Self, Self::Error> {
@@ -276,7 +271,6 @@
   }
 }
 
->>>>>>> 7287ac4a
 impl TryFrom<DIDJwk> for VerificationMethod {
   type Error = Error;
   fn try_from(did: DIDJwk) -> Result<Self, Self::Error> {
